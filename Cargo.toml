[package]
name = "diamond-io"
version = "0.1.0"
edition = "2021"
rust-version = "1.83"
license = "MIT OR Apache-2.0"

[features]
default = ["test"]
test = []

[dependencies]
<<<<<<< HEAD
openfhe = { git = "https://github.com/MachinaIO/openfhe-rs.git", rev = "29763cb" }
=======
libc = "0.2"
openfhe = { git = "https://github.com/MachinaIO/openfhe-rs.git", branch = "exp/reimpl_trapdoor" }
>>>>>>> 244c599b
digest = "0.10"
num-bigint = { version = "0.4", default-features = false }
num-traits = "0.2"
rayon = { version = "1.5" }
rand = { version = "0.9.0", features = ["std_rng"] }
itertools = "0.14.0"
tracing = "0.1"
tracing-subscriber = "0.3"
bitvec = "1"
memory-stats = "1.2.0"
serde = { version = "1.0", features = ["derive"] }
serde_json = "1.0"
# mmap-storage = "0.10.0"
memmap2 = "0.9.5"
tempfile = "3.19.1"
sysinfo = "0.34.1"
once_cell = "1.21.1"
rand_distr = "0.5.1"
dashmap = "6.1.0"
# for now we put in test

[dev-dependencies]
keccak-asm = { version = "0.1.4" }
proptest = "1.0.0"
criterion = "0.5.0"


[profile.dev]
debug = "line-tables-only"
split-debuginfo = "unpacked"

[profile.release]
opt-level = 3
lto = "thin"
debug = "none"
strip = "symbols"
panic = "abort"
codegen-units = 16

# Use the `--profile profiling` flag to show symbols in release mode.
# e.g. `cargo build --profile profiling`
[profile.profiling]
inherits = "release"
debug = "full"
strip = "none"

[[bench]]
name = "dcrtpoly"
harness = false

[[bench]]
name = "dcrtmatrix"
harness = false<|MERGE_RESOLUTION|>--- conflicted
+++ resolved
@@ -10,12 +10,9 @@
 test = []
 
 [dependencies]
-<<<<<<< HEAD
 openfhe = { git = "https://github.com/MachinaIO/openfhe-rs.git", rev = "29763cb" }
-=======
 libc = "0.2"
 openfhe = { git = "https://github.com/MachinaIO/openfhe-rs.git", branch = "exp/reimpl_trapdoor" }
->>>>>>> 244c599b
 digest = "0.10"
 num-bigint = { version = "0.4", default-features = false }
 num-traits = "0.2"
