[package]
name = "diamond_io"
version = "0.1.0"
edition = "2021"
rust-version = "1.83"
license = "MIT OR Apache-2.0"

[dependencies]
openfhe = { git = "https://github.com/MachinaIO/openfhe-rs.git", branch = "feat/sampler" }
# thiserror = "2"
digest = "0.10"
num-bigint = { version = "0.4", default-features = false }
num-traits = "0.2"
<<<<<<< HEAD
=======
# thiserror = "2.0.11"
rayon = "1.5"
>>>>>>> 3a41085d
rand = { version = "0.9.0", features = ["std_rng"] }
itertools = "0.14.0"

# serde = { version = "1.0.218", features = ["derive"] }

# TODO: for now not using

# rand = { version = "0.8.5", default-features = false, features = ["std_rng"] }
# thiserror = "2.0.11"
# serde = { version = "1.0.218", features = ["derive"] }
# nalgebra = { version = "0.33.0", features = ["rand", "sparse"] }
# serde_json = "1.0.64"
# itertools = "0.11.0"

[dev-dependencies]
keccak-asm = { version = "0.1.4" }
proptest = "1.0.0"<|MERGE_RESOLUTION|>--- conflicted
+++ resolved
@@ -11,11 +11,8 @@
 digest = "0.10"
 num-bigint = { version = "0.4", default-features = false }
 num-traits = "0.2"
-<<<<<<< HEAD
-=======
 # thiserror = "2.0.11"
 rayon = "1.5"
->>>>>>> 3a41085d
 rand = { version = "0.9.0", features = ["std_rng"] }
 itertools = "0.14.0"
 
