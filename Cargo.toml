--- conflicted
+++ resolved
@@ -10,12 +10,7 @@
 test = []
 parallel = ["rayon"]
 
-[dependencies]
-<<<<<<< HEAD
 openfhe = { git = "https://github.com/MachinaIO/openfhe-rs.git", branch = "exp/trapdoor_gen" }
-=======
-openfhe = { git = "https://github.com/MachinaIO/openfhe-rs.git" }
->>>>>>> 8d56557f
 digest = "0.10"
 num-bigint = { version = "0.4", default-features = false }
 num-traits = "0.2"
