#!/usr/bin/env sage -python
# import sys
# from sage.all import *
from estimator.estimator import *
from estimator.estimator.lwe_parameters import *
from estimator.estimator.nd import *
import math
import datetime
import os
from decimal import Decimal, getcontext
from norms import CircuitNorms
import os
import subprocess
import json

getcontext().prec = 300
script_dir = os.path.dirname(os.path.abspath(__file__))


def log_params_to_file(
    input_size: int,
    input_width: int,
    add_num: int,
    mul_num: int,
    t_num: int,
    max_crt_depth: int,
    secpar: int,
    n: int,
    d: int,
    base_bits: int,
    crt_bits: int,
    crt_depth: int,
    stddev_e_p: int,
    stddev_e_hardcode: int,
    p: int,
    estimated_secpar: float,
    size: int,
):
    """
    Log parameters to params.log file
    """
    # Calculate log_q, q, and log_p
    log_q = crt_bits * crt_depth
    q = 2 ** (log_q + 1) - 1
    log_p = math.log2(p)

    # Get current date and time
    current_date = datetime.datetime.now().strftime("%Y-%m-%d %H:%M:%S")

    # Format m_polys as a string
    # m_polys_str = str(m_polys).replace(" ", "")

    # Create log entry with key information
    log_entry = (
        f"{current_date}, "
        f"input_size={input_size}, "
        f"input_width={input_width}, "
        f"add_num={add_num}, "
        f"mul_num={mul_num}, "
        f"t_num={t_num}, "
        f"max_crt_depth={max_crt_depth}, "
        f"secpar={secpar}, "
        f"n={n}, "
        f"d={d}, "
        f"crt_bits={crt_bits}, "
        f"crt_depth={crt_depth}, "
        f"base_bits={base_bits}, "
        f"q={q}, "
        f"log2(q)={log_q}, "
        f"switched_modulus={p}, "
        f"log2(switched_modulus)={log_p}, "
        f"p_sigma={stddev_e_p}, "
        f"hardcoded_key_sigma={stddev_e_hardcode}, "
        f"estimated_secpar={estimated_secpar}, "
        f"size={size} [GB]\n"
    )

    # Append to params.log file
    with open("params.log", "a") as f:
        f.write(log_entry)

    print(f"Parameters logged to params.log")

def find_params(
    target_secpar: int,
    log2_n: int,
    max_d: int,
    min_base_bits: int,
    max_base_bits: int,
    crt_bits: int,
    max_crt_depth: int,
    input_size: int,
    input_width: int,
    bench_type: str,
    add_num: int,
    mul_num: int,
    t_num: int,
):
    for d in range(1, max_d + 1):
        print(f"Trying d: {d}")
        found_params = []
        for base_bits in range(min_base_bits, max_base_bits + 1):
            print(f"Trying base_bits: {base_bits}")
            config = {
                "d": d,
                "log_ring_dim": log2_n,
                "max_crt_depth": max_crt_depth,
                "crt_bits": crt_bits,
                "base_bits": base_bits,
            }
<<<<<<< HEAD
            config_file = f"sim_norm_config_{input_size}_{input_width}_{bench_type}_{add_num}_{mul_num}_{log2_n}_{max_crt_depth}_{crt_bits}_{base_bits}.json"
=======
            config_file = f"sim_norm_config_{input_size}_{input_width}_{bench_type}_{add_num}_{mul_num}_{t_num}_{log2_n}_{max_crt_depth}_{crt_bits}_{base_bits}.json"
>>>>>>> 2c7d697a
            with open(
                os.path.join(
                    script_dir,
                    config_file,
                ),
                "w",
            ) as f:
                f.write(json.dumps(config, indent=4))
            norms_path = os.path.join(
                script_dir,
<<<<<<< HEAD
                f"norms_{input_size}_{input_width}_{bench_type}_{add_num}_{mul_num}_{log2_n}_{max_crt_depth}_{crt_bits}_{base_bits}.json",
=======
                f"norms_{input_size}_{input_width}_{bench_type}_{add_num}_{mul_num}_{t_num}_{log2_n}_{max_crt_depth}_{crt_bits}_{base_bits}.json",
>>>>>>> 2c7d697a
            )
            cmd = [
                "dio",
                "sim-bench-norm",
<<<<<<< HEAD
                "-c", config_file,
                "-o", norms_path,
                "--bench-type", bench_type,
=======
                "-c",
                config_file,
                "-o",
                norms_path,
                "--bench-type",
                bench_type,
>>>>>>> 2c7d697a
            ]
            if bench_type == "add_mul":
                cmd += ["--add-num", str(add_num), "--mul-num", str(mul_num)]
            elif bench_type == "plt":
<<<<<<< HEAD
                cmd
=======
                cmd += ["--t-num", str(t_num)]
>>>>>>> 2c7d697a
            else:
                raise ValueError(f"Unsupported bench_type: {bench_type}")
            subprocess.run(cmd, check=True)
            os.remove(config_file)

            n = 2**log2_n
            try:
                (
                    crt_depth,
                    stddev_e_p,
                    stddev_e_hardcode,
                    p,
                    estimated_secpar,
                    size,
                ) = find_params_fixed_n_d_base(
                    target_secpar,
                    n,
                    d,
                    base_bits,
                    crt_bits,
                    max_crt_depth,
                    input_size,
                    input_width,
                    norms_path,
                )
                os.remove(norms_path)
                found_params.append(
                    (
                        d,
                        base_bits,
                        crt_depth,
                        stddev_e_p,
                        stddev_e_hardcode,
                        p,
                        estimated_secpar,
                        size,
                    )
                )
            except ValueError as e:
                print(f"ValueError: {e}")
                os.remove(norms_path)
                continue
        if len(found_params) > 0:
            return min(found_params, key=lambda x: x[7])
    raise ValueError("Cannot find parameters")


def find_params_fixed_n_d_base(
    target_secpar: int,
    n: int,
    d: int,
    base_bits: int,
    crt_bits: int,
    max_crt_depth: int,
    input_size: int,
    input_width: int,
    norms_path: str,
):
    # crt_bits * depth >= target_secpar+2 => depth >= (target_secpar+2) / crt_bits
    min_crt_depth = math.ceil((target_secpar + 2) / crt_bits)
    max_log_base_q = math.ceil(crt_bits / base_bits) * max_crt_depth
    print(f"max_log_base_q: {max_log_base_q}")
    circuit_norms = CircuitNorms.load_from_file(norms_path, max_log_base_q)
    packed_input_size = math.ceil(input_size / n) + 1
    found_params = []
    iters = 0
    while min_crt_depth + 1 < max_crt_depth and iters < 100:
        iters += 1
        crt_depth = math.floor((min_crt_depth + max_crt_depth) // 2)
        q = 2 ** (crt_bits * crt_depth + 1) - 1
        print(f"min_crt_depth: {min_crt_depth}")
        print(f"max_crt_depth: {max_crt_depth}")
        print(f"crt_depth: {crt_depth}")
        print(f"q: {q}")

        min_alpha_ks = []
        for i in range(2):
            found_alpha_ks = []
            dist = Binary
            min_alpha_k = -crt_bits * crt_depth + 2
            max_alpha_k = -1
            if i == 0:
                # p sigma
                total_n = n * (1 + packed_input_size) * (d + 1)
            else:
                # hardcoded key sigma
                total_n = n
                # dist = UniformMod(q)
            while min_alpha_k + 1 < max_alpha_k:
                alpha_k = (min_alpha_k + max_alpha_k) / 2
                print(f"min_alpha_k: {min_alpha_k}")
                print(f"max_alpha_k: {max_alpha_k}")
                print(f"alpha_k: {alpha_k}")
                stddev_e = Decimal(2 ** Decimal(crt_bits * crt_depth + alpha_k))
                estimated_secpar = estimate_secpar(total_n, q, dist, stddev_e)
                print("target_secpar:", target_secpar)
                print("estimated_secpar:", estimated_secpar)
                if target_secpar > estimated_secpar:
                    print(
                        f"target_secpar {target_secpar} > estimated_secpar {estimated_secpar}"
                    )
                    min_alpha_k = alpha_k
                else:
                    found_alpha_ks.append(alpha_k)
                    print(f"found alpha_k: {alpha_k}")
                    max_alpha_k = alpha_k
                # raise ValueError(f"the {i}-th alpha is not found after binary search")
            if len(found_alpha_ks) == 0:
                continue
            min_alpha_ks.append(min(found_alpha_ks))
        if len(min_alpha_ks) < 2:
            print("not enough alpha_ks")
            max_crt_depth = crt_depth
            continue
        alpha_p_k = Decimal(min_alpha_ks[0])
        alpha_hardcode_k = Decimal(min_alpha_ks[1])
        print(f"found alpha_p_k: {alpha_p_k}")
        print(f"found alpha_hardcode_k: {alpha_hardcode_k}")
        alpha_p = Decimal(2**alpha_p_k)
        alpha_hardcode = Decimal(2**alpha_hardcode_k)
        # print(f"found alpha: {alpha}")
        print(f"found alpha_p: {alpha_p}")
        print(f"found alpha_hardcode: {alpha_hardcode}")

        # if q_k + alpha_encoding_k < 1:
        #     print(f"q_k + alpha_encoding < 1")
        #     min_q_k = q_k
        #     continue
        # elif q_k + alpha_hardcode_k < 1:
        #     print(f"q_k + alpha_hardcode < 1")
        #     min_q_k = q_k
        #     continue
        # elif q_k + alpha_p_k < 1:
        #     print(f"q_k + alpha_p < 1")
        #     min_q_k = q_k
        #     continue
        stddev_e_p = alpha_p * Decimal(q)
        stddev_e_hardcode = alpha_hardcode * Decimal(q)
        estimated_secpar_p = estimate_secpar(
            (packed_input_size + 1) * (d + 1) * n, q, Binary, stddev_e_p
        )
        estimated_secpar_hardcode = estimate_secpar(n, q, Binary, stddev_e_hardcode)
        min_estimated_secpar = min(
            estimated_secpar_p,
            estimated_secpar_hardcode,
        )
        print("target_secpar:", target_secpar)
        print("estimated_secpar:", min_estimated_secpar)
        if target_secpar > min_estimated_secpar:
            print(
                f"target_secpar {target_secpar} > estimated_secpar {min_estimated_secpar}"
            )
            max_crt_depth = crt_depth
            continue
        try:
            p = find_p(
                target_secpar,
                n,
                crt_bits,
                crt_depth,
                d,
                base_bits,
                stddev_e_p,
                stddev_e_hardcode,
                input_size,
                input_width,
                circuit_norms,
            )
            print(f"found p: {p}")
            print(f"crt_depth: {crt_depth}")
            print(f"d: {d}")
            print(f"base_bits: {base_bits}")
            print(f"stddev_e_p: {stddev_e_p}")
            print(f"stddev_e_hardcode: {stddev_e_hardcode}")
            max_crt_depth = crt_depth
            found_params.append(
                (
                    crt_depth,
                    stddev_e_p,
                    stddev_e_hardcode,
                    p,
                    min_estimated_secpar,
                )
            )
        except ValueError as e:
            print(f"ValueError: {e}")
            min_crt_depth = crt_depth
    if found_params == []:
        raise ValueError("p is not found after binary search")
    # minimum q in found_params
    (
        crt_depth,
        stddev_e_p,
        stddev_e_hardcode,
        p,
        estimated_secpar,
    ) = min(found_params, key=lambda x: x[0])
    size = compute_obf_size(
        n,
        crt_bits,
        crt_depth,
        d,
        base_bits,
        input_size,
        input_width,
        1,  # [TODO] output_size
    )
    return (
        crt_depth,
        stddev_e_p,
        stddev_e_hardcode,
        p,
        estimated_secpar,
        size,
    )


def find_p(
    secpar: int,
    n: int,
    crt_bits: int,
    crt_depth: int,
    d: int,
    base_bits: int,
    stddev_e_p: int,
    stddev_e_hardcode: int,
    input_size: int,
    input_width: int,
    circuit_norms: CircuitNorms,
):
    log_q = crt_bits * crt_depth
    log_base_q = math.ceil(crt_bits / base_bits) * crt_depth
    base = 2**base_bits
    packed_input_size = Decimal(math.ceil(input_size / n)) + 1
    norm_b = compute_norm_b(n, log_base_q, d, base, packed_input_size)
    (final_err, bound_s) = bound_final_error(
        secpar,
        n,
        log_base_q,
        d,
        base,
        stddev_e_p,
        stddev_e_hardcode,
        norm_b,
        input_size,
        input_width,
        circuit_norms,
    )

    # Convert final_err to Decimal for high precision
    # final_err_decimal = Decimal(str(final_err))
    # Calculate log2 using Decimal
    # Handle infinity or very large numbers
    if math.isinf(final_err):
        raise ValueError(f"Error: final_err is infinity.")
    elif final_err > 0:
        log_final_err = math.ceil(math.log2(float(final_err)))
    else:
        raise ValueError(f"Cannot calculate log2 of non-positive value: {final_err}")

    if log_q - 2 < log_final_err + secpar:
        raise ValueError(
            f"log_q - 2 >= log_final_err + secpar should hold. log2(final_error): {log_final_err}, log2(q): {log_q})"
        )
    print(f"final_err: {final_err}")
    print(f"log_final_err: {log_final_err}")
    # Use Decimal for high precision arithmetic
    # Convert to Decimal for high precision calculations
    prf_bound = 2 ** (log_q - 2) - (2 ** (log_final_err + 1) - 1)
    p = math.floor(prf_bound / bound_s / n / (1 + packed_input_size) / (d + 1))
    if p < 0:
        raise ValueError(f"p should be non-negative: {p}")

    # Calculate log2(p) using Decimal
    # if p_decimal > 0:
    #     log_p = math.ceil(float(p_decimal.ln() / Decimal("0.693147180559945")))  # ln(2)
    # else:
    #     raise ValueError(f"Cannot calculate log2 of non-positive value: {p}")

    # if log_p - log_final_err < secpar:
    #     raise ValueError(
    #         f"p - error should be larger than 2^secpar (given p: {p}, secpar: {secpar})"
    #     )

    return p


def compute_norm_b(n: int, log_base_q: int, d: int, base: int, packed_input_size: int):
    c_0 = 1.8
    c_1 = 4.7
    sigma = 4.578
    return (
        6.0
        * c_0
        * sigma
        * ((base + 1) * sigma)
        * (
            sqrt_ceil((1 + packed_input_size) * (d + 1) * n * log_base_q)
            + sqrt_ceil(2 * n)
            + c_1
        )
    )


def estimate_secpar(n: int, q: int, s_dist: NoiseDistribution, stddev: int):
    params = LWEParameters(n, q, s_dist, DiscreteGaussian(stddev))
    estim = LWE.estimate.rough(params)
    # print(estim)
    vals = estim.values()
    if len(vals) == 0:
        return 0
    min_rop_log = math.log2(min(val["rop"] for val in vals))
    print(f"min_rop_log: {min_rop_log}")
    if min_rop_log == float("inf"):
        return 100000
    min_secpar = math.ceil(min_rop_log)
    print(f"min_secpar: {min_secpar}")
    # print(min_secpar)
    return min_secpar


def bound_final_error(
    secpar: int,
    n: int,
    log_base_q: int,
    d: int,
    base: int,
    stddev_e_p: int,
    stddev_e_hardcode: int,
    norm_b: int,
    input_size: int,
    input_width: int,
    circuit_norms: CircuitNorms,
):
    # Convert all inputs to Decimal for high precision
    # secpar_d = Decimal(secpar)
    n = Decimal(n)
    log_base_q = Decimal(log_base_q)
    d = Decimal(d)
    stddev_e_p = Decimal(stddev_e_p)
    stddev_e_hardcode = Decimal(stddev_e_hardcode)
    stddev_e_p = Decimal(stddev_e_p)
    norm_b = Decimal(norm_b)
    print(f"norm_b: {norm_b}")
    # + 1 is for the secret key t
    packed_input_size = Decimal(math.ceil(input_size / n)) + 1
    m = (Decimal(1) + packed_input_size) * (d + Decimal(1)) * log_base_q
    # [TODO] Support outputs larger than `log_t_q`
    h_norms = [Decimal(x) for x in circuit_norms.compute_norms(m, n, base)]
    print(f"h_norms: {h_norms}")
    h_norm_sum = sum(h_norms)
    # Calculate intermediate values with Decimal
    m_b = (
        (Decimal(1) + packed_input_size) * (d + Decimal(1)) * (log_base_q + Decimal(2))
    )
    sqrt_secpar = Decimal(sqrt_ceil(secpar))
    base = Decimal(base)

    # Use Decimal for all calculations to maintain precision
    bound_p = stddev_e_p * sqrt_secpar
    print(f"stddev_e_p: {stddev_e_p}")
    print(f"sqrt_secpar: {sqrt_secpar}")
    # print(f"stddev_e_encoding : {stddev_e_encoding}")
    # bound_c = stddev_e_encoding * sqrt_secpar
    # print(f"init bound_c: {bound_c}")
    # if bound_c < 0:
    #     raise ValueError(f"bound_c should be non-negative: {bound_c}")
    bound_s = Decimal(1.0)

    input_depth = math.ceil(input_size / input_width)

    for _ in range(input_depth):
        bound_p = m_b * n * bound_p * norm_b + bound_s * stddev_e_p * sqrt_secpar
        bound_s = bound_s * n * d

    # Evaluate each polynomial in m_polys at the value of m using Decimal
    # evaluated_polys_d = []
    # for poly in m_polys:
    #     # Evaluate polynomial: sum(coeff * m^i for i, coeff in enumerate(poly))
    #     result_d = Decimal(0)
    #     for i, coeff in enumerate(poly):
    #         result_d += Decimal(coeff) * (m_d ** Decimal(i))
    #     evaluated_polys_d.append(result_d)

    # # Find max value using Decimal
    # if evaluated_polys_d:
    #     max_evaluated_poly_d = max(evaluated_polys_d)
    # else:
    #     max_evaluated_poly_d = Decimal(1)  # Default if no polynomials
    bound_att = m_b * n * bound_p * norm_b
    bound_v = bound_att
    bound_att_final = (packed_input_size * m) * n * bound_att * h_norm_sum
    bound_rounding = bound_s
    print(f"bound_rounding: {bound_rounding}")
    print(f"log2(bound_rounding): {math.log2(bound_rounding)}")
    bound_final = (
        bound_att_final + bound_v + stddev_e_hardcode * sqrt_secpar + bound_rounding
    )

    # Return the final result as a Decimal
    return (
        bound_final,
        bound_s,
    )


def compute_obf_size(
    n: int,
    crt_bits: int,
    crt_depth: int,
    d: int,
    base_bits: int,
    input_size: int,
    input_width: int,
    output_size: int,
):
    size = 256
    packed_input_size = math.ceil(input_size / n)
    log_q = crt_bits * crt_depth
    log_base_q = math.ceil(crt_bits / base_bits) * crt_depth
    print("base_bits", base_bits)
    print("crt_bits", crt_bits)
    print("crt_depth", crt_depth)
    print("log_q", log_q)
    print("log_base_q", log_base_q)
    m = (d + 1) * log_base_q
    print("m", m)
    packed_input_size = math.ceil(input_size / n) + 1
    m_b = (1 + packed_input_size) * (d + 1) * (log_base_q + 2)
    print("m_b", m_b)
    # encoding_init_size = log_q * n * packed_input_size * m
    # print("encoding_init_size GB", encoding_init_size / 8 / 10**9)
    # size += encoding_init_size
    p_init_size = log_q * n * m_b
    print("p_init_size GB", p_init_size / 8 / 10**9)
    size += p_init_size
    base = 2**base_bits
    b_norm = Decimal(compute_norm_b(n, log_base_q, d, base, packed_input_size))
    bound_b_log = math.ceil(math.log2(b_norm))
    input_depth = math.ceil(input_size / input_width)
    k_preimages_size = (2**input_width) * input_depth * bound_b_log * n * m_b * m_b
    print("k_preimages_size GB", k_preimages_size / 8 / 10**9)
    size += k_preimages_size
    att_preimage_size = (
        m_b * ((packed_input_size + 1) * (d + 1) * log_base_q) * n * bound_b_log
    )
    print("att_preimage_size GB", att_preimage_size / 8 / 10**9)
    size += att_preimage_size
    packed_output_size = math.ceil(output_size / n)
    final_preimage_size = m_b * packed_output_size * n * bound_b_log
    print("final_preimage_size GB", final_preimage_size / 8 / 10**9)
    size += final_preimage_size
    return size / 8 / 10**9


def sqrt_ceil(x):
    return math.ceil(math.sqrt(x))


if __name__ == "__main__":
    secpar = 100
    log2_n = 13
    max_d = 3
    min_base_bits = 16
    max_base_bits = 20
    crt_bits = 51
    max_crt_depth = 20
    input_size = 1
    input_width = 1
    bench_type = "plt"
    add_num = 0
    mul_num = 0
<<<<<<< HEAD
=======
    t_num = 8
>>>>>>> 2c7d697a
    if input_size % input_width != 0:
        raise ValueError("input_size should be divisible by input_width")
    (
        d,
        base_bits,
        crt_depth,
        stddev_e_p,
        stddev_e_hardcode,
        p,
        estimated_secpar,
        size,
    ) = find_params(
        secpar,
        log2_n,
        max_d,
        min_base_bits,
        max_base_bits,
        crt_bits,
        max_crt_depth,
        input_size,
        input_width,
        bench_type,
        add_num,
        mul_num,
        t_num,
    )
    print(f"input_size: {input_size}")
    print(f"input_width: {input_width}")
    print(f"crt_bits: {crt_bits}")
    print(f"crt_depth: {crt_depth}")
    print(f"d: {d}")
    print(f"base_bits: {base_bits}")
    print(f"q: {2**(crt_bits * crt_depth)}, log_2 q: {crt_bits * crt_depth}")
    print(f"stddev_e_p: {stddev_e_p}")
    print(f"stddev_e_hardcode: {stddev_e_hardcode}")
    print(f"p: {p}, log_2 p: {math.log2(p)}")
    print(f"estimated_secpar: {estimated_secpar}")
    print(f"size: {size} [GB]")
    # Log parameters to params.log file
    log_params_to_file(
        input_size,
        input_width,
        add_num,
        mul_num,
        t_num,
        max_crt_depth,
        secpar,
        2**log2_n,
        d,
        base_bits,
        crt_bits,
        crt_depth,
        stddev_e_p,
        stddev_e_hardcode,
        p,
        estimated_secpar,
        size,
    )<|MERGE_RESOLUTION|>--- conflicted
+++ resolved
@@ -80,6 +80,7 @@
         f.write(log_entry)
 
     print(f"Parameters logged to params.log")
+
 
 def find_params(
     target_secpar: int,
@@ -108,11 +109,7 @@
                 "crt_bits": crt_bits,
                 "base_bits": base_bits,
             }
-<<<<<<< HEAD
-            config_file = f"sim_norm_config_{input_size}_{input_width}_{bench_type}_{add_num}_{mul_num}_{log2_n}_{max_crt_depth}_{crt_bits}_{base_bits}.json"
-=======
             config_file = f"sim_norm_config_{input_size}_{input_width}_{bench_type}_{add_num}_{mul_num}_{t_num}_{log2_n}_{max_crt_depth}_{crt_bits}_{base_bits}.json"
->>>>>>> 2c7d697a
             with open(
                 os.path.join(
                     script_dir,
@@ -123,36 +120,22 @@
                 f.write(json.dumps(config, indent=4))
             norms_path = os.path.join(
                 script_dir,
-<<<<<<< HEAD
-                f"norms_{input_size}_{input_width}_{bench_type}_{add_num}_{mul_num}_{log2_n}_{max_crt_depth}_{crt_bits}_{base_bits}.json",
-=======
                 f"norms_{input_size}_{input_width}_{bench_type}_{add_num}_{mul_num}_{t_num}_{log2_n}_{max_crt_depth}_{crt_bits}_{base_bits}.json",
->>>>>>> 2c7d697a
             )
             cmd = [
                 "dio",
                 "sim-bench-norm",
-<<<<<<< HEAD
-                "-c", config_file,
-                "-o", norms_path,
-                "--bench-type", bench_type,
-=======
                 "-c",
                 config_file,
                 "-o",
                 norms_path,
                 "--bench-type",
                 bench_type,
->>>>>>> 2c7d697a
             ]
             if bench_type == "add_mul":
                 cmd += ["--add-num", str(add_num), "--mul-num", str(mul_num)]
             elif bench_type == "plt":
-<<<<<<< HEAD
-                cmd
-=======
                 cmd += ["--t-num", str(t_num)]
->>>>>>> 2c7d697a
             else:
                 raise ValueError(f"Unsupported bench_type: {bench_type}")
             subprocess.run(cmd, check=True)
@@ -625,10 +608,7 @@
     bench_type = "plt"
     add_num = 0
     mul_num = 0
-<<<<<<< HEAD
-=======
     t_num = 8
->>>>>>> 2c7d697a
     if input_size % input_width != 0:
         raise ValueError("input_size should be divisible by input_width")
     (
