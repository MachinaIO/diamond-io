use crate::poly::{
    dcrt::{DCRTPoly, DCRTPolyParams, DCRTPolyUniformSampler},
    sampler::DistType,
    Poly,
};
use memory_stats::memory_stats;
use num_bigint::BigUint;
use num_traits::{One, Zero};
use tracing::info;

pub fn ceil_log2(q: &BigUint) -> usize {
    assert!(!q.is_zero(), "log2 is undefined for zero");

    let bits = q.bits() as usize;
    if q & (q - BigUint::one()) == BigUint::zero() {
        bits - 1
    } else {
        bits
    }
}

/// Print a ring element
pub fn print_ring_element(label: &str, ring_el: &[u64]) {
    print!("{} [", label);
    for (k, &val) in ring_el.iter().enumerate() {
        if k > 0 {
            print!(", ");
        }
        print!("{}", val);
    }
    println!("]");
}

/// Print a matrix of ring elements
pub fn print_matrix_ring(label: &str, matrix: &[Vec<Vec<u64>>]) {
    println!("\n{}", label,);

    for (i, row) in matrix.iter().enumerate() {
        for (j, col) in row.iter().enumerate() {
            print!("r{}c{}: ", i, j);
            print_ring_element("", col);
        }
    }
}

/// Print a vector of ring elements
pub fn print_vector_ring(label: &str, vec: &[Vec<u64>]) {
    println!("\n{}", label);
    for (i, inner_vec) in vec.iter().enumerate() {
        print!("{}[{}]: ", label, i);
        print_ring_element("", inner_vec);
    }
}

// Helper function to create a random polynomial using UniformSampler
pub fn create_random_poly(params: &DCRTPolyParams) -> DCRTPoly {
    let sampler = DCRTPolyUniformSampler::new();
    sampler.sample_poly(params, &DistType::FinRingDist)
}

pub fn create_bit_random_poly(params: &DCRTPolyParams) -> DCRTPoly {
    let sampler = DCRTPolyUniformSampler::new();
    sampler.sample_poly(params, &DistType::BitDist)
}

// Helper function to create a bit polynomial (0 or 1)
pub fn create_bit_poly(params: &DCRTPolyParams, bit: bool) -> DCRTPoly {
    if bit {
        DCRTPoly::const_one(params)
    } else {
        DCRTPoly::const_zero(params)
    }
}

pub fn log_mem() {
    if let Some(usage) = memory_stats() {
<<<<<<< HEAD
        info!("Current physical memory usage: {}", usage.physical_mem);
        info!("Current virtual memory usage: {}", usage.virtual_mem);
=======
        info!(
            "Current physical/virtural memory usage: {} / {}",
            usage.physical_mem, usage.virtual_mem
        );
>>>>>>> 4c60b487
    } else {
        info!("Couldn't get the current memory usage :(");
    }
}

<<<<<<< HEAD
=======
pub fn init_tracing() {
    tracing_subscriber::fmt::init();
}

>>>>>>> 4c60b487
#[macro_export]
macro_rules! parallel_iter {
    ($i: expr) => {{
        #[cfg(not(feature = "parallel"))]
        {
            IntoIterator::into_iter($i)
        }
        #[cfg(feature = "parallel")]
        {
            rayon::iter::IntoParallelIterator::into_par_iter($i)
        }
    }};
}

#[macro_export]
macro_rules! join {
    ($a:expr, $b:expr $(,)?) => {{
        #[cfg(not(feature = "parallel"))]
        {
            ($a(), $b())
        }
        #[cfg(feature = "parallel")]
        {
            rayon::join($a, $b)
        }
    }};
}

/// Implements $tr for all combinations of T and &T by delegating to the &T/&T implementation.
#[macro_export]
macro_rules! impl_binop_with_refs {
    ($T:ty => $tr:ident::$f:ident $($t:tt)*) => {
        impl $tr<$T> for $T {
            type Output = $T;

            #[inline]
            fn $f(self, rhs: $T) -> Self::Output {
                <&$T as $tr<&$T>>::$f(&self, &rhs)
            }
        }

        impl $tr<&$T> for $T {
            type Output = $T;

            #[inline]
            fn $f(self, rhs: &$T) -> Self::Output {
                <&$T as $tr<&$T>>::$f(&self, rhs)
            }
        }

        impl $tr<$T> for &$T {
            type Output = $T;

            #[inline]
            fn $f(self, rhs: $T) -> Self::Output {
                <&$T as $tr<&$T>>::$f(self, &rhs)
            }
        }

        impl $tr<&$T> for &$T {
            type Output = $T;

            #[inline]
            fn $f $($t)*
        }
    };
}<|MERGE_RESOLUTION|>--- conflicted
+++ resolved
@@ -74,27 +74,19 @@
 
 pub fn log_mem() {
     if let Some(usage) = memory_stats() {
-<<<<<<< HEAD
-        info!("Current physical memory usage: {}", usage.physical_mem);
-        info!("Current virtual memory usage: {}", usage.virtual_mem);
-=======
         info!(
             "Current physical/virtural memory usage: {} / {}",
             usage.physical_mem, usage.virtual_mem
         );
->>>>>>> 4c60b487
     } else {
         info!("Couldn't get the current memory usage :(");
     }
 }
 
-<<<<<<< HEAD
-=======
 pub fn init_tracing() {
     tracing_subscriber::fmt::init();
 }
 
->>>>>>> 4c60b487
 #[macro_export]
 macro_rules! parallel_iter {
     ($i: expr) => {{
