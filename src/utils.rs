use crate::poly::{
    dcrt::{DCRTPoly, DCRTPolyParams, DCRTPolyUniformSampler},
    sampler::DistType,
    Poly,
};
<<<<<<< HEAD
=======
use memory_stats::memory_stats;
>>>>>>> 89a79a91
use num_bigint::BigUint;
use num_traits::{One, Zero};

pub fn ceil_log2(q: &BigUint) -> usize {
    assert!(!q.is_zero(), "log2 is undefined for zero");

    let bits = q.bits() as usize;
    if q & (q - BigUint::one()) == BigUint::zero() {
        bits - 1
    } else {
        bits
    }
}

/// Print a ring element
pub fn print_ring_element(label: &str, ring_el: &[u64]) {
    print!("{} [", label);
    for (k, &val) in ring_el.iter().enumerate() {
        if k > 0 {
            print!(", ");
        }
        print!("{}", val);
    }
    println!("]");
}

/// Print a matrix of ring elements
pub fn print_matrix_ring(label: &str, matrix: &[Vec<Vec<u64>>]) {
    println!("\n{}", label,);

    for (i, row) in matrix.iter().enumerate() {
        for (j, col) in row.iter().enumerate() {
            print!("r{}c{}: ", i, j);
            print_ring_element("", col);
        }
    }
}

/// Print a vector of ring elements
pub fn print_vector_ring(label: &str, vec: &[Vec<u64>]) {
    println!("\n{}", label);
    for (i, inner_vec) in vec.iter().enumerate() {
        print!("{}[{}]: ", label, i);
        print_ring_element("", inner_vec);
    }
}

// Helper function to create a random polynomial using UniformSampler
pub fn create_random_poly(params: &DCRTPolyParams) -> DCRTPoly {
    let sampler = DCRTPolyUniformSampler::new();
    sampler.sample_poly(params, &DistType::FinRingDist)
}

pub fn create_bit_random_poly(params: &DCRTPolyParams) -> DCRTPoly {
    let sampler = DCRTPolyUniformSampler::new();
    sampler.sample_poly(params, &DistType::BitDist)
}

// Helper function to create a bit polynomial (0 or 1)
pub fn create_bit_poly(params: &DCRTPolyParams, bit: bool) -> DCRTPoly {
    if bit {
        DCRTPoly::const_one(params)
    } else {
        DCRTPoly::const_zero(params)
    }
}

<<<<<<< HEAD
#[macro_export]
macro_rules! parallel_iter {
    ($i: expr) => {{
        #[cfg(not(feature = "parallel"))]
        {
            IntoIterator::into_iter($i)
        }
        #[cfg(feature = "parallel")]
        {
            rayon::iter::IntoParallelIterator::into_par_iter($i)
        }
    }};
}

#[macro_export]
macro_rules! join {
    ($a:expr, $b:expr $(,)?) => {{
        #[cfg(not(feature = "parallel"))]
        {
            ($a(), $b())
        }
        #[cfg(feature = "parallel")]
        {
            rayon::join($a, $b)
        }
    }};
=======
pub fn print_memory_usage(label: &str) {
    if let Some(usage) = memory_stats() {
        println!("{}: {} bytes", label, usage.physical_mem);
    } else {
        println!("Couldn't get memory stats!");
    }
>>>>>>> 89a79a91
}<|MERGE_RESOLUTION|>--- conflicted
+++ resolved
@@ -3,10 +3,7 @@
     sampler::DistType,
     Poly,
 };
-<<<<<<< HEAD
-=======
 use memory_stats::memory_stats;
->>>>>>> 89a79a91
 use num_bigint::BigUint;
 use num_traits::{One, Zero};
 
@@ -74,7 +71,6 @@
     }
 }
 
-<<<<<<< HEAD
 #[macro_export]
 macro_rules! parallel_iter {
     ($i: expr) => {{
@@ -101,12 +97,12 @@
             rayon::join($a, $b)
         }
     }};
-=======
+}
+
 pub fn print_memory_usage(label: &str) {
     if let Some(usage) = memory_stats() {
         println!("{}: {} bytes", label, usage.physical_mem);
     } else {
         println!("Couldn't get memory stats!");
     }
->>>>>>> 89a79a91
 }