--- conflicted
+++ resolved
@@ -1,9 +1,6 @@
 use std::env;
-<<<<<<< HEAD
-=======
 #[cfg(feature = "cpu")]
 use std::{thread, time};
->>>>>>> 5dfddf65
 
 use crate::poly::{
     dcrt::{DCRTPoly, DCRTPolyParams, DCRTPolyUniformSampler},
