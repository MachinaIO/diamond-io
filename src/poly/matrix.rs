--- conflicted
+++ resolved
@@ -1,5 +1,4 @@
 use super::{Poly, PolyParams};
-use bytes::Bytes;
 use std::{
     fmt::Debug,
     ops::{Add, Mul, Neg, Sub},
@@ -38,7 +37,6 @@
         let wrapped_vec = vec.into_iter().map(|elem| vec![elem]).collect();
         Self::from_poly_vec(params, wrapped_vec)
     }
-    fn from_compact_bytes(params: &<Self::P as Poly>::Params, bytes: Vec<Bytes>) -> Self;
     fn entry(&self, i: usize, j: usize) -> &Self::P;
     fn get_row(&self, i: usize) -> Vec<Self::P>;
     fn get_column(&self, j: usize) -> Vec<Self::P>;
@@ -99,11 +97,7 @@
     ) -> Self;
     /// Performs the operation S * (identity ⊗ other)
     fn mul_tensor_identity(&self, other: &Self, identity_size: usize) -> Self;
-<<<<<<< HEAD
-    fn to_compact_bytes(&self) -> Vec<Bytes>;
-=======
     /// Performs the operation S * (identity ⊗ G^-1(other)),
     /// where G^-1(other) is bit decomposition of other matrix
     fn mul_tensor_identity_decompose(&self, other: &Self, identity_size: usize) -> Self;
->>>>>>> 4c60b487
 }