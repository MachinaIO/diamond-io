--- conflicted
+++ resolved
@@ -52,38 +52,23 @@
 
 pub trait PolyTrapdoorSampler {
     type M: PolyMatrix;
-<<<<<<< HEAD
-    type Trapdoor;
-=======
     type Trapdoor: Send + Sync;
     type MatrixPtr: Send + Sync;
->>>>>>> 8f7cba3c
 
     fn trapdoor(
         &self,
         params: &<<Self::M as PolyMatrix>::P as Poly>::Params,
         size: usize,
     ) -> (Self::Trapdoor, Self::M);
-<<<<<<< HEAD
-
-    fn preimage(
-=======
     fn preimage_to_fs(
->>>>>>> 8f7cba3c
         &self,
         params: &<<Self::M as PolyMatrix>::P as Poly>::Params,
         trapdoor: &Self::Trapdoor,
         public_matrix: &Self::M,
         target: &Self::M,
-<<<<<<< HEAD
-    ) -> Self::M;
-
-    fn process_preimage_block(
-=======
         preimage_id: &str,
     ) -> Vec<PathBuf>;
     fn process_preimage_block_to_fs(
->>>>>>> 8f7cba3c
         &self,
         params: &<<Self::M as PolyMatrix>::P as Poly>::Params,
         trapdoor: &Self::Trapdoor,
