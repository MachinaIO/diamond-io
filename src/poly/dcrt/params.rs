--- conflicted
+++ resolved
@@ -61,12 +61,6 @@
     use super::*;
 
     #[test]
-<<<<<<< HEAD
-    fn test_params_initiation() {
-        let p = DCRTPolyParams::default();
-        assert_eq!(p.ring_dimension(), 4);
-        assert_eq!(p.modulus_bits(), 816);
-=======
     fn test_params_initiation_n() {
         let n = 16;
         let size = 4;
@@ -134,6 +128,5 @@
         let p = DCRTPolyParams::new(n, size, k_res);
         assert_eq!(p.ring_dimension(), n);
         assert_eq!(p.modulus_bits() as u32, size * k_res);
->>>>>>> c93e718a
     }
 }