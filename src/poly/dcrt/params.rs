use crate::poly::params::PolyParams;
use num_bigint::BigUint;
use num_traits::Num;
use openfhe::ffi::{self};
use std::{fmt::Debug, sync::Arc};

#[derive(Clone)]
pub struct DCRTPolyParams {
    ring_dimension: u32,
    size: usize,
    k_res: usize,
    modulus: Arc<BigUint>,
}

impl Debug for DCRTPolyParams {
    fn fmt(&self, f: &mut std::fmt::Formatter<'_>) -> std::fmt::Result {
        f.debug_struct("DCRTPolyParams")
            .field("modulus", &self.modulus)
            .field("ring_dimension", &self.ring_dimension())
            .finish()
    }
}

impl PolyParams for DCRTPolyParams {
    type Modulus = Arc<BigUint>;

    fn ring_dimension(&self) -> u32 {
        self.ring_dimension
    }
    fn modulus(&self) -> Self::Modulus {
        self.modulus.clone()
    }
    fn modulus_bits(&self) -> usize {
        self.modulus.bits() as usize
    }
}

#[cfg(test)]
impl Default for DCRTPolyParams {
    fn default() -> Self {
<<<<<<< HEAD
        Self::new(16, 4, 51)
=======
        Self::new(4, 5, 17)
>>>>>>> af81a2f9
    }
}

impl DCRTPolyParams {
    pub fn new(n: u32, size: usize, k_res: usize) -> Self {
        // assert that n is a power of 2
        assert!(n.is_power_of_two(), "n must be a power of 2");
        let modulus = ffi::GenModulus(n, size, k_res);
        Self {
            ring_dimension: n,
            size,
            k_res,
            modulus: Arc::new(BigUint::from_str_radix(&modulus, 10).unwrap()),
        }
    }

    pub fn size(&self) -> usize {
        self.size
    }

    pub fn k_res(&self) -> usize {
        self.k_res
    }
}

#[cfg(test)]
mod tests {
    use super::*;

    #[test]
    fn test_params_initiation_n() {
        let n = 16;
        let size = 4;
        let k_res = 51;
        let p = DCRTPolyParams::new(n, size, k_res);
        assert_eq!(p.ring_dimension(), n);
        assert_eq!(p.modulus_bits(), 204);

        let n = 2;
        let size = 4;
        let k_res = 51;
        let p = DCRTPolyParams::new(n, size, k_res);
        assert_eq!(p.ring_dimension(), 2);
        assert_eq!(p.modulus_bits(), 204);

        let n = 1;
        let size = 4;
        let k_res = 51;
        let p = DCRTPolyParams::new(n, size, k_res);
        assert_eq!(p.ring_dimension(), 1);
        assert_eq!(p.modulus_bits(), 204);
    }

    #[test]
    fn test_params_initiation_size() {
        let n = 16;
        let size = 4;
        let k_res = 51;
        let p = DCRTPolyParams::new(n, size, k_res);
        assert_eq!(p.ring_dimension(), n);
        assert_eq!(p.modulus_bits() as u32, (size * k_res) as u32);

        let n = 16;
        let size = 5;
        let k_res = 51;
        let p = DCRTPolyParams::new(n, size, k_res);
        assert_eq!(p.ring_dimension(), n);
        assert_eq!(p.modulus_bits() as u32, (size * k_res) as u32);

        let n = 16;
        let size = 6;
        let k_res = 51;
        let p = DCRTPolyParams::new(n, size, k_res);
        assert_eq!(p.ring_dimension(), n);
        assert_eq!(p.modulus_bits() as u32, (size * k_res) as u32);

        let n = 16;
        let size = 7;
        let k_res = 20;
        let p = DCRTPolyParams::new(n, size, k_res);
        assert_eq!(p.ring_dimension(), n);
        assert_eq!(p.modulus_bits() as u32, (size * k_res) as u32);
    }

    #[test]
    #[should_panic(expected = "n must be a power of 2")]
    fn test_params_initiation_non_power_of_two() {
        let n = 20;
        let size = 4;
        let k_res = 51;
        let _p = DCRTPolyParams::new(n, size, k_res); // This should panic

        let n = 0;
        let size = 4;
        let k_res = 51;
        let _p = DCRTPolyParams::new(n, size, k_res); // This should panic
    }
}<|MERGE_RESOLUTION|>--- conflicted
+++ resolved
@@ -38,11 +38,7 @@
 #[cfg(test)]
 impl Default for DCRTPolyParams {
     fn default() -> Self {
-<<<<<<< HEAD
-        Self::new(16, 4, 51)
-=======
         Self::new(4, 5, 17)
->>>>>>> af81a2f9
     }
 }
 
