use num_bigint::{BigInt, BigUint};

use super::{DCRTPoly, DCRTPolyParams, FinRingElem};
use crate::poly::{Poly, PolyMatrix, PolyParams};
use std::{
    fmt::Debug,
    ops::{Add, Mul, Neg, Sub},
};

#[derive(Clone)]
pub struct DCRTPolyMatrix {
    inner: Vec<Vec<DCRTPoly>>,
    params: DCRTPolyParams,
    nrow: usize,
    ncol: usize,
}

impl Debug for DCRTPolyMatrix {
    fn fmt(&self, f: &mut std::fmt::Formatter<'_>) -> std::fmt::Result {
        f.debug_struct("DCRTPolyMatrix")
            .field("nrow", &self.nrow)
            .field("ncol", &self.ncol)
<<<<<<< HEAD
            .field("inner", &self.inner)
=======
            .field("params", &self.params)
>>>>>>> c93e718a
            .finish()
    }
}

impl PartialEq for DCRTPolyMatrix {
    fn eq(&self, other: &Self) -> bool {
        self.inner == other.inner && self.nrow == other.nrow && self.ncol == other.ncol
    }
}

impl Eq for DCRTPolyMatrix {}

// Add getter methods for inner and params
impl DCRTPolyMatrix {
    pub fn inner(&self) -> &Vec<Vec<DCRTPoly>> {
        &self.inner
    }
    pub fn params(&self) -> &DCRTPolyParams {
        &self.params
    }
}

impl PolyMatrix for DCRTPolyMatrix {
    type P = DCRTPoly;

    fn from_poly_vec(params: &DCRTPolyParams, vec: Vec<Vec<DCRTPoly>>) -> Self {
        let mut c = vec![vec![DCRTPoly::const_zero(params); vec[0].len()]; vec.len()];
        for (i, row) in vec.iter().enumerate() {
            for (j, element) in row.iter().enumerate() {
                c[i][j] = element.clone();
            }
        }
        DCRTPolyMatrix { inner: c, params: params.clone(), nrow: vec.len(), ncol: vec[0].len() }
    }

    fn entry(&self, i: usize, j: usize) -> &Self::P {
        &self.inner[i][j]
    }

    fn get_row(&self, i: usize) -> Vec<Self::P> {
        self.inner[i].clone()
    }

    fn get_column(&self, j: usize) -> Vec<Self::P> {
        let mut column = Vec::with_capacity(self.nrow);
        for i in 0..self.nrow {
            column.push(self.inner[i][j].clone());
        }
        column
    }

    fn size(&self) -> (usize, usize) {
        (self.nrow, self.ncol)
    }

    fn row_size(&self) -> usize {
        self.nrow
    }

    fn col_size(&self) -> usize {
        self.ncol
    }

    fn slice(
        &self,
        row_start: usize,
        row_end: usize,
        column_start: usize,
        column_end: usize,
    ) -> Self {
        let mut c = vec![
            vec![DCRTPoly::const_zero(&self.params); column_end - column_start];
            row_end - row_start
        ];
        for i in row_start..row_end {
            for j in column_start..column_end {
                c[i - row_start][j - column_start] = self.inner[i][j].clone();
            }
        }
        DCRTPolyMatrix {
            inner: c,
            params: self.params.clone(),
            nrow: row_end - row_start,
            ncol: column_end - column_start,
        }
    }

    fn zero(params: &DCRTPolyParams, nrow: usize, ncol: usize) -> Self {
        let mut c = vec![vec![DCRTPoly::const_zero(params); ncol]; nrow];
        for i in 0..nrow {
            for j in 0..ncol {
                c[i][j] = DCRTPoly::const_zero(params).clone();
            }
        }
        DCRTPolyMatrix { inner: c, params: params.clone(), nrow, ncol }
    }

    fn identity(params: &<Self::P as Poly>::Params, size: usize, scalar: Option<Self::P>) -> Self {
        let nrow = size;
        let ncol = size;
        let mut result = vec![vec![DCRTPoly::const_zero(params); ncol]; nrow];
        let scalar = scalar.unwrap_or_else(|| DCRTPoly::const_one(params));
        for i in 0..size {
            result[i][i] = scalar.clone();
        }
        DCRTPolyMatrix { inner: result, params: params.clone(), nrow, ncol }
    }

    fn transpose(&self) -> Self {
        let nrow = self.ncol;
        let ncol = self.nrow;
        let mut result: Vec<Vec<DCRTPoly>> =
            vec![vec![DCRTPoly::const_zero(&self.params); ncol]; nrow];
        for i in 0..nrow {
            for j in 0..ncol {
                result[i][j] = self.inner[j][i].clone();
            }
        }
        DCRTPolyMatrix { inner: result, params: self.params.clone(), nrow, ncol }
    }

    // (m * n1), (m * n2) -> (m * (n1 + n2))
    fn concat_columns(&self, others: &[Self]) -> Self {
        #[cfg(debug_assertions)]
        for (idx, other) in others.iter().enumerate() {
            if self.nrow != other.nrow {
                panic!("Concat error: while the shape of the first matrix is ({0}, {1}), that of the {2}-th matirx is ({3},{4})",self.nrow,self.ncol,idx,other.nrow,other.ncol);
            }
        }
        let ncol = self.ncol + others.iter().map(|x| x.ncol).sum::<usize>();
        let mut result: Vec<Vec<DCRTPoly>> =
            vec![vec![DCRTPoly::const_zero(&self.params); ncol]; self.nrow];

        // Copy elements from self
        for i in 0..self.nrow {
            for j in 0..self.ncol {
                result[i][j] = self.inner[i][j].clone();
            }
        }

        // Copy elements from others
        let mut offset = self.ncol;
        for other in others {
            for i in 0..self.nrow {
                for j in 0..other.ncol {
                    result[i][offset + j] = other.inner[i][j].clone();
                }
            }
            offset += other.ncol;
        }

        DCRTPolyMatrix { inner: result, params: self.params.clone(), nrow: self.nrow, ncol }
    }

    // (m1 * n), (m2 * n) -> ((m1 + m2) * n)
    fn concat_rows(&self, others: &[Self]) -> Self {
        #[cfg(debug_assertions)]
        for (idx, other) in others.iter().enumerate() {
            if self.ncol != other.ncol {
                panic!("Concat error: while the shape of the first matrix is ({0}, {1}), that of the {2}-th matirx is ({3},{4})",self.nrow,self.ncol,idx,other.nrow,other.ncol);
            }
        }
        let nrow = self.nrow + others.iter().map(|x| x.nrow).sum::<usize>();
        let mut result: Vec<Vec<DCRTPoly>> =
            vec![vec![DCRTPoly::const_zero(&self.params); self.ncol]; nrow];

        // Copy elements from self
        for i in 0..self.nrow {
            for j in 0..self.ncol {
                result[i][j] = self.inner[i][j].clone();
            }
        }

        // Copy elements from others
        let mut offset = self.nrow;
        for other in others {
            for i in 0..other.nrow {
                for j in 0..other.ncol {
                    result[offset + i][j] = other.inner[i][j].clone();
                }
            }
            offset += other.nrow;
        }

        DCRTPolyMatrix { inner: result, params: self.params.clone(), nrow, ncol: self.ncol }
    }

    // (m1 * n1), (m2 * n2) -> ((m1 + m2) * (n1 + n2))
    fn concat_diag(&self, others: &[Self]) -> Self {
        let nrow = self.nrow + others.iter().map(|x| x.nrow).sum::<usize>();
        let ncol = self.ncol + others.iter().map(|x| x.ncol).sum::<usize>();
        let mut result: Vec<Vec<DCRTPoly>> =
            vec![vec![DCRTPoly::const_zero(&self.params); ncol]; nrow];

        // Copy elements from self
        for i in 0..self.nrow {
            for j in 0..self.ncol {
                result[i][j] = self.inner[i][j].clone();
            }
        }

        // Copy elements from others
        let mut row_offset = self.nrow;
        let mut col_offset = self.ncol;
        for other in others {
            for i in 0..other.nrow {
                for j in 0..other.ncol {
                    result[row_offset + i][col_offset + j] = other.inner[i][j].clone();
                }
            }
            row_offset += other.nrow;
            col_offset += other.ncol;
        }

        DCRTPolyMatrix { inner: result, params: self.params.clone(), nrow, ncol }
    }

    fn tensor(&self, other: &Self) -> Self {
        let nrow = self.nrow * other.nrow;
        let ncol = self.ncol * other.ncol;
        let mut result: Vec<Vec<DCRTPoly>> =
            vec![vec![DCRTPoly::const_zero(&self.params); ncol]; nrow];

        for i1 in 0..self.nrow {
            for j1 in 0..self.ncol {
                for i2 in 0..other.nrow {
                    for j2 in 0..other.ncol {
                        let i = i1 * other.nrow + i2;
                        let j = j1 * other.ncol + j2;
                        result[i][j] = self.inner[i1][j1].clone() * other.inner[i2][j2].clone();
                    }
                }
            }
        }

        DCRTPolyMatrix { inner: result, params: self.params.clone(), nrow, ncol }
    }

    fn gadget_matrix(params: &<Self::P as Poly>::Params, size: usize) -> Self {
        let bit_length = params.modulus_bits();
        let mut poly_vec = Vec::with_capacity(bit_length);
        for i in 0u32..(bit_length as u32) {
            let value = BigInt::from(2).pow(i);
            poly_vec.push(DCRTPoly::from_const(params, &FinRingElem::new(value, params.modulus())));
        }
        let gadget_vector = Self::from_poly_vec(params, vec![poly_vec]);
        let identity = DCRTPolyMatrix::identity(params, size, None);
        identity.tensor(&gadget_vector)
    }

    fn decompose(&self) -> Self {
        let bit_length = self.params.modulus_bits();
        let new_nrow = self.nrow * bit_length;
        let mut new_inner = vec![vec![DCRTPoly::const_zero(&self.params); self.ncol]; new_nrow];

        for i in 0..self.nrow {
            for j in 0..self.ncol {
                let coeffs = self.inner[i][j].coeffs();
                let coeff_len = coeffs.len();
                for bit in 0..bit_length {
                    let mut bit_coeffs = Vec::with_capacity(coeff_len);
                    for coeff_val in &coeffs {
                        // bit_value in {0, 1}
                        let val = (coeff_val.value() >> bit) & BigUint::from(1u32);
                        let elem = FinRingElem::new(val, self.params.modulus());
                        bit_coeffs.push(elem);
                    }
                    let bit_poly = DCRTPoly::from_coeffs(&self.params, &bit_coeffs);
                    new_inner[i * bit_length + bit][j] = bit_poly;
                }
            }
        }
        Self { nrow: new_nrow, ncol: self.ncol, inner: new_inner, params: self.params.clone() }
    }

    fn modulus_switch(&self, new_params: &<Self::P as Poly>::Params) -> Self {
        let mut new_inner = self.clone().inner;
        for i in 0..self.nrow {
            for j in 0..self.ncol {
                new_inner[i][j] = self.inner[i][j].modulus_switch(new_params.clone());
            }
        }
        Self { inner: new_inner, params: new_params.clone(), nrow: self.nrow, ncol: self.ncol }
    }
}

// ====== Arithmetic ======

impl Add for DCRTPolyMatrix {
    type Output = Self;
    fn add(self, rhs: Self) -> Self {
        self + &rhs
    }
}

// Implement addition of a matrix by a matrix reference
impl<'a> Add<&'a DCRTPolyMatrix> for DCRTPolyMatrix {
    type Output = Self;

    fn add(self, rhs: &'a DCRTPolyMatrix) -> Self::Output {
        #[cfg(debug_assertions)]
        if self.nrow != rhs.nrow || self.ncol != rhs.ncol {
            panic!(
                "Addition requires matrices of same dimensions: self({}, {}) != rhs({}, {})",
                self.nrow, self.ncol, rhs.nrow, rhs.ncol
            );
        }

        let nrow = self.row_size();
        let ncol = self.col_size();
        let mut result = self.inner;

        for i in 0..nrow {
            for j in 0..ncol {
                result[i][j] += rhs.inner[i][j].clone();
            }
        }

        Self { inner: result, params: self.params, ncol, nrow }
    }
}

impl Neg for DCRTPolyMatrix {
    type Output = Self;

    fn neg(self) -> Self::Output {
        let mut c: Vec<Vec<DCRTPoly>> =
            vec![vec![DCRTPoly::const_zero(&self.params); self.ncol]; self.nrow];
        for i in 0..self.nrow {
            for j in 0..self.ncol {
                c[i][j] = -self.inner[i][j].clone();
            }
        }
        DCRTPolyMatrix { inner: c, params: self.params, nrow: self.nrow, ncol: self.ncol }
    }
}

impl Mul for DCRTPolyMatrix {
    type Output = Self;

    fn mul(self, rhs: Self) -> Self::Output {
        self * &rhs
    }
}

// Implement multiplication of a matrix by a matrix reference
impl<'a> Mul<&'a DCRTPolyMatrix> for DCRTPolyMatrix {
    type Output = Self;

    fn mul(self, rhs: &'a DCRTPolyMatrix) -> Self::Output {
        let nrow = self.nrow;
        let ncol = rhs.ncol;
        #[cfg(debug_assertions)]
        if rhs.nrow != self.ncol {
            panic!(
                "Multiplication condition failed: rhs.nrow ({}) must equal self.ncol ({})",
                rhs.nrow, self.ncol
            );
        }
        let common = self.ncol;
        let mut c: Vec<Vec<DCRTPoly>> = vec![vec![DCRTPoly::const_zero(&self.params); ncol]; nrow];
        for i in 0..nrow {
            for j in 0..ncol {
                for k in 0..common {
                    c[i][j] += self.inner[i][k].clone() * rhs.inner[k][j].clone();
                }
            }
        }
        DCRTPolyMatrix { inner: c, params: self.params, nrow, ncol }
    }
}

// Implement multiplication of a matrix by a polynomial
impl Mul<DCRTPoly> for DCRTPolyMatrix {
    type Output = Self;

    fn mul(self, rhs: DCRTPoly) -> Self::Output {
        self * &rhs
    }
}

// Implement multiplication of a matrix by a polynomial reference
impl Mul<&DCRTPoly> for DCRTPolyMatrix {
    type Output = Self;

    fn mul(self, rhs: &DCRTPoly) -> Self::Output {
        let nrow = self.nrow;
        let ncol = self.ncol;
        let mut result: Vec<Vec<DCRTPoly>> = self.inner;

        for i in 0..nrow {
            for j in 0..ncol {
                result[i][j] *= rhs.clone();
            }
        }

        DCRTPolyMatrix { inner: result, params: self.params, nrow, ncol }
    }
}

// Implement subtraction for matrices
impl Sub for DCRTPolyMatrix {
    type Output = Self;

    fn sub(self, rhs: Self) -> Self::Output {
        self - &rhs
    }
}

// Implement subtraction of a matrix by a matrix reference
impl<'a> Sub<&'a DCRTPolyMatrix> for DCRTPolyMatrix {
    type Output = Self;

    fn sub(self, rhs: &'a DCRTPolyMatrix) -> Self::Output {
        #[cfg(debug_assertions)]
        if self.nrow != rhs.nrow || self.ncol != rhs.ncol {
            panic!(
                "Subtraction requires matrices of same dimensions: self({}, {}) != rhs({}, {})",
                self.nrow, self.ncol, rhs.nrow, rhs.ncol
            );
        }

        let nrow = self.row_size();
        let ncol = self.col_size();
        let mut result = self.inner;

        for i in 0..nrow {
            for j in 0..ncol {
                result[i][j] -= rhs.inner[i][j].clone();
            }
        }

        Self { inner: result, params: self.params, ncol, nrow }
    }
}

#[cfg(test)]
mod tests {
    use super::*;
    use crate::poly::dcrt::DCRTPolyParams;

    #[test]
    fn test_gadget_matrix() {
        let params = DCRTPolyParams::default();
        let size = 3;
        let gadget_matrix = DCRTPolyMatrix::gadget_matrix(&params, size);
        assert_eq!(gadget_matrix.row_size(), size);
        assert_eq!(gadget_matrix.col_size(), size * params.modulus_bits());
    }

    #[test]
    fn test_decompose() {
        let params = DCRTPolyParams::default();
        let bit_length = params.modulus_bits();

        // Create a simple 2x8 matrix with some non-zero values
        let mut matrix = DCRTPolyMatrix::zero(&params, 2, 8);
        assert_eq!(matrix.row_size(), 2);
        assert_eq!(matrix.col_size(), 8);
        let value = FinRingElem::new(5u32, params.modulus());
        matrix.inner[0][0] = DCRTPoly::from_const(&params, &value);
        matrix.inner[1][1] = DCRTPoly::from_const(&params, &value);
        let gadget_matrix = DCRTPolyMatrix::gadget_matrix(&params, 2);
        assert_eq!(gadget_matrix.row_size(), 2);
        assert_eq!(gadget_matrix.col_size(), 2 * bit_length);
        let decomposed = matrix.decompose();
        assert_eq!(decomposed.row_size(), 2 * bit_length);
        assert_eq!(decomposed.col_size(), 8);

        let expected_matrix = gadget_matrix * decomposed;
        assert_eq!(expected_matrix.row_size(), 2);
        assert_eq!(expected_matrix.col_size(), 8);
        assert_eq!(matrix, expected_matrix);
    }

    #[test]
    fn test_matrix_basic_operations() {
        let params = DCRTPolyParams::default();

        // Test zero and identity matrices
        let zero = DCRTPolyMatrix::zero(&params, 2, 2);
        let identity = DCRTPolyMatrix::identity(&params, 2, None);

        // Test matrix creation and equality
        let mut matrix1 = DCRTPolyMatrix::zero(&params, 2, 2);
        let value = FinRingElem::new(5u32, params.modulus());
        matrix1.inner[0][0] = DCRTPoly::from_const(&params, &value);
        matrix1.inner[1][1] = DCRTPoly::from_const(&params, &value);

        let matrix2 = matrix1.clone();
        assert_eq!(matrix1, matrix2);

        // Test addition
        let sum = matrix1.clone() + &matrix2;
        let value_10 = FinRingElem::new(10u32, params.modulus());
        let _expected_sum = DCRTPolyMatrix::zero(&params, 2, 2);
        assert_eq!(sum.entry(0, 0).coeffs()[0], value_10);

        // Test subtraction
        let diff = matrix1.clone() - &matrix2;
        assert_eq!(diff, zero);

        // Test multiplication
        let prod = matrix1.clone() * &identity;
        assert_eq!(prod, matrix1);
    }

    #[test]
    fn test_matrix_concatenation() {
        let params = DCRTPolyParams::default();
        let value = FinRingElem::new(5u32, params.modulus());

        let mut matrix1 = DCRTPolyMatrix::zero(&params, 2, 2);
        matrix1.inner[0][0] = DCRTPoly::from_const(&params, &value);

        let mut matrix2 = DCRTPolyMatrix::zero(&params, 2, 2);
        matrix2.inner[1][1] = DCRTPoly::from_const(&params, &value);

        // Test column concatenation
        let col_concat = matrix1.clone().concat_columns(&[matrix2.clone()]);
        assert_eq!(col_concat.row_size(), 2);
        assert_eq!(col_concat.col_size(), 4);

        // Test row concatenation
        let row_concat = matrix1.clone().concat_rows(&[matrix2.clone()]);
        assert_eq!(row_concat.row_size(), 4);
        assert_eq!(row_concat.col_size(), 2);

        // Test diagonal concatenation
        let diag_concat = matrix1.concat_diag(&[matrix2]);
        assert_eq!(diag_concat.row_size(), 4);
        assert_eq!(diag_concat.col_size(), 4);
    }

    #[test]
    fn test_matrix_tensor_product() {
        let params = DCRTPolyParams::default();
        let value = FinRingElem::new(5u32, params.modulus());

        let mut matrix1 = DCRTPolyMatrix::zero(&params, 2, 2);
        matrix1.inner[0][0] = DCRTPoly::from_const(&params, &value);

        let mut matrix2 = DCRTPolyMatrix::zero(&params, 2, 2);
        matrix2.inner[0][0] = DCRTPoly::from_const(&params, &value);

        let tensor = matrix1.tensor(&matrix2);
        assert_eq!(tensor.row_size(), 4);
        assert_eq!(tensor.col_size(), 4);

        // Check that the (0,0) element is the product of the (0,0) elements
        let value_25 = FinRingElem::new(25u32, params.modulus());
        assert_eq!(tensor.entry(0, 0).coeffs()[0], value_25);
    }

    #[test]
    fn test_modulus_switch() {
        let params = DCRTPolyParams::default();

        let value00 = FinRingElem::new(1023782870921908217643761278891282178u128, params.modulus());
        let value01 = FinRingElem::new(8179012198875468938912873783289218738u128, params.modulus());
        let value10 = FinRingElem::new(2034903202902173762872163465127672178u128, params.modulus());
        let value11 = FinRingElem::new(1990091289902891278121564387120912660u128, params.modulus());
        let matrix = DCRTPolyMatrix::from_poly_vec(
            &params,
            vec![
                vec![
                    DCRTPoly::from_const(&params, &value00),
                    DCRTPoly::from_const(&params, &value01),
                ],
                vec![
                    DCRTPoly::from_const(&params, &value10),
                    DCRTPoly::from_const(&params, &value11),
                ],
            ],
        );
        let new_params = DCRTPolyParams::new(4, 15, 51);
        let new_modulus = new_params.modulus();
        let switched = matrix.modulus_switch(&new_params);
        assert_eq!(switched.params().modulus(), new_params.modulus());
        let new_value00 = value00.modulus_switch(new_modulus.clone());
        let new_value01 = value01.modulus_switch(new_modulus.clone());
        let new_value10 = value10.modulus_switch(new_modulus.clone());
        let new_value11 = value11.modulus_switch(new_modulus.clone());
        let expected = DCRTPolyMatrix::from_poly_vec(
            &new_params,
            vec![
                vec![
                    DCRTPoly::from_const(&new_params, &new_value00),
                    DCRTPoly::from_const(&new_params, &new_value01),
                ],
                vec![
                    DCRTPoly::from_const(&new_params, &new_value10),
                    DCRTPoly::from_const(&new_params, &new_value11),
                ],
            ],
        );
        assert_eq!(switched, expected);
    }

    #[test]
    #[should_panic(expected = "Addition requires matrices of same dimensions")]
    fn test_matrix_addition_mismatch() {
        let params = DCRTPolyParams::default();
        let matrix1 = DCRTPolyMatrix::zero(&params, 2, 2);
        let matrix2 = DCRTPolyMatrix::zero(&params, 2, 3);
        let _sum = matrix1 + matrix2;
    }

    #[test]
    #[should_panic(expected = "Multiplication condition failed")]
    fn test_matrix_multiplication_mismatch() {
        let params = DCRTPolyParams::default();
        let matrix1 = DCRTPolyMatrix::zero(&params, 2, 2);
        let matrix2 = DCRTPolyMatrix::zero(&params, 3, 2);
        let _prod = matrix1 * matrix2;
    }
}<|MERGE_RESOLUTION|>--- conflicted
+++ resolved
@@ -20,11 +20,8 @@
         f.debug_struct("DCRTPolyMatrix")
             .field("nrow", &self.nrow)
             .field("ncol", &self.ncol)
-<<<<<<< HEAD
             .field("inner", &self.inner)
-=======
             .field("params", &self.params)
->>>>>>> c93e718a
             .finish()
     }
 }
