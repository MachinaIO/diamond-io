use bytes::Bytes;
use itertools::Itertools;
#[cfg(feature = "parallel")]
use rayon::prelude::*;

use super::{element::FinRingElem, params::DCRTPolyParams};
use crate::{
<<<<<<< HEAD
    parallel_iter,
=======
    impl_binop_with_refs, parallel_iter,
>>>>>>> 4c60b487
    poly::{Poly, PolyElem, PolyParams},
};
use num_bigint::BigUint;
use openfhe::{
    cxx::UniquePtr,
    ffi::{self, DCRTPoly as DCRTPolyCxx},
};

use std::{
    fmt::Debug,
    ops::{Add, AddAssign, Mul, MulAssign, Neg, Sub, SubAssign},
    str::FromStr,
    sync::Arc,
};

#[derive(Clone, Debug)]
pub struct DCRTPoly {
    ptr_poly: Arc<UniquePtr<DCRTPolyCxx>>,
}

// SAFETY: DCRTPoly is plain old data and is shared across threads in C++ OpenFHE as well.
unsafe impl Send for DCRTPoly {}
unsafe impl Sync for DCRTPoly {}

impl DCRTPoly {
    pub fn new(ptr_poly: UniquePtr<DCRTPolyCxx>) -> Self {
        Self { ptr_poly: ptr_poly.into() }
    }

    pub fn get_poly(&self) -> &UniquePtr<DCRTPolyCxx> {
        &self.ptr_poly
    }

    pub fn modulus_switch(
        &self,
        params: &DCRTPolyParams,
        new_modulus: <DCRTPolyParams as PolyParams>::Modulus,
    ) -> Self {
        debug_assert!(new_modulus < params.modulus());
        let coeffs = self.coeffs();
        let new_coeffs = coeffs
            .iter()
            .map(|coeff| coeff.modulus_switch(new_modulus.clone()))
            .collect::<Vec<FinRingElem>>();
        DCRTPoly::from_coeffs(params, &new_coeffs)
    }

    fn poly_gen_from_vec(params: &DCRTPolyParams, values: Vec<String>) -> Self {
        DCRTPoly::new(ffi::DCRTPolyGenFromVec(
            params.ring_dimension(),
            params.crt_depth(),
            params.crt_bits(),
            &values,
        ))
    }

    fn poly_gen_from_const(params: &DCRTPolyParams, value: String) -> Self {
        DCRTPoly::new(ffi::DCRTPolyGenFromConst(
            params.ring_dimension(),
            params.crt_depth(),
            params.crt_bits(),
            &value,
        ))
    }
}

impl Poly for DCRTPoly {
    type Elem = FinRingElem;
    type Params = DCRTPolyParams;

    fn coeffs(&self) -> Vec<Self::Elem> {
        let coeffs = self.ptr_poly.GetCoefficients();
        let modulus = self.ptr_poly.GetModulus();
        parallel_iter!(coeffs)
            .map(|s| FinRingElem::from_str(&s, &modulus).expect("invalid string"))
            .collect()
    }

    fn from_coeffs(params: &Self::Params, coeffs: &[Self::Elem]) -> Self {
        let mut coeffs_cxx = Vec::with_capacity(coeffs.len());
        for coeff in coeffs {
            debug_assert_eq!(coeff.modulus(), params.modulus().as_ref());
            coeffs_cxx.push(coeff.value().to_string());
        }
        Self::poly_gen_from_vec(params, coeffs_cxx)
    }

    fn from_const(params: &Self::Params, constant: &Self::Elem) -> Self {
        Self::poly_gen_from_const(params, constant.value().to_string())
    }

    fn from_decomposed(params: &DCRTPolyParams, decomposed: &[Self]) -> Self {
        let mut reconstructed = Self::const_zero(params);
        for (i, bit_poly) in decomposed.iter().enumerate() {
            let power_of_two = BigUint::from(2u32).pow(i as u32);
            let const_poly_power_of_two =
                Self::from_const(params, &FinRingElem::new(power_of_two, params.modulus()));
            reconstructed += bit_poly * &const_poly_power_of_two;
        }
        reconstructed
    }

    /// Create a polynomial from a `Bytes` object created by `to_compact_bytes`.
    fn from_compact_bytes(params: &DCRTPolyParams, bytes: &Bytes) -> Self {
        let ring_dimension = params.ring_dimension() as usize;
        let modulus: BigUint = params.modulus().as_ref().clone();

        assert!(
            ring_dimension % 8 == 0,
            "Ring dimension must be divisible by 8, got: {}",
            ring_dimension
        );

        // First byte contains the byte size per coefficient
        let byte_size = bytes[0] as usize;

        // Next n/8 bytes contain the bit vector
        let bit_vector_size = ring_dimension / 8;
        let bit_vector = &bytes[1..1 + bit_vector_size];

        // Remaining bytes contain coefficient values
        let coeffs: Vec<FinRingElem> = parallel_iter!(0..ring_dimension)
            .map(|i| {
                let start = 1 + bit_vector_size + (i * byte_size);
                let end = start + byte_size;
                let value_bytes = &bytes[start..end];

                let value = BigUint::from_bytes_le(value_bytes);

                let byte_idx = i / 8;
                let bit_idx = i % 8;
                let is_negative = (bit_vector[byte_idx] & (1 << bit_idx)) != 0;

                // Convert back from centered representation
                let final_value = if is_negative {
                    // If negative flag is set, compute q - value
                    &modulus - &value
                } else {
                    // Otherwise, use value as is
                    value
                };

                FinRingElem::new(final_value, modulus.clone().into())
            })
            .collect();

        Self::from_coeffs(params, &coeffs)
    }

    fn const_zero(params: &Self::Params) -> Self {
        Self::poly_gen_from_const(params, BigUint::ZERO.to_string())
    }

    fn const_one(params: &Self::Params) -> Self {
        Self::poly_gen_from_const(params, BigUint::from(1u32).to_string())
    }

    fn const_minus_one(params: &Self::Params) -> Self {
        Self::poly_gen_from_const(
            params,
            (params.modulus().as_ref() - BigUint::from(1u32)).to_string(),
        )
    }

    fn const_power_of_two(params: &Self::Params, k: usize) -> Self {
        Self::poly_gen_from_const(params, BigUint::from(2u32).pow(k as u32).to_string())
    }

    fn const_max(params: &Self::Params) -> Self {
        let coeffs = vec![FinRingElem::max_q(&params.modulus()); params.ring_dimension() as usize];
        Self::from_coeffs(params, &coeffs)
    }

    /// Decompose a polynomial of form b_0 + b_1 * x + b_2 * x^2 + ... + b_{n-1} * x^{n-1}
    /// where b_{j, h} is the h-th bit of the j-th coefficient of the polynomial.
    /// Return a vector of polynomials, where the h-th polynomial is defined as
    /// b_{0, h} + b_{1, h} * x + b_{2, h} * x^2 + ... + b_{n-1, h} * x^{n-1}.
    fn decompose(&self, params: &Self::Params) -> Vec<Self> {
        let coeffs = self.coeffs();
        let bit_length = params.modulus_bits();
        parallel_iter!(0..bit_length)
            .map(|h| {
                DCRTPoly::from_coeffs(
                    params,
                    &coeffs
                        .iter()
                        .map(|j| {
                            FinRingElem::new(
                                (j.value() >> h) & BigUint::from(1u32),
                                params.modulus(),
                            )
                        })
                        .collect_vec(),
                )
            })
            .collect()
    }

    /// Convert the polynomial to a `Bytes` object
    /// The returned bytes have the following format:
    /// - First byte: metadata about the byte size per coefficient
    /// - Next n/8 bytes: bit vector (1 bit per coefficient, indicating if coeff is negative)
    /// - Remaining bytes: coefficient values (centered around 0)
    fn to_compact_bytes(&self) -> Bytes {
        let modulus = self.ptr_poly.GetModulus();
        let modulus_big: BigUint = BigUint::from_str(&modulus).unwrap();
        let q_half = modulus_big.clone() / 2u8;

        let coeffs = self.coeffs();
        let ring_dimension = coeffs.len();

        assert!(
            ring_dimension % 8 == 0,
            "Ring dimension must be divisible by 8, got: {}",
            ring_dimension
        );

        // Create a bit vector to store flags for negative coefficients
        let bit_vector_size = ring_dimension / 8;
        let mut bit_vector = vec![0u8; bit_vector_size];

        let mut max_byte_size = 0;
        let mut processed_values = Vec::with_capacity(ring_dimension);

        for (i, coeff) in coeffs.iter().enumerate() {
            // Center coefficients around 0
            let value = if coeff.value() > &q_half {
                let byte_idx = i / 8;
                let bit_idx = i % 8;
                bit_vector[byte_idx] |= 1 << bit_idx; // Set flag for negative coefficient
                &modulus_big - coeff.value() // Convert to absolute value: q - a
            } else if coeff.value() == &BigUint::from(0u32) {
                BigUint::from(0u32)
            } else {
                coeff.value().clone()
            };

            processed_values.push(value.clone());

            let value_bytes = value.to_bytes_le();
            max_byte_size = std::cmp::max(max_byte_size, value_bytes.len());
        }

        let total_size = 1 + bit_vector_size + (ring_dimension * max_byte_size);
        let mut result = vec![0u8; total_size];

        // Store max_byte_size in the first byte
        result[0] = max_byte_size as u8;

        // Store bit vector
        result[1..1 + bit_vector_size].copy_from_slice(&bit_vector);

        // Store coefficient values using the pre-calculated values
        for (i, value) in processed_values.iter().enumerate() {
            let value_bytes = value.to_bytes_le();
            let start_pos = 1 + bit_vector_size + (i * max_byte_size);

            result[start_pos..start_pos + value_bytes.len()].copy_from_slice(&value_bytes);
        }

        Bytes::from(result)
    }
}

impl PartialEq for DCRTPoly {
    fn eq(&self, other: &Self) -> bool {
        if self.ptr_poly.is_null() || other.ptr_poly.is_null() {
            return false;
        }
        self.ptr_poly.IsEqual(&other.ptr_poly)
    }
}

impl Eq for DCRTPoly {}

impl_binop_with_refs!(DCRTPoly => Add::add(self, rhs: &DCRTPoly) -> DCRTPoly {
    DCRTPoly::new(ffi::DCRTPolyAdd(&rhs.ptr_poly, &self.ptr_poly))
});

impl_binop_with_refs!(DCRTPoly => Mul::mul(self, rhs: &DCRTPoly) -> DCRTPoly {
    DCRTPoly::new(ffi::DCRTPolyMul(&rhs.ptr_poly, &self.ptr_poly))
});

impl_binop_with_refs!(DCRTPoly => Sub::sub(self, rhs: &DCRTPoly) -> DCRTPoly {
    self + -rhs
});

impl Neg for DCRTPoly {
    type Output = Self;

    fn neg(self) -> Self::Output {
        -&self
    }
}

impl Neg for &DCRTPoly {
    type Output = DCRTPoly;

    fn neg(self) -> Self::Output {
        DCRTPoly::new(self.ptr_poly.Negate())
    }
}

impl AddAssign for DCRTPoly {
    fn add_assign(&mut self, rhs: Self) {
        *self += &rhs;
    }
}

impl AddAssign<&DCRTPoly> for DCRTPoly {
    fn add_assign(&mut self, rhs: &Self) {
        // TODO: Expose `operator+=` in ffi.
        *self = &*self + rhs;
    }
}

impl MulAssign for DCRTPoly {
    fn mul_assign(&mut self, rhs: Self) {
        *self *= &rhs;
    }
}

impl MulAssign<&DCRTPoly> for DCRTPoly {
    fn mul_assign(&mut self, rhs: &Self) {
        // TODO: Expose `operator*=` in ffi.
        *self = &*self * rhs;
    }
}

impl SubAssign for DCRTPoly {
    fn sub_assign(&mut self, rhs: Self) {
        *self -= &rhs;
    }
}

impl SubAssign<&DCRTPoly> for DCRTPoly {
    fn sub_assign(&mut self, rhs: &Self) {
        *self += -rhs;
    }
}

#[cfg(test)]
mod tests {
    use super::*;
    use crate::poly::{dcrt::DCRTPolyUniformSampler, sampler::DistType, PolyParams};
    use rand::prelude::*;

    #[test]
    fn test_dcrtpoly_coeffs() {
        let mut rng = rand::rng();
        /*
        todo: if x=0, n=1: libc++abi: terminating due to uncaught exception of type lbcrypto::OpenFHEException: /Users/piapark/Documents/GitHub/openfhe-development/src/core/include/math/nbtheory.h:l.156:ReverseBits(): msbb value not handled:0
        todo: if x=1, n=2: value mismatch from_coeffs & coeffs
        */
        let x = rng.random_range(12..20);
        let size = rng.random_range(1..20);
        let n = 2_i32.pow(x) as u32;
        let params = DCRTPolyParams::new(n, size, 51);
        let q = params.modulus();
        let mut coeffs: Vec<FinRingElem> = Vec::new();
        for _ in 0..n {
            let value = rng.random_range(0..10000);
            coeffs.push(FinRingElem::new(value, q.clone()));
        }
        let poly = DCRTPoly::from_coeffs(&params, &coeffs);
        let extracted_coeffs = poly.coeffs();
        assert_eq!(coeffs, extracted_coeffs);
    }

    #[test]
    fn test_dcrtpoly_arithmetic() {
        let params = DCRTPolyParams::default();
        let q = params.modulus();

        // todo: replace value and modulus from param
        let coeffs1 = [
            FinRingElem::new(100u32, q.clone()),
            FinRingElem::new(200u32, q.clone()),
            FinRingElem::new(300u32, q.clone()),
            FinRingElem::new(400u32, q.clone()),
        ];
        let coeffs2 = [
            FinRingElem::new(500u32, q.clone()),
            FinRingElem::new(600u32, q.clone()),
            FinRingElem::new(700u32, q.clone()),
            FinRingElem::new(800u32, q.clone()),
        ];

        // 3. Create polynomials from those coefficients.
        let poly1 = DCRTPoly::from_coeffs(&params, &coeffs1);
        let poly2 = DCRTPoly::from_coeffs(&params, &coeffs2);

        // 4. Test addition.
        let sum = poly1.clone() + poly2.clone();

        // 5. Test multiplication.
        let product = &poly1 * &poly2;

        // 6. Test negation / subtraction.
        let neg_poly2 = poly2.clone().neg();
        let difference = poly1.clone() - poly2.clone();

        let mut poly_add_assign = poly1.clone();
        poly_add_assign += poly2.clone();

        let mut poly_mul_assign = poly1.clone();
        poly_mul_assign *= poly2.clone();

        // 8. Make some assertions
        assert!(sum != poly1, "Sum should differ from original poly1");
        assert!(neg_poly2 != poly2, "Negated polynomial should differ from original");
        assert_eq!(difference + poly2, poly1, "p1 - p2 + p2 should be p1");

        assert_eq!(poly_add_assign, sum, "+= result should match separate +");
        assert_eq!(poly_mul_assign, product, "*= result should match separate *");

        // 9. Test from_const / const_zero / const_one
        let const_poly = DCRTPoly::from_const(&params, &FinRingElem::new(123, q.clone()));
        assert_eq!(
            const_poly,
            DCRTPoly::from_coeffs(&params, &[FinRingElem::new(123, q.clone()); 1]),
            "from_const should produce a polynomial with all coeffs = 123"
        );
        let zero_poly = DCRTPoly::const_zero(&params);
        assert_eq!(
            zero_poly,
            DCRTPoly::from_coeffs(&params, &[FinRingElem::new(0, q.clone()); 1]),
            "const_zero should produce a polynomial with all coeffs = 0"
        );

        let one_poly = DCRTPoly::const_one(&params);
        assert_eq!(
            one_poly,
            DCRTPoly::from_coeffs(&params, &[FinRingElem::new(1, q); 1]),
            "one_poly should produce a polynomial with all coeffs = 1"
        );
    }

    #[test]
    fn test_dcrtpoly_decompose() {
        let params = DCRTPolyParams::default();
        let sampler = DCRTPolyUniformSampler::new();
        let poly = sampler.sample_poly(&params, &DistType::FinRingDist);
        let decomposed = poly.decompose(&params);
        assert_eq!(decomposed.len(), params.modulus_bits());
    }

    #[test]
    fn test_dcrtpoly_to_compact_bytes() {
        let params = DCRTPolyParams::default();
        let sampler = DCRTPolyUniformSampler::new();
        let poly = sampler.sample_poly(&params, &DistType::BitDist);
        let bytes = poly.to_compact_bytes();

        let ring_dimension = params.ring_dimension() as usize;

        // First byte is metadata about byte size per coefficient
        // Since we're using BitDist, we expect byte_size to be 1
        assert_eq!(bytes[0], 1, "Byte size should be 1 for BitDist");

        // Next n/8 bytes are the bit vector (1 bit per coefficient)
        let bit_vector_size = ring_dimension / 8;

        // Calculate expected total size:
        // 1 byte for metadata + bit_vector_size + (ring_dimension * byte_size)
        let expected_total_size = 1 + bit_vector_size + (ring_dimension * 1);
        assert_eq!(bytes.len(), expected_total_size, "Incorrect total byte size");

        // Check that the structure is as expected
        // Verify bit vector section exists
        let bit_vector = &bytes[1..1 + bit_vector_size];
        assert_eq!(bit_vector.len(), bit_vector_size, "Bit vector size is incorrect");

        // Verify coefficient values section exists
        let coeffs_section = &bytes[1 + bit_vector_size..];
        assert_eq!(coeffs_section.len(), ring_dimension, "Coefficient section size is incorrect");

        // Since we're using BitDist, each coefficient should be either 0 or 1
        // This means each byte in the coefficient section should be 0 or 1
        for (i, &coeff_byte) in coeffs_section.iter().enumerate() {
            assert!(
                coeff_byte == 0 || coeff_byte == 1,
                "Coefficient at position {} should be 0 or 1, got {}",
                i,
                coeff_byte
            );
        }
    }

    #[test]
    fn test_dcrtpoly_from_compact_bytes() {
        let params = DCRTPolyParams::default();
        let sampler = DCRTPolyUniformSampler::new();

        // Test with BitDist (binary coefficients)
        let original_poly = sampler.sample_poly(&params, &DistType::BitDist);
        let bytes = original_poly.to_compact_bytes();
        let reconstructed_poly = DCRTPoly::from_compact_bytes(&params, &bytes);

        // The original and reconstructed polynomials should be equal
        assert_eq!(
            original_poly, reconstructed_poly,
            "Reconstructed polynomial does not match original (BitDist)"
        );

        // Test with FinRingDist (random coefficients in the ring)
        let original_poly = sampler.sample_poly(&params, &DistType::FinRingDist);
        let bytes = original_poly.to_compact_bytes();
        let reconstructed_poly = DCRTPoly::from_compact_bytes(&params, &bytes);

        // The original and reconstructed polynomials should be equal
        assert_eq!(
            original_poly, reconstructed_poly,
            "Reconstructed polynomial does not match original (FinRingDist)"
        );

        // Test with GaussDist (Gaussian distribution)
        let original_poly = sampler.sample_poly(&params, &DistType::GaussDist { sigma: 3.2 });
        let bytes = original_poly.to_compact_bytes();
        let reconstructed_poly = DCRTPoly::from_compact_bytes(&params, &bytes);

        // The original and reconstructed polynomials should be equal
        assert_eq!(
            original_poly, reconstructed_poly,
            "Reconstructed polynomial does not match original (GaussDist)"
        );
    }
}<|MERGE_RESOLUTION|>--- conflicted
+++ resolved
@@ -1,15 +1,10 @@
-use bytes::Bytes;
 use itertools::Itertools;
 #[cfg(feature = "parallel")]
 use rayon::prelude::*;
 
 use super::{element::FinRingElem, params::DCRTPolyParams};
 use crate::{
-<<<<<<< HEAD
-    parallel_iter,
-=======
     impl_binop_with_refs, parallel_iter,
->>>>>>> 4c60b487
     poly::{Poly, PolyElem, PolyParams},
 };
 use num_bigint::BigUint;
@@ -110,53 +105,6 @@
             reconstructed += bit_poly * &const_poly_power_of_two;
         }
         reconstructed
-    }
-
-    /// Create a polynomial from a `Bytes` object created by `to_compact_bytes`.
-    fn from_compact_bytes(params: &DCRTPolyParams, bytes: &Bytes) -> Self {
-        let ring_dimension = params.ring_dimension() as usize;
-        let modulus: BigUint = params.modulus().as_ref().clone();
-
-        assert!(
-            ring_dimension % 8 == 0,
-            "Ring dimension must be divisible by 8, got: {}",
-            ring_dimension
-        );
-
-        // First byte contains the byte size per coefficient
-        let byte_size = bytes[0] as usize;
-
-        // Next n/8 bytes contain the bit vector
-        let bit_vector_size = ring_dimension / 8;
-        let bit_vector = &bytes[1..1 + bit_vector_size];
-
-        // Remaining bytes contain coefficient values
-        let coeffs: Vec<FinRingElem> = parallel_iter!(0..ring_dimension)
-            .map(|i| {
-                let start = 1 + bit_vector_size + (i * byte_size);
-                let end = start + byte_size;
-                let value_bytes = &bytes[start..end];
-
-                let value = BigUint::from_bytes_le(value_bytes);
-
-                let byte_idx = i / 8;
-                let bit_idx = i % 8;
-                let is_negative = (bit_vector[byte_idx] & (1 << bit_idx)) != 0;
-
-                // Convert back from centered representation
-                let final_value = if is_negative {
-                    // If negative flag is set, compute q - value
-                    &modulus - &value
-                } else {
-                    // Otherwise, use value as is
-                    value
-                };
-
-                FinRingElem::new(final_value, modulus.clone().into())
-            })
-            .collect();
-
-        Self::from_coeffs(params, &coeffs)
     }
 
     fn const_zero(params: &Self::Params) -> Self {
@@ -207,71 +155,6 @@
             })
             .collect()
     }
-
-    /// Convert the polynomial to a `Bytes` object
-    /// The returned bytes have the following format:
-    /// - First byte: metadata about the byte size per coefficient
-    /// - Next n/8 bytes: bit vector (1 bit per coefficient, indicating if coeff is negative)
-    /// - Remaining bytes: coefficient values (centered around 0)
-    fn to_compact_bytes(&self) -> Bytes {
-        let modulus = self.ptr_poly.GetModulus();
-        let modulus_big: BigUint = BigUint::from_str(&modulus).unwrap();
-        let q_half = modulus_big.clone() / 2u8;
-
-        let coeffs = self.coeffs();
-        let ring_dimension = coeffs.len();
-
-        assert!(
-            ring_dimension % 8 == 0,
-            "Ring dimension must be divisible by 8, got: {}",
-            ring_dimension
-        );
-
-        // Create a bit vector to store flags for negative coefficients
-        let bit_vector_size = ring_dimension / 8;
-        let mut bit_vector = vec![0u8; bit_vector_size];
-
-        let mut max_byte_size = 0;
-        let mut processed_values = Vec::with_capacity(ring_dimension);
-
-        for (i, coeff) in coeffs.iter().enumerate() {
-            // Center coefficients around 0
-            let value = if coeff.value() > &q_half {
-                let byte_idx = i / 8;
-                let bit_idx = i % 8;
-                bit_vector[byte_idx] |= 1 << bit_idx; // Set flag for negative coefficient
-                &modulus_big - coeff.value() // Convert to absolute value: q - a
-            } else if coeff.value() == &BigUint::from(0u32) {
-                BigUint::from(0u32)
-            } else {
-                coeff.value().clone()
-            };
-
-            processed_values.push(value.clone());
-
-            let value_bytes = value.to_bytes_le();
-            max_byte_size = std::cmp::max(max_byte_size, value_bytes.len());
-        }
-
-        let total_size = 1 + bit_vector_size + (ring_dimension * max_byte_size);
-        let mut result = vec![0u8; total_size];
-
-        // Store max_byte_size in the first byte
-        result[0] = max_byte_size as u8;
-
-        // Store bit vector
-        result[1..1 + bit_vector_size].copy_from_slice(&bit_vector);
-
-        // Store coefficient values using the pre-calculated values
-        for (i, value) in processed_values.iter().enumerate() {
-            let value_bytes = value.to_bytes_le();
-            let start_pos = 1 + bit_vector_size + (i * max_byte_size);
-
-            result[start_pos..start_pos + value_bytes.len()].copy_from_slice(&value_bytes);
-        }
-
-        Bytes::from(result)
-    }
 }
 
 impl PartialEq for DCRTPoly {
@@ -456,85 +339,4 @@
         let decomposed = poly.decompose(&params);
         assert_eq!(decomposed.len(), params.modulus_bits());
     }
-
-    #[test]
-    fn test_dcrtpoly_to_compact_bytes() {
-        let params = DCRTPolyParams::default();
-        let sampler = DCRTPolyUniformSampler::new();
-        let poly = sampler.sample_poly(&params, &DistType::BitDist);
-        let bytes = poly.to_compact_bytes();
-
-        let ring_dimension = params.ring_dimension() as usize;
-
-        // First byte is metadata about byte size per coefficient
-        // Since we're using BitDist, we expect byte_size to be 1
-        assert_eq!(bytes[0], 1, "Byte size should be 1 for BitDist");
-
-        // Next n/8 bytes are the bit vector (1 bit per coefficient)
-        let bit_vector_size = ring_dimension / 8;
-
-        // Calculate expected total size:
-        // 1 byte for metadata + bit_vector_size + (ring_dimension * byte_size)
-        let expected_total_size = 1 + bit_vector_size + (ring_dimension * 1);
-        assert_eq!(bytes.len(), expected_total_size, "Incorrect total byte size");
-
-        // Check that the structure is as expected
-        // Verify bit vector section exists
-        let bit_vector = &bytes[1..1 + bit_vector_size];
-        assert_eq!(bit_vector.len(), bit_vector_size, "Bit vector size is incorrect");
-
-        // Verify coefficient values section exists
-        let coeffs_section = &bytes[1 + bit_vector_size..];
-        assert_eq!(coeffs_section.len(), ring_dimension, "Coefficient section size is incorrect");
-
-        // Since we're using BitDist, each coefficient should be either 0 or 1
-        // This means each byte in the coefficient section should be 0 or 1
-        for (i, &coeff_byte) in coeffs_section.iter().enumerate() {
-            assert!(
-                coeff_byte == 0 || coeff_byte == 1,
-                "Coefficient at position {} should be 0 or 1, got {}",
-                i,
-                coeff_byte
-            );
-        }
-    }
-
-    #[test]
-    fn test_dcrtpoly_from_compact_bytes() {
-        let params = DCRTPolyParams::default();
-        let sampler = DCRTPolyUniformSampler::new();
-
-        // Test with BitDist (binary coefficients)
-        let original_poly = sampler.sample_poly(&params, &DistType::BitDist);
-        let bytes = original_poly.to_compact_bytes();
-        let reconstructed_poly = DCRTPoly::from_compact_bytes(&params, &bytes);
-
-        // The original and reconstructed polynomials should be equal
-        assert_eq!(
-            original_poly, reconstructed_poly,
-            "Reconstructed polynomial does not match original (BitDist)"
-        );
-
-        // Test with FinRingDist (random coefficients in the ring)
-        let original_poly = sampler.sample_poly(&params, &DistType::FinRingDist);
-        let bytes = original_poly.to_compact_bytes();
-        let reconstructed_poly = DCRTPoly::from_compact_bytes(&params, &bytes);
-
-        // The original and reconstructed polynomials should be equal
-        assert_eq!(
-            original_poly, reconstructed_poly,
-            "Reconstructed polynomial does not match original (FinRingDist)"
-        );
-
-        // Test with GaussDist (Gaussian distribution)
-        let original_poly = sampler.sample_poly(&params, &DistType::GaussDist { sigma: 3.2 });
-        let bytes = original_poly.to_compact_bytes();
-        let reconstructed_poly = DCRTPoly::from_compact_bytes(&params, &bytes);
-
-        // The original and reconstructed polynomials should be equal
-        assert_eq!(
-            original_poly, reconstructed_poly,
-            "Reconstructed polynomial does not match original (GaussDist)"
-        );
-    }
 }