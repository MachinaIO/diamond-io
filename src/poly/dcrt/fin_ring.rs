use std::{
    ops::{Add, AddAssign, Mul, MulAssign, Neg, Sub, SubAssign},
    sync::Arc,
};

use crate::poly::PolyElem;
use num_bigint::{BigInt, BigUint};

#[derive(Clone, Debug, Eq, PartialEq, PartialOrd, Ord)]
pub struct FinRingElem {
    value: BigUint,
    modulus: Arc<BigUint>,
}

impl FinRingElem {
    pub fn new<V: Into<BigInt>>(value: V, modulus: Arc<BigUint>) -> Self {
        let value = value.into().to_biguint().unwrap();
        let reduced_value =
            if &value < modulus.as_ref() { value.clone() } else { value % modulus.as_ref() };
        Self { value: reduced_value, modulus }
    }

    pub fn value(&self) -> &BigUint {
        &self.value
    }

    pub fn modulus(&self) -> &BigUint {
        &self.modulus
    }
}

<<<<<<< HEAD
impl PolyElem for FinRing {
    type Modulus = Arc<BigUint>;
    fn zero(modulus: &Self::Modulus) -> Self {
        Self::new(0, modulus.clone())
=======
impl PolyElem for FinRingElem {
    type Params = Arc<BigUint>;

    fn zero(params: &Self::Params) -> Self {
        Self::new(0, params.clone())
>>>>>>> bdff6087
    }

    fn one(modulus: &Self::Modulus) -> Self {
        Self::new(1, modulus.clone())
    }

    fn minus_one(modulus: &Self::Modulus) -> Self {
        let max_minus_one = modulus.as_ref() - &BigUint::from(1u8);
        Self::new(max_minus_one, modulus.clone())
    }

    fn extract_highest_bits(&self) -> bool {
        self.value < self.modulus() / 2u8
    }
}

// ====== Arithmetic ======

impl Add for FinRingElem {
    type Output = Self;

    fn add(self, rhs: Self) -> Self::Output {
        self + &rhs
    }
}

impl<'a> Add<&'a FinRingElem> for FinRingElem {
    type Output = Self;

    fn add(self, rhs: &'a Self) -> Self::Output {
        Self::new(self.value + &rhs.value, self.modulus)
    }
}

impl AddAssign for FinRingElem {
    fn add_assign(&mut self, rhs: Self) {
        *self = Self::new(&self.value + rhs.value, self.modulus.clone());
    }
}

impl<'a> AddAssign<&'a FinRingElem> for FinRingElem {
    fn add_assign(&mut self, rhs: &'a Self) {
        *self = Self::new(&self.value + &rhs.value, self.modulus.clone());
    }
}

impl Mul for FinRingElem {
    type Output = Self;

    fn mul(self, rhs: Self) -> Self::Output {
        self * &rhs
    }
}

impl<'a> Mul<&'a FinRingElem> for FinRingElem {
    type Output = Self;

    fn mul(self, rhs: &'a Self) -> Self::Output {
        Self::new(self.value * &rhs.value, self.modulus)
    }
}

impl MulAssign for FinRingElem {
    fn mul_assign(&mut self, rhs: Self) {
        *self = Self::new(&self.value * rhs.value, self.modulus.clone());
    }
}

impl<'a> MulAssign<&'a FinRingElem> for FinRingElem {
    fn mul_assign(&mut self, rhs: &'a Self) {
        *self = Self::new(&self.value * &rhs.value, self.modulus.clone());
    }
}

impl Sub for FinRingElem {
    type Output = Self;

    fn sub(self, rhs: Self) -> Self::Output {
        self + (-rhs)
    }
}

impl<'a> Sub<&'a FinRingElem> for FinRingElem {
    type Output = Self;

    fn sub(self, rhs: &'a Self) -> Self::Output {
        self + (&-rhs.clone())
    }
}

impl SubAssign for FinRingElem {
    fn sub_assign(&mut self, rhs: Self) {
        *self = self.clone() - rhs;
    }
}

impl<'a> SubAssign<&'a FinRingElem> for FinRingElem {
    fn sub_assign(&mut self, rhs: &'a Self) {
        *self = self.clone() - rhs;
    }
}

impl Neg for FinRingElem {
    type Output = Self;

    fn neg(self) -> Self::Output {
        if self.value == BigUint::from(0u8) {
            return self;
        }
        Self::new(self.modulus.as_ref() - &self.value, self.modulus)
    }
}

#[cfg(test)]
mod tests {
    use super::*;

    fn setup() -> Arc<BigUint> {
        Arc::new(BigUint::from(17u8))
    }

    #[test]
    fn test_new_and_accessors() {
        let modulus = setup();

        // Test basic construction
        let elem = FinRingElem::new(5, modulus.clone());
        assert_eq!(elem.value(), &BigUint::from(5u8));
        assert_eq!(elem.modulus(), &BigUint::from(17u8));

        // Test reduction
        let elem = FinRingElem::new(20, modulus.clone()); // 20 ≡ 3 (mod 17)
        assert_eq!(elem.value(), &BigUint::from(3u8));
    }

    #[test]
    fn test_poly_elem_traits() {
        let modulus = setup();

        // Test zero, one, and minus_one
        let zero = FinRingElem::zero(&modulus);
        let one = FinRingElem::one(&modulus);
        let minus_one = FinRingElem::minus_one(&modulus);

        assert_eq!(zero.value(), &BigUint::from(0u8));
        assert_eq!(one.value(), &BigUint::from(1u8));
        assert_eq!(minus_one.value(), &BigUint::from(16u8)); // -1 ≡ 16 (mod 17)

        // Test extract_highest_bits
        let small = FinRingElem::new(3, modulus.clone());
        let large = FinRingElem::new(15, modulus.clone());
        assert!(small.extract_highest_bits()); // 3 < 17/2
        assert!(!large.extract_highest_bits()); // 15 > 17/2
    }

    #[test]
    fn test_arithmetic_operations() {
        let modulus = setup();

        // Addition tests
        let a = FinRingElem::new(5, modulus.clone());
        let b = FinRingElem::new(7, modulus.clone());

        assert_eq!((a.clone() + b.clone()).value(), &BigUint::from(12u8));
        assert_eq!((a.clone() + &b).value(), &BigUint::from(12u8));

        let mut c = a.clone();
        c += b.clone();
        assert_eq!(c.value(), &BigUint::from(12u8));

        let mut d = a.clone();
        d += &b;
        assert_eq!(d.value(), &BigUint::from(12u8));

        // Multiplication tests
        let prod = a.clone() * b.clone();
        assert_eq!(prod.value(), &BigUint::from(35u8 % 17u8));

        let mut e = a.clone();
        e *= b.clone();
        assert_eq!(e.value(), &BigUint::from(35u8 % 17u8));

        // Subtraction tests
        let diff = a.clone() - b.clone();
        assert_eq!(diff.value(), &BigUint::from(15u8)); // 5 - 7 ≡ -2 ≡ 15 (mod 17)

        let mut f = a.clone();
        f -= b.clone();
        assert_eq!(f.value(), &BigUint::from(15u8));

        // Negation test
        let neg_a = -a.clone();
        assert_eq!(neg_a.value(), &BigUint::from(12u8)); // -5 ≡ 12 (mod 17)

        // Test zero negation
        let zero = FinRingElem::zero(&modulus);
        let neg_zero = -zero;
        assert_eq!(neg_zero.value(), &BigUint::from(0u8));
    }

    #[test]
    fn test_arithmetic_with_reduction() {
        let modulus = setup();

        // Test addition with reduction
        let a = FinRingElem::new(15, modulus.clone());
        let b = FinRingElem::new(16, modulus.clone());
        assert_eq!((a + b).value(), &BigUint::from(14u8)); // 31 ≡ 14 (mod 17)

        // Test multiplication with reduction
        let c = FinRingElem::new(13, modulus.clone());
        let d = FinRingElem::new(15, modulus.clone());
        assert_eq!((c * d).value(), &BigUint::from(8u8)); // 195 ≡ 8 (mod 17)
    }
}<|MERGE_RESOLUTION|>--- conflicted
+++ resolved
@@ -29,18 +29,10 @@
     }
 }
 
-<<<<<<< HEAD
-impl PolyElem for FinRing {
+impl PolyElem for FinRingElem {
     type Modulus = Arc<BigUint>;
     fn zero(modulus: &Self::Modulus) -> Self {
         Self::new(0, modulus.clone())
-=======
-impl PolyElem for FinRingElem {
-    type Params = Arc<BigUint>;
-
-    fn zero(params: &Self::Params) -> Self {
-        Self::new(0, params.clone())
->>>>>>> bdff6087
     }
 
     fn one(modulus: &Self::Modulus) -> Self {
