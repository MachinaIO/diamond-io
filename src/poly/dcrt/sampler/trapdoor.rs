--- conflicted
+++ resolved
@@ -93,18 +93,11 @@
         let preimage_matrix_ptr = DCRTPolySquareMatGaussSamp(
             n,
             k,
-<<<<<<< HEAD
-            &trapdoor.trapdoor_output,
-            target_poly.get_poly(),
-            2,
-            // self.sigma,
-=======
             &public_matrix_ptr,
             trapdoor,
             &target_matrix_ptr,
             self.base as i64,
             self.sigma,
->>>>>>> 556afb8b
         );
 
         let nrow = self.size * (k + 2);
