#[cfg(feature = "parallel")]
use rayon::prelude::*;
use std::sync::Arc;

use crate::{
    parallel_iter,
    poly::{
        dcrt::{DCRTPoly, DCRTPolyMatrix},
        sampler::PolyTrapdoorSampler,
        Poly, PolyMatrix, PolyParams,
    },
    utils::{debug_mem, log_mem},
};

use openfhe::{
    cxx::UniquePtr,
    ffi::{
        DCRTSquareMatTrapdoorGaussSamp, DCRTSquareMatTrapdoorGen, GetMatrixElement, MatrixGen,
        RLWETrapdoorPair, SetMatrixElement,
    },
};

const SIGMA: f64 = 4.578;

pub struct RLWETrapdoor {
    ptr_trapdoor: Arc<UniquePtr<RLWETrapdoorPair>>,
}

pub struct DCRTTrapdoor {
    ptr_dcrt_trapdoor: Arc<UniquePtr<openfhe::ffi::DCRTTrapdoor>>,
}

impl DCRTTrapdoor {
    fn new(
        n: u32,
        size: usize,
        k_res: usize,
        d: usize,
        sigma: f64,
        base: i64,
        balanced: bool,
    ) -> Self {
        let ptr_dcrt_trapdoor = DCRTSquareMatTrapdoorGen(n, size, k_res, d, sigma, base, balanced);
        Self { ptr_dcrt_trapdoor: ptr_dcrt_trapdoor.into() }
    }

    fn get_trapdoor_pair(&self) -> RLWETrapdoor {
        RLWETrapdoor { ptr_trapdoor: self.ptr_dcrt_trapdoor.GetTrapdoorPair().into() }
    }

    fn get_public_matrix(&self, row: usize, col: usize) -> DCRTPoly {
        DCRTPoly::new(self.ptr_dcrt_trapdoor.GetPublicMatrixElement(row, col))
    }
}

// SAFETY:
unsafe impl Send for DCRTTrapdoor {}
unsafe impl Sync for DCRTTrapdoor {}

// SAFETY:
unsafe impl Send for RLWETrapdoor {}
unsafe impl Sync for RLWETrapdoor {}

pub struct DCRTPolyTrapdoorSampler {}

impl DCRTPolyTrapdoorSampler {
    pub fn new() -> Self {
        Self {}
    }
}

impl Default for DCRTPolyTrapdoorSampler {
    fn default() -> Self {
        Self::new()
    }
}

impl PolyTrapdoorSampler for DCRTPolyTrapdoorSampler {
    type M = DCRTPolyMatrix;
    type Trapdoor = RLWETrapdoor;

    fn trapdoor(
        &self,
        params: &<<Self::M as PolyMatrix>::P as Poly>::Params,
        size: usize,
    ) -> (Self::Trapdoor, Self::M) {
        let dcrt_trapdoor = DCRTTrapdoor::new(
            params.ring_dimension(),
            params.crt_depth(),
            params.crt_bits(),
            size,
            SIGMA,
            2_i64,
            false,
        );
        let rlwe_trapdoor = dcrt_trapdoor.get_trapdoor_pair();
        let nrow = size;
        let ncol = (&params.modulus_bits() + 2) * size;
        let public_matrix = DCRTPolyMatrix::from_poly_vec(
            params,
            parallel_iter!(0..nrow)
                .map(|i| {
                    parallel_iter!(0..ncol).map(|j| dcrt_trapdoor.get_public_matrix(i, j)).collect()
                })
                .collect(),
        );
        (rlwe_trapdoor, public_matrix)
    }

    fn preimage(
        &self,
        params: &<<Self::M as PolyMatrix>::P as Poly>::Params,
        trapdoor: &Self::Trapdoor,
        public_matrix: &Self::M,
        target: &Self::M,
    ) -> Self::M {
        let size = public_matrix.row_size();
        let target_cols = target.col_size();

        assert_eq!(
            target.row_size(),
            size,
            "Target matrix should have the same number of rows as the public matrix"
        );

<<<<<<< HEAD
        debug_mem("preimage before case branch");

        // Case 1: Target columns is greater than size
        if target_cols > size {
            debug_mem("preimage case 1");
            let full_blocks = target_cols / size;
            let remaining_cols = target_cols % size;
            let total_blocks = if remaining_cols > 0 { full_blocks + 1 } else { full_blocks };

            let preimages: Vec<_> = (0..total_blocks)
                .map(|block| {
                    let start_col = block * size;

                    // Calculate end_col based on whether this is the last block with remaining
                    // columns
                    let end_col = if block == full_blocks && remaining_cols > 0 {
                        start_col + remaining_cols
                    } else {
                        start_col + size
                    };

                    // Process the block
                    let target_block = target.slice(0, size, start_col, end_col);
                    debug_mem(format!("preimage iter :{}", block));
                    self.preimage(params, trapdoor, public_matrix, &target_block)
                })
                .collect();
=======
        debug_mem("preimage before loop processing");
        let num_block = target_cols.div_ceil(size);
        let preimages: Vec<_> = parallel_iter!(0..num_block)
            .map(|i| {
                let start_col = i * size;
                let end_col = (start_col + size).min(target_cols);
                let target_block = target.slice(0, size, start_col, end_col);
                debug_mem(format!("preimage iter : start_col = {}", start_col));

                self.process_preimage_block(params, trapdoor, public_matrix, &target_block)
            })
            .collect();

        log_mem("Collected preimages");
        preimages[0].concat_columns(&preimages[1..].iter().collect::<Vec<_>>())
    }
>>>>>>> e5f3a53d

    fn process_preimage_block(
        &self,
        params: &<<Self::M as PolyMatrix>::P as Poly>::Params,
        trapdoor: &Self::Trapdoor,
        public_matrix: &Self::M,
        target_block: &Self::M,
    ) -> Self::M {
        let n = params.ring_dimension() as usize;
        let k = params.modulus_bits();
        let size = public_matrix.row_size();
        let target_cols = target_block.col_size();

<<<<<<< HEAD
            // Concatenate all preimages horizontally
            preimages[0].concat_columns(&preimages[1..].iter().collect::<Vec<_>>())
        } else {
            debug_mem("preimage case 2");
            // Case 2: Target columns is equal or less than size
            let mut public_matrix_ptr = MatrixGen(
                params.ring_dimension(),
                params.crt_depth(),
                params.crt_bits(),
                size,
                (k + 2) * size,
            );

            debug_mem("public_matrix_ptr gen");

            for i in 0..size {
                for j in 0..(k + 2) * size {
                    let entry = public_matrix.entry(i, j);
                    let poly = entry.get_poly();
                    SetMatrixElement(public_matrix_ptr.as_mut().unwrap(), i, j, poly);
                }
=======
        debug_mem("Processing preimage block");

        let mut public_matrix_ptr = MatrixGen(
            params.ring_dimension(),
            params.crt_depth(),
            params.crt_bits(),
            size,
            (k + 2) * size,
        );

        debug_mem("public_matrix_ptr generated");

        for i in 0..size {
            for j in 0..(k + 2) * size {
                let entry = public_matrix.entry(i, j);
                let poly = entry.get_poly();
                SetMatrixElement(public_matrix_ptr.as_mut().unwrap(), i, j, poly);
>>>>>>> e5f3a53d
            }
        }

<<<<<<< HEAD
            debug_mem("SetMatrixElement public_matrix_ptr");

            let mut target_matrix_ptr = MatrixGen(
                params.ring_dimension(),
                params.crt_depth(),
                params.crt_bits(),
                size,
                size,
            );

            debug_mem("target_matrix_ptr gen");

            for i in 0..size {
                for j in 0..target_cols {
                    let entry = target.entry(i, j);
                    let poly = entry.get_poly();
                    SetMatrixElement(target_matrix_ptr.as_mut().unwrap(), i, j, poly);
                }
=======
        debug_mem("SetMatrixElement public_matrix_ptr completed");
>>>>>>> e5f3a53d

        let mut target_matrix_ptr =
            MatrixGen(params.ring_dimension(), params.crt_depth(), params.crt_bits(), size, size);

        debug_mem("target_matrix_ptr generated");

        for i in 0..size {
            for j in 0..target_cols {
                let entry = target_block.entry(i, j);
                let poly = entry.get_poly();
                SetMatrixElement(target_matrix_ptr.as_mut().unwrap(), i, j, poly);
            }

<<<<<<< HEAD
            debug_mem("SetMatrixElement target_matrix_ptr");

            let preimage_matrix_ptr = DCRTSquareMatTrapdoorGaussSamp(
                n as u32,
                k as u32,
                &public_matrix_ptr,
                &trapdoor.ptr_trapdoor,
                &target_matrix_ptr,
                2_i64,
                SIGMA,
            );

            debug_mem("DCRTSquareMatTrapdoorGaussSamp");

            let nrow = size * (k + 2);
            let ncol = size;

            let mut matrix_inner = Vec::with_capacity(nrow);
            for i in 0..nrow {
                let mut row = Vec::with_capacity(ncol);
                for j in 0..ncol {
                    let poly = GetMatrixElement(&preimage_matrix_ptr, i, j);
                    let dcrt_poly = DCRTPoly::new(poly);
                    row.push(dcrt_poly);
=======
            if target_cols < size {
                for j in target_cols..size {
                    let zero_poly = DCRTPoly::const_zero(params);
                    let zero_poly_ptr = zero_poly.get_poly();
                    SetMatrixElement(target_matrix_ptr.as_mut().unwrap(), i, j, zero_poly_ptr);
>>>>>>> e5f3a53d
                }
            }
        }

<<<<<<< HEAD
            debug_mem("GetMatrixElement");

            let full_preimage = DCRTPolyMatrix::from_poly_vec(params, matrix_inner);

            debug_mem("full_preimage");

            // If the target matrix has fewer columns than size, slice the preimage matrix
            if target_cols < size {
                full_preimage.slice_columns(0, target_cols)
            } else {
                full_preimage
=======
        debug_mem("SetMatrixElement target_matrix_ptr completed");

        let preimage_matrix_ptr = DCRTSquareMatTrapdoorGaussSamp(
            n as u32,
            k as u32,
            &public_matrix_ptr,
            &trapdoor.ptr_trapdoor,
            &target_matrix_ptr,
            2_i64,
            SIGMA,
        );

        debug_mem("DCRTSquareMatTrapdoorGaussSamp completed");

        let nrow = size * (k + 2);
        let ncol = size;

        let mut matrix_inner = Vec::with_capacity(nrow);
        for i in 0..nrow {
            let mut row = Vec::with_capacity(ncol);
            for j in 0..ncol {
                let poly = GetMatrixElement(&preimage_matrix_ptr, i, j);
                let dcrt_poly = DCRTPoly::new(poly);
                row.push(dcrt_poly);
>>>>>>> e5f3a53d
            }
            matrix_inner.push(row);
        }

        debug_mem("GetMatrixElement completed");

        let full_preimage = DCRTPolyMatrix::from_poly_vec(params, matrix_inner);

        debug_mem("full_preimage generated");

        if target_cols < size {
            debug_mem("Slicing full_preimage columns");
            full_preimage.slice_columns(0, target_cols)
        } else {
            full_preimage
        }
    }
}

#[cfg(test)]
#[cfg(feature = "test")]
mod tests {
    use super::*;
    use crate::poly::{
        dcrt::{sampler::DCRTPolyUniformSampler, DCRTPolyParams},
        sampler::{DistType, PolyUniformSampler},
    };

    #[test]
    fn test_trapdoor_generation() {
        let size: usize = 3;
        let sampler = DCRTPolyTrapdoorSampler::new();
        let params = DCRTPolyParams::default();

        let (_, public_matrix) = sampler.trapdoor(&params, size);

        let expected_rows = size;
        let expected_cols = (&params.modulus_bits() + 2) * size;

        assert_eq!(
            public_matrix.row_size(),
            expected_rows,
            "Public matrix should have the correct number of rows"
        );
        assert_eq!(
            public_matrix.col_size(),
            expected_cols,
            "Public matrix should have the correct number of columns"
        );

        // Verify that all entries in the matrix are valid DCRTPolys
        for i in 0..public_matrix.row_size() {
            for j in 0..public_matrix.col_size() {
                let poly = public_matrix.entry(i, j);
                assert!(!poly.get_poly().is_null(), "Matrix entry should be a valid DCRTPoly");
            }
        }
    }

    #[test]
    fn test_preimage_generation() {
        let params = DCRTPolyParams::default();
        let size = 3;
        let k = params.modulus_bits();
        let trapdoor_sampler = DCRTPolyTrapdoorSampler::new();
        let (trapdoor, public_matrix) = trapdoor_sampler.trapdoor(&params, size);

        let uniform_sampler = DCRTPolyUniformSampler::new();
        let target = uniform_sampler.sample_uniform(&params, size, size, DistType::FinRingDist);

        let preimage = trapdoor_sampler.preimage(&params, &trapdoor, &public_matrix, &target);

        let expected_rows = size * (k + 2);
        let expected_cols = size;

        assert_eq!(
            preimage.row_size(),
            expected_rows,
            "Preimage matrix should have the correct number of rows"
        );

        assert_eq!(
            preimage.col_size(),
            expected_cols,
            "Preimage matrix should have the correct number of columns"
        );

        // public_matrix * preimage should be equal to target
        let product = public_matrix * &preimage;
        assert_eq!(product, target, "Product of public matrix and preimage should equal target");
    }

    #[test]
    fn test_preimage_generation_non_square_target_lt() {
        let params = DCRTPolyParams::default();
        let size = 4;
        let target_cols = 2;
        let k = params.modulus_bits();
        let trapdoor_sampler = DCRTPolyTrapdoorSampler::new();
        let (trapdoor, public_matrix) = trapdoor_sampler.trapdoor(&params, size);

        // Create a non-square target matrix (size x target_cols) such that target_cols < size
        let uniform_sampler = DCRTPolyUniformSampler::new();
        let target =
            uniform_sampler.sample_uniform(&params, size, target_cols, DistType::FinRingDist);

        // Compute the preimage
        let preimage = trapdoor_sampler.preimage(&params, &trapdoor, &public_matrix, &target);

        // Verify dimensions of the preimage matrix
        let expected_rows = size * (k + 2);
        let expected_cols = target_cols; // Preimage should be sliced to match target columns

        assert_eq!(
            preimage.row_size(),
            expected_rows,
            "Preimage matrix should have the correct number of rows"
        );

        assert_eq!(
            preimage.col_size(),
            expected_cols,
            "Preimage matrix should have the correct number of columns (sliced to match target)"
        );

        // Verify that public_matrix * preimage = target
        let product = public_matrix * &preimage;

        assert_eq!(product, target, "Product of public matrix and preimage should equal target");
    }

    #[test]
    fn test_preimage_generation_non_square_target_gt_multiple() {
        let params = DCRTPolyParams::default();
        let size = 4;
        let multiple = 2;
        let target_cols = size * multiple;
        let k = params.modulus_bits();
        let trapdoor_sampler = DCRTPolyTrapdoorSampler::new();
        let (trapdoor, public_matrix) = trapdoor_sampler.trapdoor(&params, size);

        // Create a non-square target matrix (size x target_cols) such that target_cols > size and
        // target_cols is a multiple of size
        let uniform_sampler = DCRTPolyUniformSampler::new();
        let target =
            uniform_sampler.sample_uniform(&params, size, target_cols, DistType::FinRingDist);

        // Compute the preimage
        let preimage = trapdoor_sampler.preimage(&params, &trapdoor, &public_matrix, &target);

        // Verify dimensions of the preimage matrix
        let expected_rows = size * (k + 2);
        let expected_cols = target_cols;

        assert_eq!(
            preimage.row_size(),
            expected_rows,
            "Preimage matrix should have the correct number of rows"
        );

        assert_eq!(
            preimage.col_size(),
            expected_cols,
            "Preimage matrix should have the correct number of columns (equal to target columns)"
        );

        // Verify that public_matrix * preimage = target
        let product = public_matrix * &preimage;

        assert_eq!(product, target, "Product of public matrix and preimage should equal target");
    }

    #[test]
    fn test_preimage_generation_non_square_target_gt_non_multiple() {
        let params = DCRTPolyParams::default();
        let size = 4;
        let target_cols = 6;
        let k = params.modulus_bits();
        let trapdoor_sampler = DCRTPolyTrapdoorSampler::new();
        let (trapdoor, public_matrix) = trapdoor_sampler.trapdoor(&params, size);

        // Create a non-square target matrix (size x target_cols) such that target_cols > size but
        // not a multiple of size
        let uniform_sampler = DCRTPolyUniformSampler::new();
        let target =
            uniform_sampler.sample_uniform(&params, size, target_cols, DistType::FinRingDist);

        // Compute the preimage
        let preimage = trapdoor_sampler.preimage(&params, &trapdoor, &public_matrix, &target);

        // Verify dimensions of the preimage matrix
        let expected_rows = size * (k + 2);
        let expected_cols = target_cols;

        assert_eq!(
            preimage.row_size(),
            expected_rows,
            "Preimage matrix should have the correct number of rows"
        );

        assert_eq!(
            preimage.col_size(),
            expected_cols,
            "Preimage matrix should have the correct number of columns (equal to target columns)"
        );

        // Verify that public_matrix * preimage = target
        let product = public_matrix * &preimage;

        assert_eq!(product, target, "Product of public matrix and preimage should equal target");
    }
}<|MERGE_RESOLUTION|>--- conflicted
+++ resolved
@@ -123,35 +123,6 @@
             "Target matrix should have the same number of rows as the public matrix"
         );
 
-<<<<<<< HEAD
-        debug_mem("preimage before case branch");
-
-        // Case 1: Target columns is greater than size
-        if target_cols > size {
-            debug_mem("preimage case 1");
-            let full_blocks = target_cols / size;
-            let remaining_cols = target_cols % size;
-            let total_blocks = if remaining_cols > 0 { full_blocks + 1 } else { full_blocks };
-
-            let preimages: Vec<_> = (0..total_blocks)
-                .map(|block| {
-                    let start_col = block * size;
-
-                    // Calculate end_col based on whether this is the last block with remaining
-                    // columns
-                    let end_col = if block == full_blocks && remaining_cols > 0 {
-                        start_col + remaining_cols
-                    } else {
-                        start_col + size
-                    };
-
-                    // Process the block
-                    let target_block = target.slice(0, size, start_col, end_col);
-                    debug_mem(format!("preimage iter :{}", block));
-                    self.preimage(params, trapdoor, public_matrix, &target_block)
-                })
-                .collect();
-=======
         debug_mem("preimage before loop processing");
         let num_block = target_cols.div_ceil(size);
         let preimages: Vec<_> = parallel_iter!(0..num_block)
@@ -168,7 +139,6 @@
         log_mem("Collected preimages");
         preimages[0].concat_columns(&preimages[1..].iter().collect::<Vec<_>>())
     }
->>>>>>> e5f3a53d
 
     fn process_preimage_block(
         &self,
@@ -182,29 +152,6 @@
         let size = public_matrix.row_size();
         let target_cols = target_block.col_size();
 
-<<<<<<< HEAD
-            // Concatenate all preimages horizontally
-            preimages[0].concat_columns(&preimages[1..].iter().collect::<Vec<_>>())
-        } else {
-            debug_mem("preimage case 2");
-            // Case 2: Target columns is equal or less than size
-            let mut public_matrix_ptr = MatrixGen(
-                params.ring_dimension(),
-                params.crt_depth(),
-                params.crt_bits(),
-                size,
-                (k + 2) * size,
-            );
-
-            debug_mem("public_matrix_ptr gen");
-
-            for i in 0..size {
-                for j in 0..(k + 2) * size {
-                    let entry = public_matrix.entry(i, j);
-                    let poly = entry.get_poly();
-                    SetMatrixElement(public_matrix_ptr.as_mut().unwrap(), i, j, poly);
-                }
-=======
         debug_mem("Processing preimage block");
 
         let mut public_matrix_ptr = MatrixGen(
@@ -222,32 +169,10 @@
                 let entry = public_matrix.entry(i, j);
                 let poly = entry.get_poly();
                 SetMatrixElement(public_matrix_ptr.as_mut().unwrap(), i, j, poly);
->>>>>>> e5f3a53d
             }
         }
 
-<<<<<<< HEAD
-            debug_mem("SetMatrixElement public_matrix_ptr");
-
-            let mut target_matrix_ptr = MatrixGen(
-                params.ring_dimension(),
-                params.crt_depth(),
-                params.crt_bits(),
-                size,
-                size,
-            );
-
-            debug_mem("target_matrix_ptr gen");
-
-            for i in 0..size {
-                for j in 0..target_cols {
-                    let entry = target.entry(i, j);
-                    let poly = entry.get_poly();
-                    SetMatrixElement(target_matrix_ptr.as_mut().unwrap(), i, j, poly);
-                }
-=======
         debug_mem("SetMatrixElement public_matrix_ptr completed");
->>>>>>> e5f3a53d
 
         let mut target_matrix_ptr =
             MatrixGen(params.ring_dimension(), params.crt_depth(), params.crt_bits(), size, size);
@@ -261,55 +186,15 @@
                 SetMatrixElement(target_matrix_ptr.as_mut().unwrap(), i, j, poly);
             }
 
-<<<<<<< HEAD
-            debug_mem("SetMatrixElement target_matrix_ptr");
-
-            let preimage_matrix_ptr = DCRTSquareMatTrapdoorGaussSamp(
-                n as u32,
-                k as u32,
-                &public_matrix_ptr,
-                &trapdoor.ptr_trapdoor,
-                &target_matrix_ptr,
-                2_i64,
-                SIGMA,
-            );
-
-            debug_mem("DCRTSquareMatTrapdoorGaussSamp");
-
-            let nrow = size * (k + 2);
-            let ncol = size;
-
-            let mut matrix_inner = Vec::with_capacity(nrow);
-            for i in 0..nrow {
-                let mut row = Vec::with_capacity(ncol);
-                for j in 0..ncol {
-                    let poly = GetMatrixElement(&preimage_matrix_ptr, i, j);
-                    let dcrt_poly = DCRTPoly::new(poly);
-                    row.push(dcrt_poly);
-=======
             if target_cols < size {
                 for j in target_cols..size {
                     let zero_poly = DCRTPoly::const_zero(params);
                     let zero_poly_ptr = zero_poly.get_poly();
                     SetMatrixElement(target_matrix_ptr.as_mut().unwrap(), i, j, zero_poly_ptr);
->>>>>>> e5f3a53d
                 }
             }
         }
 
-<<<<<<< HEAD
-            debug_mem("GetMatrixElement");
-
-            let full_preimage = DCRTPolyMatrix::from_poly_vec(params, matrix_inner);
-
-            debug_mem("full_preimage");
-
-            // If the target matrix has fewer columns than size, slice the preimage matrix
-            if target_cols < size {
-                full_preimage.slice_columns(0, target_cols)
-            } else {
-                full_preimage
-=======
         debug_mem("SetMatrixElement target_matrix_ptr completed");
 
         let preimage_matrix_ptr = DCRTSquareMatTrapdoorGaussSamp(
@@ -334,7 +219,6 @@
                 let poly = GetMatrixElement(&preimage_matrix_ptr, i, j);
                 let dcrt_poly = DCRTPoly::new(poly);
                 row.push(dcrt_poly);
->>>>>>> e5f3a53d
             }
             matrix_inner.push(row);
         }
