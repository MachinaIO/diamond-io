--- conflicted
+++ resolved
@@ -59,24 +59,6 @@
         (trapdoor, row_matrix)
     }
 
-<<<<<<< HEAD
-    fn preimage(&self, _trapdoor: &Self::Trapdoor, _target: &Self::M) -> Self::M {
-        todo!()
-        // let n_row = target.row_size();
-        // let n_col = target.col_size();
-        // let mut preimages = Vec::with_capacity(n_row);
-        // for i in 0..n_row {
-        //     let mut row_preimages = Vec::with_capacity(n_col);
-        //     for j in 0..n_col {
-        //         let target_poly = target.entry(i, j).clone();
-        //         let preimage =
-        //             DCRTPolyGaussSamp(12, 5, trapdoor.get_trapdoor(), &target_poly.get_poly(), 10);
-        //         row_preimages.push(preimage);
-        //     }
-        //     preimages.push(row_preimages);
-        // }
-        // Self::M::from_poly_vec(&self.params, preimages)
-=======
     fn preimage(&self, trapdoor: &Self::Trapdoor, target: &Self::M) -> Self::M {
         let target_poly = target.entry(0, 0).clone(); // TODO: target must be a matrix
         let n = self.params.ring_dimension();
@@ -88,7 +70,7 @@
             &trapdoor.trapdoor_output,
             target_poly.get_poly(),
             2,
-            self.sigma,
+            // self.sigma,
         );
 
         let nrow = k + 2;
@@ -152,6 +134,5 @@
         // Public matrix * preimage should be equal to target
         let product = public_matrix * &preimage;
         assert_eq!(product, target, "Product of public matrix and preimage should equal target");
->>>>>>> affc5326
     }
 }