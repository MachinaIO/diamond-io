#[cfg(feature = "parallel")]
use rayon::prelude::*;
use std::sync::Arc;

use crate::{
    parallel_iter,
    poly::{
        dcrt::{DCRTPoly, DCRTPolyMatrix},
        sampler::PolyTrapdoorSampler,
        Poly, PolyMatrix, PolyParams,
    },
    utils::log_mem,
};

use openfhe::{
    cxx::UniquePtr,
    ffi::{
        DCRTSquareMatTrapdoorGaussSamp, DCRTSquareMatTrapdoorGen, GetMatrixElement, MatrixGen,
        RLWETrapdoorPair, SetMatrixElement,
    },
};

const SIGMA: f64 = 4.578;

pub struct RLWETrapdoor {
    ptr_trapdoor: Arc<UniquePtr<RLWETrapdoorPair>>,
}

pub struct DCRTTrapdoor {
    ptr_dcrt_trapdoor: Arc<UniquePtr<openfhe::ffi::DCRTTrapdoor>>,
}

impl DCRTTrapdoor {
    fn new(
        n: u32,
        size: usize,
        k_res: usize,
        d: usize,
        sigma: f64,
        base: i64,
        balanced: bool,
    ) -> Self {
        let ptr_dcrt_trapdoor = DCRTSquareMatTrapdoorGen(n, size, k_res, d, sigma, base, balanced);
        Self { ptr_dcrt_trapdoor: ptr_dcrt_trapdoor.into() }
    }

    fn get_trapdoor_pair(&self) -> RLWETrapdoor {
        RLWETrapdoor { ptr_trapdoor: self.ptr_dcrt_trapdoor.GetTrapdoorPair().into() }
    }

    fn get_public_matrix(&self, row: usize, col: usize) -> DCRTPoly {
        DCRTPoly::new(self.ptr_dcrt_trapdoor.GetPublicMatrixElement(row, col))
    }
}

// SAFETY:
unsafe impl Send for DCRTTrapdoor {}
unsafe impl Sync for DCRTTrapdoor {}

// SAFETY:
unsafe impl Send for RLWETrapdoor {}
unsafe impl Sync for RLWETrapdoor {}

pub struct DCRTPolyTrapdoorSampler {}

impl DCRTPolyTrapdoorSampler {
    pub fn new() -> Self {
        Self {}
    }
}

impl Default for DCRTPolyTrapdoorSampler {
    fn default() -> Self {
        Self::new()
    }
}

impl PolyTrapdoorSampler for DCRTPolyTrapdoorSampler {
    type M = DCRTPolyMatrix;
    type Trapdoor = RLWETrapdoor;

    fn trapdoor(
        &self,
        params: &<<Self::M as PolyMatrix>::P as Poly>::Params,
        size: usize,
    ) -> (Self::Trapdoor, Self::M) {
        let dcrt_trapdoor = DCRTTrapdoor::new(
            params.ring_dimension(),
            params.crt_depth(),
            params.crt_bits(),
            size,
            SIGMA,
            2_i64,
            false,
        );
        let rlwe_trapdoor = dcrt_trapdoor.get_trapdoor_pair();
        let nrow = size;
        let ncol = (&params.modulus_bits() + 2) * size;
        let public_matrix = DCRTPolyMatrix::from_poly_vec(
            params,
            parallel_iter!(0..nrow)
                .map(|i| {
                    parallel_iter!(0..ncol).map(|j| dcrt_trapdoor.get_public_matrix(i, j)).collect()
                })
                .collect(),
        );
        (rlwe_trapdoor, public_matrix)
    }

    fn preimage(
        &self,
        params: &<<Self::M as PolyMatrix>::P as Poly>::Params,
        trapdoor: &Self::Trapdoor,
        public_matrix: &Self::M,
        target: &Self::M,
    ) -> Self::M {
        let n = params.ring_dimension() as usize;
        let k = params.modulus_bits();
        let size = public_matrix.row_size();
        let target_cols = target.col_size();

        assert_eq!(
            target.row_size(),
            size,
            "Target matrix should have the same number of rows as the public matrix"
        );

        // Case 1: Target columns is greater than size
        if target_cols > size {
            let full_blocks = target_cols / size;
            let remaining_cols = target_cols % size;
            let total_blocks = if remaining_cols > 0 { full_blocks + 1 } else { full_blocks };

            let preimages: Vec<_> = parallel_iter!(0..total_blocks)
                .map(|block| {
                    let start_col = block * size;

                    // Calculate end_col based on whether this is the last block with remaining
                    // columns
                    let end_col = if block == full_blocks && remaining_cols > 0 {
                        start_col + remaining_cols
                    } else {
                        start_col + size
                    };

                    // Process the block
                    let target_block = target.slice(0, size, start_col, end_col);
                    self.preimage(params, trapdoor, public_matrix, &target_block)
                })
                .collect();

            log_mem("Collected preimages");

            // Concatenate all preimages horizontally
            return preimages[0].concat_columns(&preimages[1..].iter().collect::<Vec<_>>());
<<<<<<< HEAD
        }

        // Case 2: Target columns is equal or less than size
        let mut public_matrix_ptr = MatrixGen(
            params.ring_dimension(),
            params.crt_depth(),
            params.crt_bits(),
            size,
            (k + 2) * size,
        );

        for i in 0..size {
            for j in 0..(k + 2) * size {
                let entry = public_matrix.entry(i, j);
                let poly = entry.get_poly();
                SetMatrixElement(public_matrix_ptr.as_mut().unwrap(), i, j, poly);
=======
        } else {
            // Case 2: Target columns is equal or less than size
            let mut public_matrix_ptr = MatrixGen(
                params.ring_dimension(),
                params.crt_depth(),
                params.crt_bits(),
                size,
                (k + 2) * size,
            );

            for i in 0..size {
                for j in 0..(k + 2) * size {
                    let poly = public_matrix.entry(i, j).get_poly();
                    SetMatrixElement(public_matrix_ptr.as_mut().unwrap(), i, j, poly);
                }
>>>>>>> d8867ff8
            }

            let mut target_matrix_ptr = MatrixGen(
                params.ring_dimension(),
                params.crt_depth(),
                params.crt_bits(),
                size,
                size,
            );

            for i in 0..size {
                for j in 0..target_cols {
                    let poly = target.entry(i, j).get_poly();
                    SetMatrixElement(target_matrix_ptr.as_mut().unwrap(), i, j, poly);
                }

<<<<<<< HEAD
        for i in 0..size {
            for j in 0..target_cols {
                let entry = target.entry(i, j);
                let poly = entry.get_poly();
                SetMatrixElement(target_matrix_ptr.as_mut().unwrap(), i, j, poly);
=======
                // Pad the remaining columns with zeros if target_cols < size
                if target_cols < size {
                    for j in target_cols..size {
                        let zero_poly = DCRTPoly::const_zero(params);
                        let zero_poly_ptr = zero_poly.get_poly();
                        SetMatrixElement(target_matrix_ptr.as_mut().unwrap(), i, j, zero_poly_ptr);
                    }
                }
>>>>>>> d8867ff8
            }

            let preimage_matrix_ptr = DCRTSquareMatTrapdoorGaussSamp(
                n as u32,
                k as u32,
                &public_matrix_ptr,
                &trapdoor.ptr_trapdoor,
                &target_matrix_ptr,
                2_i64,
                SIGMA,
            );

            let nrow = size * (k + 2);
            let ncol = size;

            let mut matrix_inner = Vec::with_capacity(nrow);
            for i in 0..nrow {
                let mut row = Vec::with_capacity(ncol);
                for j in 0..ncol {
                    let poly = GetMatrixElement(&preimage_matrix_ptr, i, j);
                    let dcrt_poly = DCRTPoly::new(poly);
                    row.push(dcrt_poly);
                }
                matrix_inner.push(row);
            }

            let full_preimage = DCRTPolyMatrix::from_poly_vec(params, matrix_inner);

            // If the target matrix has fewer columns than size, slice the preimage matrix
            if target_cols < size {
                full_preimage.slice_columns(0, target_cols)
            } else {
                full_preimage
            }
        }
    }
}

#[cfg(test)]
#[cfg(feature = "test")]
mod tests {
    use super::*;
    use crate::poly::{
        dcrt::{sampler::DCRTPolyUniformSampler, DCRTPolyParams},
        sampler::{DistType, PolyUniformSampler},
    };

    #[test]
    fn test_trapdoor_generation() {
        let size: usize = 3;
        let sampler = DCRTPolyTrapdoorSampler::new();
        let params = DCRTPolyParams::default();

        let (_, public_matrix) = sampler.trapdoor(&params, size);

        let expected_rows = size;
        let expected_cols = (&params.modulus_bits() + 2) * size;

        assert_eq!(
            public_matrix.row_size(),
            expected_rows,
            "Public matrix should have the correct number of rows"
        );
        assert_eq!(
            public_matrix.col_size(),
            expected_cols,
            "Public matrix should have the correct number of columns"
        );

        // Verify that all entries in the matrix are valid DCRTPolys
        for i in 0..public_matrix.row_size() {
            for j in 0..public_matrix.col_size() {
                let poly = public_matrix.entry(i, j);
                assert!(!poly.get_poly().is_null(), "Matrix entry should be a valid DCRTPoly");
            }
        }
    }

    #[test]
    fn test_preimage_generation() {
        let params = DCRTPolyParams::default();
        let size = 3;
        let k = params.modulus_bits();
        let trapdoor_sampler = DCRTPolyTrapdoorSampler::new();
        let (trapdoor, public_matrix) = trapdoor_sampler.trapdoor(&params, size);

        let uniform_sampler = DCRTPolyUniformSampler::new();
        let target = uniform_sampler.sample_uniform(&params, size, size, DistType::FinRingDist);

        let preimage = trapdoor_sampler.preimage(&params, &trapdoor, &public_matrix, &target);

        let expected_rows = size * (k + 2);
        let expected_cols = size;

        assert_eq!(
            preimage.row_size(),
            expected_rows,
            "Preimage matrix should have the correct number of rows"
        );

        assert_eq!(
            preimage.col_size(),
            expected_cols,
            "Preimage matrix should have the correct number of columns"
        );

        // public_matrix * preimage should be equal to target
        let product = public_matrix * &preimage;
        assert_eq!(product, target, "Product of public matrix and preimage should equal target");
    }

    #[test]
    fn test_preimage_generation_non_square_target_lt() {
        let params = DCRTPolyParams::default();
        let size = 4;
        let target_cols = 2;
        let k = params.modulus_bits();
        let trapdoor_sampler = DCRTPolyTrapdoorSampler::new();
        let (trapdoor, public_matrix) = trapdoor_sampler.trapdoor(&params, size);

        // Create a non-square target matrix (size x target_cols) such that target_cols < size
        let uniform_sampler = DCRTPolyUniformSampler::new();
        let target =
            uniform_sampler.sample_uniform(&params, size, target_cols, DistType::FinRingDist);

        // Compute the preimage
        let preimage = trapdoor_sampler.preimage(&params, &trapdoor, &public_matrix, &target);

        // Verify dimensions of the preimage matrix
        let expected_rows = size * (k + 2);
        let expected_cols = target_cols; // Preimage should be sliced to match target columns

        assert_eq!(
            preimage.row_size(),
            expected_rows,
            "Preimage matrix should have the correct number of rows"
        );

        assert_eq!(
            preimage.col_size(),
            expected_cols,
            "Preimage matrix should have the correct number of columns (sliced to match target)"
        );

        // Verify that public_matrix * preimage = target
        let product = public_matrix * &preimage;

        assert_eq!(product, target, "Product of public matrix and preimage should equal target");
    }

    #[test]
    fn test_preimage_generation_non_square_target_gt_multiple() {
        let params = DCRTPolyParams::default();
        let size = 4;
        let multiple = 2;
        let target_cols = size * multiple;
        let k = params.modulus_bits();
        let trapdoor_sampler = DCRTPolyTrapdoorSampler::new();
        let (trapdoor, public_matrix) = trapdoor_sampler.trapdoor(&params, size);

        // Create a non-square target matrix (size x target_cols) such that target_cols > size and
        // target_cols is a multiple of size
        let uniform_sampler = DCRTPolyUniformSampler::new();
        let target =
            uniform_sampler.sample_uniform(&params, size, target_cols, DistType::FinRingDist);

        // Compute the preimage
        let preimage = trapdoor_sampler.preimage(&params, &trapdoor, &public_matrix, &target);

        // Verify dimensions of the preimage matrix
        let expected_rows = size * (k + 2);
        let expected_cols = target_cols;

        assert_eq!(
            preimage.row_size(),
            expected_rows,
            "Preimage matrix should have the correct number of rows"
        );

        assert_eq!(
            preimage.col_size(),
            expected_cols,
            "Preimage matrix should have the correct number of columns (equal to target columns)"
        );

        // Verify that public_matrix * preimage = target
        let product = public_matrix * &preimage;

        assert_eq!(product, target, "Product of public matrix and preimage should equal target");
    }

    #[test]
    fn test_preimage_generation_non_square_target_gt_non_multiple() {
        let params = DCRTPolyParams::default();
        let size = 4;
        let target_cols = 6;
        let k = params.modulus_bits();
        let trapdoor_sampler = DCRTPolyTrapdoorSampler::new();
        let (trapdoor, public_matrix) = trapdoor_sampler.trapdoor(&params, size);

        // Create a non-square target matrix (size x target_cols) such that target_cols > size but
        // not a multiple of size
        let uniform_sampler = DCRTPolyUniformSampler::new();
        let target =
            uniform_sampler.sample_uniform(&params, size, target_cols, DistType::FinRingDist);

        // Compute the preimage
        let preimage = trapdoor_sampler.preimage(&params, &trapdoor, &public_matrix, &target);

        // Verify dimensions of the preimage matrix
        let expected_rows = size * (k + 2);
        let expected_cols = target_cols;

        assert_eq!(
            preimage.row_size(),
            expected_rows,
            "Preimage matrix should have the correct number of rows"
        );

        assert_eq!(
            preimage.col_size(),
            expected_cols,
            "Preimage matrix should have the correct number of columns (equal to target columns)"
        );

        // Verify that public_matrix * preimage = target
        let product = public_matrix * &preimage;

        assert_eq!(product, target, "Product of public matrix and preimage should equal target");
    }
}<|MERGE_RESOLUTION|>--- conflicted
+++ resolved
@@ -153,24 +153,6 @@
 
             // Concatenate all preimages horizontally
             return preimages[0].concat_columns(&preimages[1..].iter().collect::<Vec<_>>());
-<<<<<<< HEAD
-        }
-
-        // Case 2: Target columns is equal or less than size
-        let mut public_matrix_ptr = MatrixGen(
-            params.ring_dimension(),
-            params.crt_depth(),
-            params.crt_bits(),
-            size,
-            (k + 2) * size,
-        );
-
-        for i in 0..size {
-            for j in 0..(k + 2) * size {
-                let entry = public_matrix.entry(i, j);
-                let poly = entry.get_poly();
-                SetMatrixElement(public_matrix_ptr.as_mut().unwrap(), i, j, poly);
-=======
         } else {
             // Case 2: Target columns is equal or less than size
             let mut public_matrix_ptr = MatrixGen(
@@ -183,10 +165,10 @@
 
             for i in 0..size {
                 for j in 0..(k + 2) * size {
-                    let poly = public_matrix.entry(i, j).get_poly();
+                    let entry = target.entry(i, j);
+                    let poly = entry.get_poly();
                     SetMatrixElement(public_matrix_ptr.as_mut().unwrap(), i, j, poly);
                 }
->>>>>>> d8867ff8
             }
 
             let mut target_matrix_ptr = MatrixGen(
@@ -199,17 +181,11 @@
 
             for i in 0..size {
                 for j in 0..target_cols {
-                    let poly = target.entry(i, j).get_poly();
+                    let entry = target.entry(i, j);
+                    let poly = entry.get_poly();
                     SetMatrixElement(target_matrix_ptr.as_mut().unwrap(), i, j, poly);
                 }
 
-<<<<<<< HEAD
-        for i in 0..size {
-            for j in 0..target_cols {
-                let entry = target.entry(i, j);
-                let poly = entry.get_poly();
-                SetMatrixElement(target_matrix_ptr.as_mut().unwrap(), i, j, poly);
-=======
                 // Pad the remaining columns with zeros if target_cols < size
                 if target_cols < size {
                     for j in target_cols..size {
@@ -218,7 +194,6 @@
                         SetMatrixElement(target_matrix_ptr.as_mut().unwrap(), i, j, zero_poly_ptr);
                     }
                 }
->>>>>>> d8867ff8
             }
 
             let preimage_matrix_ptr = DCRTSquareMatTrapdoorGaussSamp(
