--- conflicted
+++ resolved
@@ -35,16 +35,10 @@
         &self,
         params: &<<Self::M as PolyMatrix>::P as Poly>::Params,
     ) -> (Self::Trapdoor, Self::M) {
-<<<<<<< HEAD
-        let trapdoor_output = DCRTPolySquareMatTrapdoorGen(
-            params.get_params(),
-            self.sigma,
-=======
         let trapdoor_output = DCRTSquareMatTrapdoorGen(
             params.ring_dimension(),
             params.crt_depth(),
             params.crt_bits(),
->>>>>>> 6386be60
             self.size,
             self.sigma,
             self.base as i64,
@@ -78,13 +72,6 @@
         public_matrix: &Self::M,
         target: &Self::M,
     ) -> Self::M {
-<<<<<<< HEAD
-        let n = params.get_params().GetRingDimension() as usize;
-        let k = params.modulus_bits();
-
-        let mut public_matrix_ptr =
-            DCRTMatrixCreate(params.get_params(), self.size, (k + 2) * self.size);
-=======
         let n = params.ring_dimension() as usize;
         let k = params.modulus_bits();
 
@@ -95,7 +82,6 @@
             self.size,
             (k + 2) * self.size,
         );
->>>>>>> 6386be60
 
         for i in 0..self.size {
             for j in 0..(k + 2) * self.size {
@@ -104,9 +90,6 @@
             }
         }
 
-<<<<<<< HEAD
-        let mut target_matrix_ptr = DCRTMatrixCreate(params.get_params(), self.size, self.size);
-=======
         let mut target_matrix_ptr = MatrixGen(
             params.ring_dimension(),
             params.crt_depth(),
@@ -114,7 +97,6 @@
             self.size,
             self.size,
         );
->>>>>>> 6386be60
 
         for i in 0..self.size {
             for j in 0..self.size {
@@ -163,24 +145,14 @@
     fn test_trapdoor_generation() {
         let base = 2;
         let sigma = 4.57825;
-<<<<<<< HEAD
-        let d = 3;
-        let sampler = DCRTPolyTrapdoorSampler::new(base, sigma, d);
-=======
         let size: usize = 3;
         let sampler = DCRTPolyTrapdoorSampler::new(base, sigma, size);
->>>>>>> 6386be60
         let params = DCRTPolyParams::default();
 
         let (_, public_matrix) = sampler.trapdoor(&params);
 
-<<<<<<< HEAD
-        let expected_rows = d;
-        let expected_cols = (&params.modulus_bits() + 2) * d;
-=======
         let expected_rows = size;
         let expected_cols = (&params.modulus_bits() + 2) * size;
->>>>>>> 6386be60
 
         assert_eq!(
             public_matrix.row_size(),
@@ -209,19 +181,11 @@
         let sigma = 4.57825;
         let size = 3;
         let k = params.modulus_bits();
-<<<<<<< HEAD
-        let trapdoor_sampler = DCRTPolyTrapdoorSampler::new(base, sigma, d);
-        let (trapdoor, public_matrix) = trapdoor_sampler.trapdoor(&params);
-
-        let uniform_sampler = DCRTPolyUniformSampler::new();
-        let target = uniform_sampler.sample_uniform(&params, d, d, DistType::FinRingDist);
-=======
         let trapdoor_sampler = DCRTPolyTrapdoorSampler::new(base, sigma, size);
         let (trapdoor, public_matrix) = trapdoor_sampler.trapdoor(&params);
 
         let uniform_sampler = DCRTPolyUniformSampler::new();
         let target = uniform_sampler.sample_uniform(&params, size, size, DistType::FinRingDist);
->>>>>>> 6386be60
 
         let preimage = trapdoor_sampler.preimage(&params, &trapdoor, &public_matrix, &target);
 
