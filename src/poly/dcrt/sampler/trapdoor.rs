--- conflicted
+++ resolved
@@ -21,13 +21,8 @@
 }
 
 impl DCRTPolyTrapdoorSampler {
-<<<<<<< HEAD
-    pub fn new(params: DCRTPolyParams, base: usize, sigma: f64, d: usize) -> Self {
-        Self { params, base, sigma, d }
-=======
-    pub fn new(base: usize, sigma: f64, size: usize) -> Self {
-        Self { base, sigma, size }
->>>>>>> af81a2f9
+    pub fn new(base: usize, sigma: f64, d: usize) -> Self {
+        Self { base, sigma, d }
     }
 }
 
@@ -35,35 +30,22 @@
     type M = DCRTPolyMatrix;
     type Trapdoor = Arc<UniquePtr<RLWETrapdoorPair>>;
 
-<<<<<<< HEAD
-    fn trapdoor(&self) -> (Self::Trapdoor, Self::M) {
-        let trapdoor_output = DCRTSquareMatTrapdoorGen(
-            self.params.ring_dimension(),
-            self.params.size(),
-            self.params.k_res(),
-            self.d,
-=======
     fn trapdoor(
         &self,
         params: &<<Self::M as PolyMatrix>::P as Poly>::Params,
     ) -> (Self::Trapdoor, Self::M) {
-        let trapdoor_output = DCRTPolySquareMatTrapdoorGen(
-            params.get_params(),
->>>>>>> af81a2f9
+        let trapdoor_output = DCRTSquareMatTrapdoorGen(
+            params.ring_dimension(),
+            params.size(),
+            params.k_res(),
+            self.d,
             self.sigma,
             self.base as i64,
             false,
         );
-<<<<<<< HEAD
         let trapdoor = trapdoor_output.GetTrapdoorPair();
         let nrow = self.d;
-        let ncol = (&self.params.modulus_bits() + 2) * self.d;
-=======
-        let trapdoor = trapdoor_output.GetTrapdoorPtr();
-        let public_matrix_ptr = trapdoor_output.GetPublicMatrixPtr();
-        let nrow = self.size;
-        let ncol = (&params.modulus_bits() + 2) * self.size;
->>>>>>> af81a2f9
+        let ncol = (&params.modulus_bits() + 2) * self.d;
 
         // Construct the public matrix from its elements
         let mut matrix_inner = Vec::with_capacity(nrow);
@@ -89,24 +71,16 @@
         public_matrix: &Self::M,
         target: &Self::M,
     ) -> Self::M {
-<<<<<<< HEAD
-        let n = self.params.ring_dimension() as usize;
-        let k = self.params.modulus_bits();
+        let n = params.ring_dimension() as usize;
+        let k = params.modulus_bits();
 
         let mut public_matrix_ptr = MatrixGen(
-            self.params.ring_dimension(),
-            self.params.size(),
-            self.params.k_res(),
+            params.ring_dimension(),
+            params.size(),
+            params.k_res(),
             self.d,
             (k + 2) * self.d,
         );
-=======
-        let n = params.get_params().GetRingDimension() as usize;
-        let k = params.modulus_bits();
-
-        let mut public_matrix_ptr =
-            DCRTMatrixCreate(params.get_params(), self.size, (k + 2) * self.size);
->>>>>>> af81a2f9
 
         for i in 0..self.d {
             for j in 0..(k + 2) * self.d {
@@ -115,17 +89,8 @@
             }
         }
 
-<<<<<<< HEAD
-        let mut target_matrix_ptr = MatrixGen(
-            self.params.ring_dimension(),
-            self.params.size(),
-            self.params.k_res(),
-            self.d,
-            self.d,
-        );
-=======
-        let mut target_matrix_ptr = DCRTMatrixCreate(params.get_params(), self.size, self.size);
->>>>>>> af81a2f9
+        let mut target_matrix_ptr =
+            MatrixGen(params.ring_dimension(), params.size(), params.k_res(), self.d, self.d);
 
         for i in 0..self.d {
             for j in 0..self.d {
