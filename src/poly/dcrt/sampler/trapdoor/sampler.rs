--- conflicted
+++ resolved
@@ -114,7 +114,8 @@
         let f = |row_offsets: Range<usize>, col_offsets: Range<usize>| -> Vec<Vec<DCRTPoly>> {
             let nrow = row_offsets.len();
             let ncol = col_offsets.len();
-            let perturbed_syndromes = perturbed_syndrome.block_entries(row_offsets, col_offsets);
+            let perturbed_syndromes =
+                perturbed_syndrome.block_entries_row(row_offsets, col_offsets);
             let decomposed_results = parallel_iter!(0..nrow)
                 .map(|i| {
                     let row_results: Vec<_> = parallel_iter!(0..ncol)
@@ -184,27 +185,12 @@
     let result =
         DCRTGaussSampGqArbBase(syndrome.get_poly(), c, n, depth, k_res, 2, sigma, tower_idx);
     debug_assert_eq!(result.len(), n as usize * k_res);
-<<<<<<< HEAD
-    let mut matrix = I64Matrix::new_empty(&I64MatrixParams, k_res, n as usize);
-    let f = |row_offsets: Range<usize>, col_offsets: Range<usize>| -> Vec<Vec<i64>> {
-        parallel_iter!(row_offsets)
-            .map(|i| {
-                parallel_iter!(col_offsets.clone())
-                    .map(|j| result[i * n as usize + j])
-                    .collect::<Vec<_>>()
-            })
-            .collect::<Vec<_>>()
-    };
-    matrix.replace_entries_row(0..k_res, 0..n as usize, f);
-    matrix
-=======
     // let mut matrix = I64Matrix::new_empty(&I64MatrixParams, k_res, n as usize);
     parallel_iter!(0..k_res)
         .map(|i| {
             parallel_iter!(0..n as usize).map(|j| result[i * n as usize + j]).collect::<Vec<_>>()
         })
         .collect::<Vec<_>>()
->>>>>>> 9150444e
 }
 
 #[cfg(test)]
