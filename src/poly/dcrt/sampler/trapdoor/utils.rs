use crate::{
    parallel_iter,
    poly::{
        dcrt::{
            matrix::{dcrt_poly_matrix::CppMatrix, i64_matrix::I64MatrixParams, I64Matrix},
            DCRTPoly, DCRTPolyMatrix, DCRTPolyParams, FinRingElem,
        },
        Poly, PolyParams,
    },
};
use openfhe::ffi::{DCRTPolyGadgetVector, GenerateIntegerKarney};
use rand::{rng, Rng};
use rand_distr::Uniform;
use rayon::prelude::*;
use std::ops::Range;

pub(crate) fn gen_int_karney(mean: f64, stddev: f64) -> i64 {
    GenerateIntegerKarney(mean, stddev)
}

fn find_in_vec(vec: &[f64], search: f64) -> u32 {
    // binary search to find the position of a value
    let pos = vec.partition_point(|&x| x < search);
    if pos < vec.len() {
        // returns 1-indexed position
        (pos + 1) as u32
    } else {
        panic!("Value not found: {}", search)
    }
}

pub(crate) fn gen_dgg_int_vec(
    size: usize,
    peikert: bool,
    m_a: f64,
    m_std: f64,
    m_table: &[f64],
) -> I64Matrix {
    let mut vec = I64Matrix::new_empty(&I64MatrixParams, size, 1);
    if !peikert {
        // Use Karney's method
        let f = |row_offsets: Range<usize>, _: Range<usize>| -> Vec<Vec<i64>> {
            parallel_iter!(row_offsets)
                .map(|_| vec![gen_int_karney(0.0f64, m_std)])
                .collect::<Vec<Vec<i64>>>()
        };
        vec.replace_entries_row(0..size, 0..1, f);
    } else {
        // Use Peikert's algorithm
        let distribution = Uniform::new(0.0f64, 1.0f64).unwrap();
        let f = |row_offsets: Range<usize>, _: Range<usize>| -> Vec<Vec<i64>> {
            parallel_iter!(row_offsets)
                .map(|_| {
                    let mut rng = rng();
                    let seed: f64 = rng.sample(distribution) - 0.5f64;
                    let tmp = seed.abs() - m_a / 2.0f64;
                    let mut val = 0;

                    if tmp > 0.0f64 {
                        let sign = if seed > 0.0f64 { 1 } else { -1 };
                        val = find_in_vec(m_table, tmp) as i64 * sign;
                    }
                    vec![val]
                })
                .collect::<Vec<Vec<i64>>>()
        };
        vec.replace_entries_row(0..size, 0..1, f);
    }
    vec
}

pub(crate) fn split_int64_mat_to_elems(
    matrix: &I64Matrix,
    params: &DCRTPolyParams,
) -> DCRTPolyMatrix {
    let n = params.ring_dimension() as usize;
    let nrow = matrix.nrow / n;
    let ncol = matrix.ncol;
    let mut poly_vec = DCRTPolyMatrix::new_empty(params, nrow, ncol);
    let f = |row_offsets: Range<usize>, col_offsets: Range<usize>| -> Vec<Vec<DCRTPoly>> {
        let col_offsets_len = col_offsets.len();
        let i64_values =
            &matrix.block_entries_row(row_offsets.start * n..row_offsets.end * n, col_offsets);
        parallel_iter!(0..row_offsets.len())
            .map(|i| {
                parallel_iter!(0..col_offsets_len)
                    .map(|j| {
                        let coeffs = i64_values[i * n..(i + 1) * n]
                            .par_iter()
                            .map(|vec| FinRingElem::from_int64(vec[j], params.modulus()))
                            .collect::<Vec<_>>();
                        DCRTPoly::from_coeffs(params, &coeffs)
                    })
                    .collect::<Vec<_>>()
            })
            .collect::<Vec<Vec<DCRTPoly>>>()
    };
    poly_vec.replace_entries_row(0..nrow, 0..1, f);
    poly_vec
}

pub(crate) fn split_int64_mat_alt_to_elems(
    matrix: &Vec<Vec<i64>>,
    params: &DCRTPolyParams,
<<<<<<< HEAD
) -> DCRTPolyMatrix {
    let n = params.ring_dimension() as usize;
    debug_assert_eq!(vec.ncol, n, "Matrix must have n columns");
    let nrow = vec.nrow;
    let mut poly_vec = DCRTPolyMatrix::new_empty(params, nrow, 1);
    let f = |row_offsets: Range<usize>, col_offsets: Range<usize>| -> Vec<Vec<DCRTPoly>> {
        debug_assert_eq!(col_offsets.len(), 1, "Matrix must be a column vector");
        let i64_values = &vec.block_entries_row(row_offsets.clone(), 0..n);
        parallel_iter!(0..row_offsets.len())
            .map(|i| {
                let coeffs = i64_values[i]
                    .par_iter()
                    .map(|x| FinRingElem::from_int64(*x, params.modulus()))
                    .collect::<Vec<_>>();
                vec![DCRTPoly::from_coeffs(params, &coeffs)]
            })
            .collect::<Vec<Vec<DCRTPoly>>>()
    };
    poly_vec.replace_entries_row(0..nrow, 0..1, f);
    poly_vec
=======
) -> Vec<Vec<DCRTPoly>> {
    let nrow = matrix.len();
    parallel_iter!(0..nrow)
        .map(|i| {
            let coeffs = matrix[i]
                .par_iter()
                .map(|x| FinRingElem::from_int64(*x, params.modulus()))
                .collect::<Vec<_>>();
            vec![DCRTPoly::from_coeffs(params, &coeffs)]
        })
        .collect::<Vec<Vec<DCRTPoly>>>()
>>>>>>> 9150444e
}

pub(crate) fn gen_dcrt_gadget_vector(params: &DCRTPolyParams) -> DCRTPolyMatrix {
    let g_vec_cpp = DCRTPolyGadgetVector(
        params.ring_dimension(),
        params.crt_depth(),
        params.crt_bits(),
        params.modulus_bits(),
        2,
    );
    DCRTPolyMatrix::from_cpp_matrix_ptr(params, &CppMatrix::new(g_vec_cpp))
}<|MERGE_RESOLUTION|>--- conflicted
+++ resolved
@@ -102,28 +102,6 @@
 pub(crate) fn split_int64_mat_alt_to_elems(
     matrix: &Vec<Vec<i64>>,
     params: &DCRTPolyParams,
-<<<<<<< HEAD
-) -> DCRTPolyMatrix {
-    let n = params.ring_dimension() as usize;
-    debug_assert_eq!(vec.ncol, n, "Matrix must have n columns");
-    let nrow = vec.nrow;
-    let mut poly_vec = DCRTPolyMatrix::new_empty(params, nrow, 1);
-    let f = |row_offsets: Range<usize>, col_offsets: Range<usize>| -> Vec<Vec<DCRTPoly>> {
-        debug_assert_eq!(col_offsets.len(), 1, "Matrix must be a column vector");
-        let i64_values = &vec.block_entries_row(row_offsets.clone(), 0..n);
-        parallel_iter!(0..row_offsets.len())
-            .map(|i| {
-                let coeffs = i64_values[i]
-                    .par_iter()
-                    .map(|x| FinRingElem::from_int64(*x, params.modulus()))
-                    .collect::<Vec<_>>();
-                vec![DCRTPoly::from_coeffs(params, &coeffs)]
-            })
-            .collect::<Vec<Vec<DCRTPoly>>>()
-    };
-    poly_vec.replace_entries_row(0..nrow, 0..1, f);
-    poly_vec
-=======
 ) -> Vec<Vec<DCRTPoly>> {
     let nrow = matrix.len();
     parallel_iter!(0..nrow)
@@ -135,7 +113,6 @@
             vec![DCRTPoly::from_coeffs(params, &coeffs)]
         })
         .collect::<Vec<Vec<DCRTPoly>>>()
->>>>>>> 9150444e
 }
 
 pub(crate) fn gen_dcrt_gadget_vector(params: &DCRTPolyParams) -> DCRTPolyMatrix {
