--- conflicted
+++ resolved
@@ -170,11 +170,7 @@
     #[test]
     fn test_poly_hash_sampler() {
         let key = [0u8; 32];
-<<<<<<< HEAD
-        let params: DCRTPolyParams = DCRTPolyParams::default();
-=======
         let params = DCRTPolyParams::default();
->>>>>>> c93e718a
         let mut sampler = DCRTPolyHashSampler::<Keccak256>::new(key, params);
         let nrow = 100;
         let ncol = 300;
