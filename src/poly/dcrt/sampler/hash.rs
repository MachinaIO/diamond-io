use std::marker::PhantomData;

use crate::poly::{
    dcrt::{DCRTPoly, DCRTPolyMatrix, DCRTPolyParams, FinRingElem},
    sampler::{DistType, PolyHashSampler},
    Poly, PolyMatrix, PolyParams,
};
use digest::OutputSizeUser;
use num_bigint::BigUint;

pub struct DCRTPolyHashSampler<H: OutputSizeUser + digest::Digest> {
    key: [u8; 32],
    _h: PhantomData<H>,
}

impl<H> DCRTPolyHashSampler<H>
where
    H: OutputSizeUser + digest::Digest,
{
    pub fn new(key: [u8; 32]) -> Self {
        Self { key, _h: PhantomData }
    }

    fn _set_key(&mut self, key: [u8; 32]) {
        self.key = key
    }

    fn _expose_key(&self) -> &[u8] {
        &self.key
    }

    fn ring_elems_to_matrix(
        params: &DCRTPolyParams,
        ring_elems: Vec<FinRingElem>,
        nrow: usize,
        ncol: usize,
    ) -> DCRTPolyMatrix {
        let n = params.ring_dimension() as usize;
        // Check if we have enough field elements (not sure if this will ever happen)
        if ring_elems.len() < nrow * ncol * n {
            panic!("Not enough ring elements to sample hash")
        }

        // From field elements to nrow * ncol polynomials
        let total_poly = nrow * ncol;
        let mut offset = 0;
        let mut all_polys = Vec::with_capacity(total_poly);
        for _ in 0..total_poly {
            let coeffs = &ring_elems[offset..offset + n];
            offset += n;
            let poly = DCRTPoly::from_coeffs(params, coeffs);
            all_polys.push(poly);
        }

        // From polynomials to matrix such that the first row of the matrixcontains the first ncol
        // polynomials
        let mut matrix_inner = Vec::with_capacity(nrow);
        let mut poly_iter = all_polys.into_iter();
        for _ in 0..nrow {
            let row_polys: Vec<DCRTPoly> = poly_iter.by_ref().take(ncol).collect();
            matrix_inner.push(row_polys);
        }

        DCRTPolyMatrix::from_poly_vec(params, matrix_inner)
    }
}

impl<H> PolyHashSampler<[u8; 32]> for DCRTPolyHashSampler<H>
where
    H: OutputSizeUser + digest::Digest,
{
    type M = DCRTPolyMatrix;

    fn sample_hash<B: AsRef<[u8]>>(
        &self,
        params: &<<Self::M as PolyMatrix>::P as Poly>::Params,
        tag: B,
        nrow: usize,
        ncol: usize,
        dist: DistType,
    ) -> DCRTPolyMatrix {
        let hash_output_size = <H as digest::Digest>::output_size() * 8;
        let n = params.ring_dimension() as usize;
        let q = params.modulus();

        let ring_elems = match dist {
            DistType::FinRingDist => {
                // index = number of hashes to be performed = ceil(nrow * ncol * n * ceil(log2(q)) / hash_output_size)
                // field_elements = number of field elements sampled = (bits / ceil(log2(q)))
                let bit_length = params.modulus_bits();
                let index = (nrow * ncol * n * bit_length).div_ceil(hash_output_size);
                // bits = number of resulting bits from hashing ops = hash_output_size * index
                let mut bits = Vec::with_capacity(hash_output_size * index);
                let mut ring_elems = Vec::with_capacity((index * hash_output_size) / bit_length);
                for i in 0..(index) {
                    //  H ( key || tag || i )
                    let mut hasher = H::new();
                    // todo: we currently assuming index is less than u32
                    let min_i_type = std::mem::size_of_val(&i);
                    if min_i_type > std::mem::size_of::<u8>() {
                        let mut combined =
                            Vec::with_capacity(self.key.len() + tag.as_ref().len() + 32);
                        combined.extend_from_slice(&self.key);
                        combined.extend_from_slice(tag.as_ref());
                        combined.extend_from_slice(&i.to_be_bytes());
                        hasher.update(&combined);
                    } else {
                        let mut combined =
                            Vec::with_capacity(self.key.len() + tag.as_ref().len() + 1);
                        combined.extend_from_slice(&self.key);
                        combined.extend_from_slice(tag.as_ref());
                        combined.push(i as u8);
                        hasher.update(&combined);
                    }

                    for &byte in hasher.finalize().iter() {
                        for bit_index in 0..8 {
                            let bit = (byte >> bit_index) & 1;
                            bits.push(bit);
                        }
                    }
                }
                // From bits to field elements
                let mut offset = 0;
                for _ in 0..(bits.len() / bit_length) {
                    let value_bits = &bits[offset..offset + bit_length];
                    let value = BigUint::from_radix_be(value_bits, 2).unwrap();
                    offset += bit_length;
                    let fe = FinRingElem::new(value, q.clone());
                    ring_elems.push(fe);
                }
                ring_elems
            }
            DistType::BitDist => {
                // index = number of hashes to be performed = ceil(nrow * ncol * n * ceil(log2(q)) / hash_output_size)
                // field_elements = number of field elements sampled = (bits / ceil(log2(q)))
                let index = (nrow * ncol * n).div_ceil(hash_output_size);
                let mut ring_elems = Vec::with_capacity(hash_output_size * index);
                for i in 0..index {
                    //  H ( key || tag || i )
                    let mut hasher = H::new();
                    let mut combined = Vec::with_capacity(self.key.len() + tag.as_ref().len() + 1);
                    combined.extend_from_slice(&self.key);
                    combined.extend_from_slice(tag.as_ref());
                    combined.push(i as u8);
                    hasher.update(&combined);
                    for &byte in hasher.finalize().iter() {
                        for bit_index in 0..8 {
                            let bit = (byte >> bit_index) & 1;
                            ring_elems.push(FinRingElem::new(bit as u64, q.clone()));
                        }
                    }
                }
                ring_elems
            }
            _ => {
                panic!("Unsupported distribution type")
            }
        };

        Self::ring_elems_to_matrix(params, ring_elems, nrow, ncol)
    }

    fn set_key(&mut self, key: [u8; 32]) {
        self._set_key(key)
    }
}

#[cfg(test)]
mod tests {
    use super::*;
<<<<<<< HEAD
    use itertools::Itertools;
=======
    use crate::poly::dcrt::DCRTPolyParams;
>>>>>>> 49a721c8
    use keccak_asm::Keccak256;
    use proptest::prelude::*;

    #[test]
    fn test_poly_hash_sampler() {
        let key = [0u8; 32];
        let params = DCRTPolyParams::default();
        let mut sampler = DCRTPolyHashSampler::<Keccak256>::new(key);
        let nrow = 100;
        let ncol = 300;
        let tag = b"MyTag";
        let matrix_result = sampler.sample_hash(&params, tag, nrow, ncol, DistType::BitDist);
        // [TODO] Test the norm of each coefficient of polynomials in the matrix.

        let new_key = [1u8; 32];
        sampler.set_key(new_key);

        let matrix = matrix_result;
        assert_eq!(matrix.row_size(), nrow, "Matrix row count mismatch");
        assert_eq!(matrix.col_size(), ncol, "Matrix column count mismatch");
    }

    #[test]
    fn test_poly_hash_sampler_fin_ring_dist() {
        let key = [0u8; 32];
        let params = DCRTPolyParams::default();
        let mut sampler = DCRTPolyHashSampler::<Keccak256>::new(key);
        let nrow = 100;
        let ncol = 300;
        let tag = b"MyTag";
        let matrix_result = sampler.sample_hash(&params, tag, nrow, ncol, DistType::FinRingDist);

        let new_key = [1u8; 32];
        sampler.set_key(new_key);

        let matrix = matrix_result;
        assert_eq!(matrix.row_size(), nrow, "Matrix row count mismatch");
        assert_eq!(matrix.col_size(), ncol, "Matrix column count mismatch");
    }

    proptest! {
        #![proptest_config(ProptestConfig::with_cases(10))]

        #[test]
        fn test_bitdecomposition_hash_sampler_ring(
            rows in 1usize..5usize,
            columns in 1usize..5usize,
            key in any::<[u8; 32]>(),
            tag in any::<u64>(),
        ) {
            let params = DCRTPolyParams::default();
            let tag_bytes = tag.to_le_bytes();
            let sampler = DCRTPolyHashSampler::<Keccak256>::new(key);
            let matrix = sampler.sample_hash(&params,tag_bytes, rows, columns, DistType::FinRingDist);
            let gadget_matrix = DCRTPolyMatrix::gadget_matrix(&params, rows);
            let decomposed = matrix.decompose();
            let expected_matrix = gadget_matrix * decomposed;
            assert_eq!(matrix, expected_matrix);
        }

        #[test]
        fn test_bitdecomposition_hash_sampler_bit(
            rows in 1usize..5usize,
            columns in 1usize..5usize,
            key in any::<[u8; 32]>(),
            tag in any::<u64>(),
        ) {
            let params = DCRTPolyParams::default();
            let tag_bytes = tag.to_le_bytes();
            let sampler = DCRTPolyHashSampler::<Keccak256>::new(key);
            let matrix = sampler.sample_hash(&params,tag_bytes, rows, columns, DistType::BitDist);
            let gadget_matrix = DCRTPolyMatrix::gadget_matrix(&params, rows);
            let decomposed = matrix.decompose();
            let expected_matrix = gadget_matrix * decomposed;
            assert_eq!(matrix, expected_matrix);
        }

        #[test]
        fn test_modulus_switch_hash_sampler_ring(
            rows in 1usize..5usize,
            columns in 1usize..5usize,
            key in any::<[u8; 32]>(),
            tag in any::<u64>(),
        ) {
            let params = DCRTPolyParams::default();

            let tag_bytes = tag.to_le_bytes();
            let sampler = DCRTPolyHashSampler::<Keccak256>::new(key, params.clone());
            let matrix = sampler.sample_hash(tag_bytes, rows, columns, DistType::FinRingDist);

            let new_params = DCRTPolyParams::new(4, 15, 51);
            let new_modulus = new_params.modulus();
            let switched = matrix.modulus_switch(&new_params);
            assert_eq!(switched.params().modulus(), new_params.modulus());
            let mut expected_matrix_vec = vec![];
            for i in 0..rows {
                let mut row = vec![];
                for j in 0..columns {
                    let poly = matrix.entry(i, j);
                    let coeffs = poly.coeffs().iter().map(|coeff| coeff.modulus_switch(new_modulus.clone())).collect_vec();
                    let new_poly = DCRTPoly::from_coeffs(&new_params, &coeffs);
                    row.push(new_poly);
                }
                expected_matrix_vec.push(row);
            }
            let expected = DCRTPolyMatrix::from_poly_vec(&new_params, expected_matrix_vec);
            assert_eq!(switched, expected);
        }

        #[test]
        fn test_modulus_switch_hash_sampler_bit(
            rows in 1usize..5usize,
            columns in 1usize..5usize,
            key in any::<[u8; 32]>(),
            tag in any::<u64>(),
        ) {
            let params = DCRTPolyParams::default();

            let tag_bytes = tag.to_le_bytes();
            let sampler = DCRTPolyHashSampler::<Keccak256>::new(key, params.clone());
            let matrix = sampler.sample_hash(tag_bytes, rows, columns, DistType::BitDist);

            let new_params = DCRTPolyParams::new(4, 15, 51);
            let new_modulus = new_params.modulus();
            let switched = matrix.modulus_switch(&new_params);
            assert_eq!(switched.params().modulus(), new_params.modulus());
            let mut expected_matrix_vec = vec![];
            for i in 0..rows {
                let mut row = vec![];
                for j in 0..columns {
                    let poly = matrix.entry(i, j);
                    let coeffs = poly.coeffs().iter().map(|coeff| coeff.modulus_switch(new_modulus.clone())).collect_vec();
                    let new_poly = DCRTPoly::from_coeffs(&new_params, &coeffs);
                    row.push(new_poly);
                }
                expected_matrix_vec.push(row);
            }
            let expected = DCRTPolyMatrix::from_poly_vec(&new_params, expected_matrix_vec);
            assert_eq!(switched, expected);
        }
    }
}<|MERGE_RESOLUTION|>--- conflicted
+++ resolved
@@ -169,11 +169,8 @@
 #[cfg(test)]
 mod tests {
     use super::*;
-<<<<<<< HEAD
+    use crate::poly::dcrt::DCRTPolyParams;
     use itertools::Itertools;
-=======
-    use crate::poly::dcrt::DCRTPolyParams;
->>>>>>> 49a721c8
     use keccak_asm::Keccak256;
     use proptest::prelude::*;
 
@@ -261,8 +258,8 @@
             let params = DCRTPolyParams::default();
 
             let tag_bytes = tag.to_le_bytes();
-            let sampler = DCRTPolyHashSampler::<Keccak256>::new(key, params.clone());
-            let matrix = sampler.sample_hash(tag_bytes, rows, columns, DistType::FinRingDist);
+            let sampler = DCRTPolyHashSampler::<Keccak256>::new(key);
+            let matrix = sampler.sample_hash(&params,tag_bytes, rows, columns, DistType::FinRingDist);
 
             let new_params = DCRTPolyParams::new(4, 15, 51);
             let new_modulus = new_params.modulus();
@@ -293,8 +290,8 @@
             let params = DCRTPolyParams::default();
 
             let tag_bytes = tag.to_le_bytes();
-            let sampler = DCRTPolyHashSampler::<Keccak256>::new(key, params.clone());
-            let matrix = sampler.sample_hash(tag_bytes, rows, columns, DistType::BitDist);
+            let sampler = DCRTPolyHashSampler::<Keccak256>::new(key);
+            let matrix = sampler.sample_hash(&params,tag_bytes, rows, columns, DistType::BitDist);
 
             let new_params = DCRTPolyParams::new(4, 15, 51);
             let new_modulus = new_params.modulus();
