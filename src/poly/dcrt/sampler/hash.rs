--- conflicted
+++ resolved
@@ -12,10 +12,6 @@
 #[cfg(feature = "parallel")]
 use rayon::prelude::*;
 use std::marker::PhantomData;
-<<<<<<< HEAD
-use tracing::info;
-=======
->>>>>>> 4c60b487
 
 pub struct DCRTPolyHashSampler<H: OutputSizeUser + digest::Digest> {
     key: [u8; 32],
@@ -50,11 +46,6 @@
             panic!("Not enough ring elements to sample hash")
         }
         // From field elements to nrow * ncol polynomials
-<<<<<<< HEAD
-        let total_poly = nrow * ncol;
-        info!("total_poly {} {} {}", total_poly, ncol, nrow);
-=======
->>>>>>> 4c60b487
         DCRTPolyMatrix::from_poly_vec(
             params,
             parallel_iter!(0..nrow)
@@ -99,19 +90,6 @@
                 let bit_length = params.modulus_bits();
                 let index = (nrow * ncol * n * bit_length).div_ceil(hash_output_size);
                 // bits = number of resulting bits from hashing ops = hash_output_size * index
-<<<<<<< HEAD
-                let mut bv = bitvec![u8, Msb0;];
-                let mut og_hasher: H = H::new();
-                og_hasher.update(&self.key);
-                og_hasher.update(tag.as_ref());
-                info!("before loop {}, {}", index, bit_length);
-                for i in 0..index {
-                    let mut hasher = og_hasher.clone();
-                    //  H ( key || tag || i )
-                    hasher.update(&i.to_be_bytes());
-                    for &byte in hasher.finalize().iter() {
-                        for bit_index in (0..8).rev() {
-=======
                 let mut bv = bitvec![u8, Lsb0;];
                 let mut og_hasher: H = H::new();
                 og_hasher.update(self.key);
@@ -122,15 +100,10 @@
                     hasher.update(i.to_le_bytes());
                     for &byte in hasher.finalize().iter() {
                         for bit_index in 0..8 {
->>>>>>> 4c60b487
                             bv.push((byte >> bit_index) & 1 != 0);
                         }
                     }
                 }
-<<<<<<< HEAD
-                info!(?bit_length, "finished hasher, bv length {}", bv.len());
-=======
->>>>>>> 4c60b487
                 let num_chunks = bv.len() / bit_length;
                 let ring_elems: Vec<FinRingElem> = parallel_iter!(0..num_chunks)
                     .map(|i| {
@@ -148,10 +121,6 @@
                         FinRingElem::new(value, q.clone())
                     })
                     .collect();
-<<<<<<< HEAD
-                info!("finished ring_elems");
-=======
->>>>>>> 4c60b487
                 debug_assert_eq!(ring_elems.len(), (index * hash_output_size) / bit_length);
                 ring_elems
             }
