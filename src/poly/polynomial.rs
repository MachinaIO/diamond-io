use bytes::Bytes;

use super::PolyElem;
use crate::poly::params::PolyParams;
use std::{
    fmt::Debug,
    ops::{Add, AddAssign, Mul, MulAssign, Neg, Sub, SubAssign},
};

pub trait Poly:
    Sized
    + Clone
    + Debug
    + PartialEq
    + Eq
    + Add<Output = Self>
    + Sub<Output = Self>
    + Mul<Output = Self>
    + Neg<Output = Self>
    + AddAssign
    + SubAssign
    + MulAssign
    + for<'a> Add<&'a Self, Output = Self>
    + for<'a> Sub<&'a Self, Output = Self>
    + for<'a> Mul<&'a Self, Output = Self>
    + Send
    + Sync
{
    type Elem: PolyElem;
    type Params: PolyParams<Modulus = <Self::Elem as PolyElem>::Modulus>;
    fn from_coeffs(params: &Self::Params, coeffs: &[Self::Elem]) -> Self;
    fn from_const(params: &Self::Params, constant: &Self::Elem) -> Self;
    fn from_decomposed(params: &Self::Params, decomposed: &[Self]) -> Self;
    fn from_compact_bytes(params: &Self::Params, bytes: &Bytes) -> Self;
    fn coeffs(&self) -> Vec<Self::Elem>;
    fn const_zero(params: &Self::Params) -> Self;
    fn const_one(params: &Self::Params) -> Self;
    fn const_minus_one(params: &Self::Params) -> Self;
    fn const_power_of_two(params: &Self::Params, k: usize) -> Self;
<<<<<<< HEAD
    fn const_rotate_poly(params: &Self::Params, shift: usize) -> Self {
        let zero = Self::const_zero(params);
        let mut coeffs = zero.coeffs();
        coeffs[shift] = Self::Elem::one(&params.modulus());
        Self::from_coeffs(params, &coeffs)
    }
=======
>>>>>>> 4c60b487
    fn const_max(params: &Self::Params) -> Self;
    fn extract_highest_bits(&self) -> Vec<bool> {
        let mut bits = Vec::with_capacity(self.coeffs().len());
        for elem in self.coeffs() {
            bits.push(elem.extract_highest_bits());
        }
        bits
    }
    fn decompose(&self, params: &Self::Params) -> Vec<Self>;
    fn to_compact_bytes(&self) -> Bytes;
}<|MERGE_RESOLUTION|>--- conflicted
+++ resolved
@@ -1,5 +1,3 @@
-use bytes::Bytes;
-
 use super::PolyElem;
 use crate::poly::params::PolyParams;
 use std::{
@@ -31,21 +29,17 @@
     fn from_coeffs(params: &Self::Params, coeffs: &[Self::Elem]) -> Self;
     fn from_const(params: &Self::Params, constant: &Self::Elem) -> Self;
     fn from_decomposed(params: &Self::Params, decomposed: &[Self]) -> Self;
-    fn from_compact_bytes(params: &Self::Params, bytes: &Bytes) -> Self;
     fn coeffs(&self) -> Vec<Self::Elem>;
     fn const_zero(params: &Self::Params) -> Self;
     fn const_one(params: &Self::Params) -> Self;
     fn const_minus_one(params: &Self::Params) -> Self;
     fn const_power_of_two(params: &Self::Params, k: usize) -> Self;
-<<<<<<< HEAD
     fn const_rotate_poly(params: &Self::Params, shift: usize) -> Self {
         let zero = Self::const_zero(params);
         let mut coeffs = zero.coeffs();
         coeffs[shift] = Self::Elem::one(&params.modulus());
         Self::from_coeffs(params, &coeffs)
     }
-=======
->>>>>>> 4c60b487
     fn const_max(params: &Self::Params) -> Self;
     fn extract_highest_bits(&self) -> Vec<bool> {
         let mut bits = Vec::with_capacity(self.coeffs().len());
@@ -55,5 +49,4 @@
         bits
     }
     fn decompose(&self, params: &Self::Params) -> Vec<Self>;
-    fn to_compact_bytes(&self) -> Bytes;
 }