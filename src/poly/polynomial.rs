use itertools::Itertools;
use std::{
    fmt::Debug,
    hash::Hash,
    ops::{Add, AddAssign, Mul, MulAssign, Neg, Sub, SubAssign},
    path::Path,
};
use tokio;

use super::element::PolyElem;

pub trait PolyParams: Clone + Debug + PartialEq + Eq + Send + Sync {
    type Modulus: Debug + Clone;
    /// Returns the modulus value `q` used for polynomial coefficients in the ring `Z_q[x]/(x^n -
    /// 1)`.
    fn modulus(&self) -> Self::Modulus;
    /// A size of the base value used for a gadget vector and decomposition, i.e., `base =
    /// 2^base_bits`.
    fn base_bits(&self) -> u32;
    /// Fewest bits necessary to represent the modulus value `q`.
    fn modulus_bits(&self) -> usize;
    /// Fewest digits necessary to represent the modulus value `q` in the given base.
    fn modulus_digits(&self) -> usize;
    /// Returns the integer `n` that specifies the size of the polynomial ring used in this
    /// polynomial. Specifically, this is the degree parameter for the ring `Z_q[x]/(x^n - 1)`.
    fn ring_dimension(&self) -> u32;
    /// Given the parameter, return the crt decomposed modulus as array.
    fn to_crt(&self) -> Vec<Self::Modulus>;
}

pub trait Poly:
    Sized
    + Clone
    + Debug
    + PartialEq
    + Eq
    + Hash
    + Add<Output = Self>
    + Sub<Output = Self>
    + Mul<Output = Self>
    + Neg<Output = Self>
    + AddAssign
    + SubAssign
    + MulAssign
    + for<'a> Add<&'a Self, Output = Self>
    + for<'a> Sub<&'a Self, Output = Self>
    + for<'a> Mul<&'a Self, Output = Self>
    + Send
    + Sync
{
    type Elem: PolyElem;
    type Params: PolyParams<Modulus = <Self::Elem as PolyElem>::Modulus>;
<<<<<<< HEAD
    fn modulus_switch(
        &self,
        params: &Self::Params,
        new_modulus: <Self::Params as PolyParams>::Modulus,
    ) -> Self;
=======
>>>>>>> 2c7d697a
    fn from_bool_vec(params: &Self::Params, coeffs: &[bool]) -> Self;
    fn from_coeffs(params: &Self::Params, coeffs: &[Self::Elem]) -> Self;
    fn from_const(params: &Self::Params, constant: &Self::Elem) -> Self;
    fn from_decomposed(params: &Self::Params, decomposed: &[Self]) -> Self;
    fn from_bytes(params: &Self::Params, bytes: &[u8]) -> Self {
        let log_q_bytes = params.modulus_bits().div_ceil(8);
        let dim = params.ring_dimension() as usize;
        debug_assert_eq!(bytes.len(), log_q_bytes * dim);
        let coeffs = bytes
            .chunks_exact(log_q_bytes)
            .map(|chunk| Self::Elem::from_bytes(&params.modulus(), chunk))
            .collect_vec();
        Self::from_coeffs(params, &coeffs)
    }
    fn from_compact_bytes(params: &Self::Params, bytes: &[u8]) -> Self;
    fn coeffs(&self) -> Vec<Self::Elem>;
    fn coeffs_digits(&self) -> Vec<u32> {
        self.coeffs()
            .iter()
            .map(|elem| {
                let u32s = elem.to_biguint().to_u32_digits();
                debug_assert!(u32s.len() < 2);
                if u32s.len() == 1 {
                    u32s[0]
                } else {
                    0
                }
            })
            .collect()
    }
    fn const_zero(params: &Self::Params) -> Self;
    fn const_one(params: &Self::Params) -> Self;
    fn const_minus_one(params: &Self::Params) -> Self;
    fn const_power_of_base(params: &Self::Params, k: usize) -> Self;
    fn const_int(params: &Self::Params, int: usize) -> Self;
    fn from_const_int_lsb(params: &Self::Params, int: usize) -> Self;
    fn const_rotate_poly(params: &Self::Params, shift: usize) -> Self {
        let zero = Self::const_zero(params);
        let mut coeffs = zero.coeffs();
        coeffs[shift] = Self::Elem::one(&params.modulus());
        Self::from_coeffs(params, &coeffs)
    }
    fn const_max(params: &Self::Params) -> Self;
    fn extract_bits_with_threshold(&self, params: &Self::Params) -> Vec<bool>;
    fn decompose_base(&self, params: &Self::Params) -> Vec<Self>;
    fn to_bytes(&self) -> Vec<u8> {
        let mut bytes = Vec::new();
        for elem in self.coeffs() {
            bytes.extend_from_slice(&elem.to_bytes());
        }
        bytes
    }
    fn to_bool_vec(&self) -> Vec<bool>;
    fn to_compact_bytes(&self) -> Vec<u8>;
    fn to_const_int(&self) -> usize;

    /// Reads a polynomial with id from files under the given directory.
    fn read_from_file<P: AsRef<Path> + Send + Sync>(
        params: &Self::Params,
        dir_path: P,
        id: &str,
    ) -> Self {
        let mut path = dir_path.as_ref().to_path_buf();
        path.push(format!("{id}.poly"));

        let bytes = std::fs::read(&path)
            .unwrap_or_else(|_| panic!("Failed to read polynomial file {path:?}"));

        Self::from_compact_bytes(params, &bytes)
    }

    /// Writes a polynomial with id to files under the given directory.
    fn write_to_file<P: AsRef<Path> + Send + Sync>(
        &self,
        dir_path: P,
        id: &str,
    ) -> impl std::future::Future<Output = ()> + Send {
        let mut path: std::path::PathBuf = dir_path.as_ref().to_path_buf();
        path.push(format!("{id}.poly"));

        let bytes = self.to_compact_bytes();
        async move {
            tokio::fs::write(&path, &bytes)
                .await
                .unwrap_or_else(|_| panic!("Failed to write polynomial file {path:?}"));
        }
    }
}<|MERGE_RESOLUTION|>--- conflicted
+++ resolved
@@ -50,14 +50,6 @@
 {
     type Elem: PolyElem;
     type Params: PolyParams<Modulus = <Self::Elem as PolyElem>::Modulus>;
-<<<<<<< HEAD
-    fn modulus_switch(
-        &self,
-        params: &Self::Params,
-        new_modulus: <Self::Params as PolyParams>::Modulus,
-    ) -> Self;
-=======
->>>>>>> 2c7d697a
     fn from_bool_vec(params: &Self::Params, coeffs: &[bool]) -> Self;
     fn from_coeffs(params: &Self::Params, coeffs: &[Self::Elem]) -> Self;
     fn from_const(params: &Self::Params, constant: &Self::Elem) -> Self;
@@ -113,6 +105,11 @@
     fn to_bool_vec(&self) -> Vec<bool>;
     fn to_compact_bytes(&self) -> Vec<u8>;
     fn to_const_int(&self) -> usize;
+    fn modulus_switch(
+        &self,
+        params: &Self::Params,
+        new_modulus: <Self::Params as PolyParams>::Modulus,
+    ) -> Self;
 
     /// Reads a polynomial with id from files under the given directory.
     fn read_from_file<P: AsRef<Path> + Send + Sync>(
