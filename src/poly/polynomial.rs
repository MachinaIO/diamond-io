use itertools::Itertools;
use std::{
    fmt::Debug,
    ops::{Add, AddAssign, Mul, MulAssign, Neg, Sub, SubAssign},
    path::Path,
};
use tokio;

use super::element::PolyElem;

pub trait PolyParams: Clone + Debug + PartialEq + Eq + Send + Sync {
    type Modulus: Debug + Clone;
    /// Returns the modulus value `q` used for polynomial coefficients in the ring `Z_q[x]/(x^n -
    /// 1)`.
    fn modulus(&self) -> Self::Modulus;
    /// A size of the base value used for a gadget vector and decomposition, i.e., `base =
    /// 2^base_bits`.
    fn base_bits(&self) -> u32;
    /// Fewest bits necessary to represent the modulus value `q`.
    fn modulus_bits(&self) -> usize;
    /// Fewest digits necessary to represent the modulus value `q` in the given base.
    fn modulus_digits(&self) -> usize;
    /// Returns the integer `n` that specifies the size of the polynomial ring used in this
    /// polynomial. Specifically, this is the degree parameter for the ring `Z_q[x]/(x^n - 1)`.
    fn ring_dimension(&self) -> u32;
    /// Given the parameter, return the crt decomposed modulus as array.
    fn to_crt(&self) -> Vec<Self::Modulus>;
}

pub trait Poly:
    Sized
    + Clone
    + Debug
    + PartialEq
    + Eq
    + Add<Output = Self>
    + Sub<Output = Self>
    + Mul<Output = Self>
    + Neg<Output = Self>
    + AddAssign
    + SubAssign
    + MulAssign
    + for<'a> Add<&'a Self, Output = Self>
    + for<'a> Sub<&'a Self, Output = Self>
    + for<'a> Mul<&'a Self, Output = Self>
    + Send
    + Sync
{
    type Elem: PolyElem;
    type Params: PolyParams<Modulus = <Self::Elem as PolyElem>::Modulus>;
<<<<<<< HEAD
    fn modulus_switch(
        &self,
        params: &Self::Params,
        new_modulus: <Self::Params as PolyParams>::Modulus,
    ) -> Self;
=======
    fn from_bool_vec(params: &Self::Params, coeffs: &[bool]) -> Self;
>>>>>>> 7d18c857
    fn from_coeffs(params: &Self::Params, coeffs: &[Self::Elem]) -> Self;
    fn from_const(params: &Self::Params, constant: &Self::Elem) -> Self;
    fn from_decomposed(params: &Self::Params, decomposed: &[Self]) -> Self;
    fn from_bytes(params: &Self::Params, bytes: &[u8]) -> Self {
        let log_q_bytes = params.modulus_bits().div_ceil(8);
        let dim = params.ring_dimension() as usize;
        debug_assert_eq!(bytes.len(), log_q_bytes * dim);
        let coeffs = bytes
            .chunks_exact(log_q_bytes)
            .map(|chunk| Self::Elem::from_bytes(&params.modulus(), chunk))
            .collect_vec();
        Self::from_coeffs(params, &coeffs)
    }
    fn from_compact_bytes(params: &Self::Params, bytes: &[u8]) -> Self;
    fn coeffs(&self) -> Vec<Self::Elem>;
    fn coeffs_digits(&self) -> Vec<u32> {
        self.coeffs()
            .iter()
            .map(|elem| {
                let u32s = elem.to_biguint().to_u32_digits();
                debug_assert!(u32s.len() < 2);
                if u32s.len() == 1 {
                    u32s[0]
                } else {
                    0
                }
            })
            .collect()
    }
    fn const_zero(params: &Self::Params) -> Self;
    fn const_one(params: &Self::Params) -> Self;
    fn const_minus_one(params: &Self::Params) -> Self;
    fn const_power_of_base(params: &Self::Params, k: usize) -> Self;
    fn const_int(params: &Self::Params, int: usize) -> Self;
    fn from_const_int_lsb(params: &Self::Params, int: usize) -> Self;
    fn const_rotate_poly(params: &Self::Params, shift: usize) -> Self {
        let zero = Self::const_zero(params);
        let mut coeffs = zero.coeffs();
        coeffs[shift] = Self::Elem::one(&params.modulus());
        Self::from_coeffs(params, &coeffs)
    }
    fn const_max(params: &Self::Params) -> Self;
    fn extract_bits_with_threshold(&self, params: &Self::Params) -> Vec<bool>;
    fn decompose_base(&self, params: &Self::Params) -> Vec<Self>;
    fn to_bytes(&self) -> Vec<u8> {
        let mut bytes = Vec::new();
        for elem in self.coeffs() {
            bytes.extend_from_slice(&elem.to_bytes());
        }
        bytes
    }
    fn to_bool_vec(&self) -> Vec<bool>;
    fn to_compact_bytes(&self) -> Vec<u8>;
    fn to_const_int(&self) -> usize;

    /// Reads a polynomial with id from files under the given directory.
    fn read_from_file<P: AsRef<Path> + Send + Sync>(
        params: &Self::Params,
        dir_path: P,
        id: &str,
    ) -> Self {
        let mut path = dir_path.as_ref().to_path_buf();
        path.push(format!("{id}.poly"));

        let bytes = std::fs::read(&path)
            .unwrap_or_else(|_| panic!("Failed to read polynomial file {path:?}"));

        Self::from_compact_bytes(params, &bytes)
    }

    /// Writes a polynomial with id to files under the given directory.
    fn write_to_file<P: AsRef<Path> + Send + Sync>(
        &self,
        dir_path: P,
        id: &str,
    ) -> impl std::future::Future<Output = ()> + Send {
        let mut path: std::path::PathBuf = dir_path.as_ref().to_path_buf();
        path.push(format!("{id}.poly"));

        let bytes = self.to_compact_bytes();
        async move {
            tokio::fs::write(&path, &bytes)
                .await
                .unwrap_or_else(|_| panic!("Failed to write polynomial file {path:?}"));
        }
    }
}<|MERGE_RESOLUTION|>--- conflicted
+++ resolved
@@ -48,15 +48,12 @@
 {
     type Elem: PolyElem;
     type Params: PolyParams<Modulus = <Self::Elem as PolyElem>::Modulus>;
-<<<<<<< HEAD
     fn modulus_switch(
         &self,
         params: &Self::Params,
         new_modulus: <Self::Params as PolyParams>::Modulus,
     ) -> Self;
-=======
     fn from_bool_vec(params: &Self::Params, coeffs: &[bool]) -> Self;
->>>>>>> 7d18c857
     fn from_coeffs(params: &Self::Params, coeffs: &[Self::Elem]) -> Self;
     fn from_const(params: &Self::Params, constant: &Self::Elem) -> Self;
     fn from_decomposed(params: &Self::Params, decomposed: &[Self]) -> Self;
