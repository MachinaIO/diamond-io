use super::{sampler::PolyUniformSampler, Poly, PolyMatrix};
use crate::poly::{element::PolyElem, sampler::DistType, PolyParams};

pub fn rlwe_encrypt<M, SU>(
    params: &<<M as PolyMatrix>::P as Poly>::Params,
    sampler_uniform: &SU,
    t: M,
    a: &M,
    m: M,
    sigma: f64,
) -> M
where
    M: PolyMatrix,
    SU: PolyUniformSampler<M = M>,
{
    assert!(m.row_size() == 1);
    assert!(m.col_size() == 1);
    assert!(t.row_size() == 1);
    assert!(t.col_size() == 1);
    assert!(a.row_size() == 1);
    assert!(a.col_size() == 1);

    // Sample error from Gaussian distribution
    let e = sampler_uniform.sample_uniform(params, 1, 1, DistType::GaussDist { sigma });

    // Use provided scale or calculate half of q
    let scale = M::P::from_const(params, &<M::P as Poly>::Elem::half_q(&params.modulus()));

<<<<<<< HEAD
    // Compute RLWE encryption: t * a + e - (m * scale)
    t * a + &e - &(m * &scale)
=======
    // Compute RLWE encryption: t * a + e + m * scale
    t.clone() * a + e + &(m.clone() * &scale)
>>>>>>> 4d8f4089
}

#[cfg(test)]
#[cfg(feature = "test")]
mod tests {
    use crate::poly::{
        dcrt::{DCRTPolyMatrix, DCRTPolyParams, DCRTPolyUniformSampler},
        enc::rlwe_encrypt,
        sampler::DistType,
        Poly, PolyMatrix,
    };

    #[test]
    fn test_rlwe_encrypt_decrypt() {
        let params = DCRTPolyParams::default();
        let sampler = DCRTPolyUniformSampler::new();
        let sigma = 3.0;

        // Generate random message bits
        let m = sampler.sample_poly(&params, &DistType::BitDist);

        // Encrypt the message
        let a = sampler.sample_poly(&params, &DistType::BitDist);
        let t = sampler.sample_poly(&params, &DistType::BitDist);

        let m_mat = DCRTPolyMatrix::from_poly_vec_row(&params, vec![m.clone()]);
        let a_mat = DCRTPolyMatrix::from_poly_vec_row(&params, vec![a.clone()]);
        let t_mat = DCRTPolyMatrix::from_poly_vec_row(&params, vec![t.clone()]);
        let b = rlwe_encrypt(&params, &sampler, t_mat.clone(), &a_mat, m_mat, sigma);

        // Decrypt the ciphertext and recover the message bits
        let recovered = (b - (a_mat * t_mat)).entry(0, 0);
        let recovered_bits = recovered.extract_bits_with_threshold(&params);

        // Verify correctness
        assert_eq!(recovered_bits, m.to_bool_vec());
    }
}<|MERGE_RESOLUTION|>--- conflicted
+++ resolved
@@ -26,13 +26,8 @@
     // Use provided scale or calculate half of q
     let scale = M::P::from_const(params, &<M::P as Poly>::Elem::half_q(&params.modulus()));
 
-<<<<<<< HEAD
-    // Compute RLWE encryption: t * a + e - (m * scale)
-    t * a + &e - &(m * &scale)
-=======
     // Compute RLWE encryption: t * a + e + m * scale
-    t.clone() * a + e + &(m.clone() * &scale)
->>>>>>> 4d8f4089
+    t * a + e + &(m * &scale)
 }
 
 #[cfg(test)]
