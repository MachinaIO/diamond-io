--- conflicted
+++ resolved
@@ -45,15 +45,9 @@
         tag: &[u8],
         reveal_plaintexts: &[bool],
     ) -> Vec<BggPublicKey<<S as PolyHashSampler<K>>::M>> {
-<<<<<<< HEAD
-        let log_digits_q = params.modulus_digits();
-        let secret_vec_size = self.d + 1;
-        let columns = secret_vec_size * log_digits_q;
-=======
         let log_base_q = params.modulus_digits();
         let secret_vec_size = self.d + 1;
         let columns = secret_vec_size * log_base_q;
->>>>>>> 244c599b
         let packed_input_size = 1 + reveal_plaintexts.len(); // first slot is allocated to the constant 1 polynomial plaintext
         let all_matrix = self.sampler.sample_hash(
             params,
