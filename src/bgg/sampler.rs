--- conflicted
+++ resolved
@@ -100,18 +100,11 @@
         plaintexts: &[<S::M as PolyMatrix>::P],
         reveal_plaintexts: bool,
     ) -> Vec<BggEncoding<S::M>> {
-<<<<<<< HEAD
-        let log_q = params.modulus_bits();
-        let packed_input_size = plaintexts.len();
-        let columns = 2 * log_q * packed_input_size;
-        let error = self.error_sampler.sample_uniform(
-=======
         let secret_vec = &self.secret_vec;
         let log_q = params.modulus_bits();
         let packed_input_size = plaintexts.len();
         let columns = 2 * log_q * packed_input_size;
         let error: S::M = self.error_sampler.sample_uniform(
->>>>>>> 6386be60
             params,
             1,
             columns,
@@ -125,24 +118,12 @@
         let first_term = secret_vec.clone() * all_public_key_matrix;
         // second term x \tensor sG
         let gadget = S::M::gadget_matrix(params, 2);
-<<<<<<< HEAD
-        let sg = self.secret_vec.clone() * gadget;
-        let encoded_polys_vec = S::M::from_poly_vec_row(params, plaintexts.to_vec());
-        let second_term = encoded_polys_vec.tensor(&sg);
-
-        // all_vector = sA + x \tensor sG + e
-        let all_vector = first_term + second_term + error;
-
-        let encoding: Vec<BggEncoding<S::M>> = plaintexts
-            .to_vec() // Convert &[T] to Vec<T> if needed
-=======
         let encoded_polys_vec = S::M::from_poly_vec_row(params, plaintexts.to_vec());
         let second_term = encoded_polys_vec.tensor(&(secret_vec.clone() * gadget));
         // all_vector = sA + x \tensor sG + e
         let all_vector = first_term - second_term + error;
         let encoding: Vec<BggEncoding<S::M>> = plaintexts
             .to_vec()
->>>>>>> 6386be60
             .into_par_iter()
             .enumerate()
             .map(|(idx, plaintext)| {
@@ -162,20 +143,12 @@
 mod tests {
     use super::*;
     use crate::poly::dcrt::{
-<<<<<<< HEAD
-        DCRTPoly, DCRTPolyHashSampler, DCRTPolyParams, DCRTPolyUniformSampler,
-=======
         DCRTPoly, DCRTPolyHashSampler, DCRTPolyMatrix, DCRTPolyParams, DCRTPolyUniformSampler,
->>>>>>> 6386be60
     };
     use keccak_asm::Keccak256;
 
     #[test]
-<<<<<<< HEAD
-    fn test_bgg_pub_key_sampler() {
-=======
     fn test_bgg_pub_key_sampling() {
->>>>>>> 6386be60
         let input_size = 10_usize;
         let key: [u8; 32] = rand::random();
         let tag: u64 = rand::random();
@@ -185,14 +158,6 @@
         let poly_hash_sampler = DCRTPolyHashSampler::<Keccak256>::new(key);
         let bgg_sampler = BGGPublicKeySampler::new(poly_hash_sampler.into());
         let sampled_pub_keys = bgg_sampler.sample(&params, &tag_bytes, packed_input_size);
-<<<<<<< HEAD
-        let log_q = params.modulus_bits();
-        let columns = 2 * log_q;
-        assert_eq!(sampled_pub_keys.len(), packed_input_size);
-        for m in sampled_pub_keys {
-            assert_eq!(m.matrix.row_size(), 2);
-            assert_eq!(m.matrix.col_size(), columns);
-=======
         assert_eq!(sampled_pub_keys.len(), packed_input_size);
     }
 
@@ -239,16 +204,11 @@
                 assert_eq!(multiplication.matrix.col_size(), columns);
                 assert_eq!(multiplication.matrix, (a.matrix.clone() * b.matrix.decompose().clone()))
             }
->>>>>>> 6386be60
         }
     }
 
     #[test]
-<<<<<<< HEAD
-    fn test_bgg_encoding_sampler() {
-=======
     fn test_bgg_encoding_sampling() {
->>>>>>> 6386be60
         let input_size = 10_usize;
         let key: [u8; 32] = rand::random();
         let tag: u64 = rand::random();
@@ -262,10 +222,6 @@
         let secret = uniform_sampler.sample_poly(&params, &DistType::BitDist);
         let plaintexts = vec![DCRTPoly::const_one(&params); packed_input_size];
         let bgg_sampler = BGGEncodingSampler::new(&params, &secret, uniform_sampler.into(), 0.0);
-<<<<<<< HEAD
-        let bgg_encodings = bgg_sampler.sample(&params, &sampled_pub_keys, &plaintexts, false);
-        assert_eq!(bgg_encodings.len(), packed_input_size);
-=======
         let bgg_encodings = bgg_sampler.sample(&params, &sampled_pub_keys, &plaintexts, true);
         let g = DCRTPolyMatrix::gadget_matrix(&params, 2);
         assert_eq!(bgg_encodings.len(), packed_input_size);
@@ -344,6 +300,5 @@
                 )
             }
         }
->>>>>>> 6386be60
     }
 }