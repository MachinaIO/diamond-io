use super::{bit_to_int::BitToInt, circuit::Evaluable};
use crate::poly::{Poly, PolyMatrix};
use itertools::Itertools;
use std::ops::{Add, Mul, Sub};

#[derive(Debug, Clone, PartialEq, Eq)]
pub struct BggPublicKey<M: PolyMatrix> {
    pub matrix: M,
    pub reveal_plaintext: bool,
}

impl<M: PolyMatrix> BggPublicKey<M> {
    pub fn new(matrix: M, reveal_plaintext: bool) -> Self {
        Self { matrix, reveal_plaintext }
    }

    pub fn concat_matrix(&self, others: &[Self]) -> M {
        self.matrix.concat_columns(&others.iter().map(|x| &x.matrix).collect_vec()[..])
    }
}

impl<M: PolyMatrix> Add for BggPublicKey<M> {
    type Output = Self;
    fn add(self, other: Self) -> Self {
        self + &other
    }
}

impl<M: PolyMatrix> Add<&Self> for BggPublicKey<M> {
    type Output = Self;
    fn add(self, other: &Self) -> Self {
        let reveal_plaintext = self.reveal_plaintext & other.reveal_plaintext;
        Self { matrix: self.matrix + &other.matrix, reveal_plaintext }
    }
}

impl<M: PolyMatrix> Sub for BggPublicKey<M> {
    type Output = Self;
    fn sub(self, other: Self) -> Self {
        self - &other
    }
}

impl<M: PolyMatrix> Sub<&Self> for BggPublicKey<M> {
    type Output = Self;
    fn sub(self, other: &Self) -> Self {
        let reveal_plaintext = self.reveal_plaintext & other.reveal_plaintext;
        Self { matrix: self.matrix - &other.matrix, reveal_plaintext }
    }
}

impl<M: PolyMatrix> Mul for BggPublicKey<M> {
    type Output = Self;
    fn mul(self, other: Self) -> Self {
        self * &other
    }
}

impl<M: PolyMatrix> Mul<&Self> for BggPublicKey<M> {
    type Output = Self;
    fn mul(self, other: &Self) -> Self {
        let decomposed = other.matrix.decompose();
        let matrix = self.matrix.clone() * decomposed;
        let reveal_plaintext = self.reveal_plaintext & other.reveal_plaintext;
        Self { matrix, reveal_plaintext }
    }
}

<<<<<<< HEAD
impl<M: PolyMatrix> Evaluable for BggPublicKey<M> {
    type Params = <M::P as Poly>::Params;
    fn rotate(&self, params: &Self::Params, shift: usize) -> Self {
        let rotate_poly = <M::P>::const_rotate_poly(params, shift);
        let matrix = self.matrix.clone() * rotate_poly;
        Self { matrix, reveal_plaintext: self.reveal_plaintext }
=======
impl<M: PolyMatrix> Evaluable<M::P> for BggPublicKey<M> {
    type Params = <M::P as Poly>::Params;
    fn scalar_mul(&self, params: &<M::P as Poly>::Params, scalar: &M::P) -> Self {
        let gadget = M::gadget_matrix(params, 2);
        let scalared = gadget * scalar;
        let decomposed = scalared.decompose();
        let matrix = self.matrix.clone() * decomposed;
        let reveal_plaintext = self.reveal_plaintext;
        Self { matrix, reveal_plaintext }
>>>>>>> 4c60b487
    }
}

#[cfg(test)]
mod tests {
    use crate::{
        bgg::{circuit::PolyCircuit, sampler::BGGPublicKeySampler},
        poly::dcrt::{params::DCRTPolyParams, sampler::hash::DCRTPolyHashSampler},
        utils::create_random_poly,
    };
    use keccak_asm::Keccak256;
    use std::sync::Arc;

    #[test]
    fn test_pubkey_add() {
        // Create parameters for testing
        let params = DCRTPolyParams::default();

        // Create a hash sampler and BGGPublicKeySampler to be reused
        let key: [u8; 32] = rand::random();
        let hash_sampler = Arc::new(DCRTPolyHashSampler::<Keccak256>::new(key));
        let d = 3;
        let bgg_sampler = BGGPublicKeySampler::new(hash_sampler, d);

        // Generate random tag for sampling
        let tag: u64 = rand::random();
        let tag_bytes = tag.to_le_bytes();

        // Create random public keys
        let reveal_plaintexts = [true; 2];
        let pubkeys = bgg_sampler.sample(&params, &tag_bytes, &reveal_plaintexts);
        let pk_one = pubkeys[0].clone();
        let pk1 = pubkeys[1].clone();
        let pk2 = pubkeys[2].clone();

        // Create a simple circuit with an Add operation
        let mut circuit = PolyCircuit::new();
        let inputs = circuit.input(2);
        let add_gate = circuit.add_gate(inputs[0], inputs[1]);
        circuit.output(vec![add_gate]);

        // Evaluate the circuit
        let result = circuit.eval(&params, pk_one, &[pk1.clone(), pk2.clone()]);

        // Expected result
        let expected = pk1.clone() + pk2.clone();

        // Verify the result
        assert_eq!(result.len(), 1);
        assert_eq!(result[0].matrix, expected.matrix);
        assert_eq!(result[0].reveal_plaintext, expected.reveal_plaintext);
    }

    #[test]
    fn test_pubkey_sub() {
        // Create parameters for testing
        let params = DCRTPolyParams::default();

        // Create a hash sampler and BGGPublicKeySampler to be reused
        let key: [u8; 32] = rand::random();
        let hash_sampler = Arc::new(DCRTPolyHashSampler::<Keccak256>::new(key));
        let d = 3;
        let bgg_sampler = BGGPublicKeySampler::new(hash_sampler, d);

        // Generate random tag for sampling
        let tag: u64 = rand::random();
        let tag_bytes = tag.to_le_bytes();

        // Create random public keys
        let reveal_plaintexts = [true; 2];
        let pubkeys = bgg_sampler.sample(&params, &tag_bytes, &reveal_plaintexts);
        let pk_one = pubkeys[0].clone();
        let pk1 = pubkeys[1].clone();
        let pk2 = pubkeys[2].clone();

        // Create a simple circuit with a Sub operation
        let mut circuit = PolyCircuit::new();
        let inputs = circuit.input(2);
        let sub_gate = circuit.sub_gate(inputs[0], inputs[1]);
        circuit.output(vec![sub_gate]);

        // Evaluate the circuit
        let result = circuit.eval(&params, pk_one, &[pk1.clone(), pk2.clone()]);

        // Expected result
        let expected = pk1.clone() - pk2.clone();

        // Verify the result
        assert_eq!(result.len(), 1);
        assert_eq!(result[0].matrix, expected.matrix);
        assert_eq!(result[0].reveal_plaintext, expected.reveal_plaintext);
    }

    #[test]
    fn test_pubkey_mul() {
        // Create parameters for testing
        let params = DCRTPolyParams::default();

        // Create a hash sampler and BGGPublicKeySampler to be reused
        let key: [u8; 32] = rand::random();
        let hash_sampler = Arc::new(DCRTPolyHashSampler::<Keccak256>::new(key));
        let d = 3;
        let bgg_sampler = BGGPublicKeySampler::new(hash_sampler, d);

        // Generate random tag for sampling
        let tag: u64 = rand::random();
        let tag_bytes = tag.to_le_bytes();

        // Create random public keys
        let reveal_plaintexts = [true; 2];
        let pubkeys = bgg_sampler.sample(&params, &tag_bytes, &reveal_plaintexts);
        let pk_one = pubkeys[0].clone();
        let pk1 = pubkeys[1].clone();
        let pk2 = pubkeys[2].clone();

        // Create a simple circuit with a Mul operation
        let mut circuit = PolyCircuit::new();
        let inputs = circuit.input(2);
        let mul_gate = circuit.mul_gate(inputs[0], inputs[1]);
        circuit.output(vec![mul_gate]);

        // Evaluate the circuit
        let result = circuit.eval(&params, pk_one, &[pk1.clone(), pk2.clone()]);

        // Expected result
        let expected = pk1.clone() * pk2.clone();

        // Verify the result
        assert_eq!(result.len(), 1);
        assert_eq!(result[0].matrix, expected.matrix);
        assert_eq!(result[0].reveal_plaintext, expected.reveal_plaintext);
    }

    // #[test]
    // fn test_pubkey_scalar_mul() {
    //     // Create parameters for testing
    //     let params = DCRTPolyParams::default();

    //     // Create a hash sampler and BGGPublicKeySampler to be reused
    //     let key: [u8; 32] = rand::random();
    //     let hash_sampler = Arc::new(DCRTPolyHashSampler::<Keccak256>::new(key));
    //     let d = 3;
    //     let bgg_sampler = BGGPublicKeySampler::new(hash_sampler, d);

    //     // Generate random tag for sampling
    //     let tag: u64 = rand::random();
    //     let tag_bytes = tag.to_le_bytes();

    //     // Create random public key
    //     let reveal_plaintexts = [true; 1];
    //     let pubkeys = bgg_sampler.sample(&params, &tag_bytes, &reveal_plaintexts);
    //     let pk_one = pubkeys[0].clone();
    //     let pk1 = pubkeys[1].clone();

    //     // Create scalar
    //     let scalar = create_random_poly(&params);

    //     // Create a simple circuit with a ScalarMul operation
    //     let mut circuit = PolyCircuit::<DCRTPoly>::new();
    //     let inputs = circuit.input(1);
    //     let scalar_mul_gate = circuit.scalar_mul_gate(inputs[0], scalar.clone());
    //     circuit.output(vec![scalar_mul_gate]);

    //     // Evaluate the circuit
    //     let result = circuit.eval(&params, pk_one, &[pk1.clone()]);

    //     // Expected result
    //     let expected = pk1.scalar_mul(&params, &scalar);

    //     // Verify the result
    //     assert_eq!(result.len(), 1);
    //     assert_eq!(result[0].matrix, expected.matrix);
    //     assert_eq!(result[0].reveal_plaintext, expected.reveal_plaintext);
    // }

    #[test]
    fn test_pubkey_circuit_operations() {
        // Create parameters for testing
        let params = DCRTPolyParams::default();

        // Create a hash sampler and BGGPublicKeySampler to be reused
        let key: [u8; 32] = rand::random();
        let hash_sampler = Arc::new(DCRTPolyHashSampler::<Keccak256>::new(key));
        let d = 3;
        let bgg_sampler = BGGPublicKeySampler::new(hash_sampler, d);

        // Generate random tag for sampling
        let tag: u64 = rand::random();
        let tag_bytes = tag.to_le_bytes();

        // Create random public keys
        let reveal_plaintexts = [true; 3];
        let pubkeys = bgg_sampler.sample(&params, &tag_bytes, &reveal_plaintexts);
        let pk_one = pubkeys[0].clone();
        let pk1 = pubkeys[1].clone();
        let pk2 = pubkeys[2].clone();
        let pk3 = pubkeys[3].clone();

        // Create a circuit: ((pk1 + pk2)^2) - pk3
        let mut circuit = PolyCircuit::new();
        let inputs = circuit.input(3);

        // pk1 + pk2
        let add_gate = circuit.add_gate(inputs[0], inputs[1]);

        // (pk1 + pk2)^2
        let square_gate = circuit.mul_gate(add_gate, add_gate);

        // ((pk1 + pk2)^2) - pk3
        let sub_gate = circuit.sub_gate(square_gate, inputs[2]);

        circuit.output(vec![sub_gate]);

        // Evaluate the circuit
        let result = circuit.eval(&params, pk_one, &[pk1.clone(), pk2.clone(), pk3.clone()]);

        // Expected result: ((pk1 + pk2)-2) - pk3
        let expected = ((pk1.clone() + pk2.clone()) * (pk1.clone() + pk2.clone())) - pk3.clone();

        // Verify the result
        assert_eq!(result.len(), 1);
        assert_eq!(result[0].matrix, expected.matrix);
        assert_eq!(result[0].reveal_plaintext, expected.reveal_plaintext);
    }

    #[test]
    fn test_pubkey_complex_circuit() {
        // Create parameters for testing
        let params = DCRTPolyParams::default();

        // Create a hash sampler and BGGPublicKeySampler to be reused
        let key: [u8; 32] = rand::random();
        let hash_sampler = Arc::new(DCRTPolyHashSampler::<Keccak256>::new(key));
        let d = 3;
        let bgg_sampler = BGGPublicKeySampler::new(hash_sampler, d);

        // Generate random tag for sampling
        let tag: u64 = rand::random();
        let tag_bytes = tag.to_le_bytes();

        // Create random public keys
        let reveal_plaintexts = [true; 4];
        let pubkeys = bgg_sampler.sample(&params, &tag_bytes, &reveal_plaintexts);
        let pk_one = pubkeys[0].clone();
        let pk1 = pubkeys[1].clone();
        let pk2 = pubkeys[2].clone();
        let pk3 = pubkeys[3].clone();
        let pk4 = pubkeys[4].clone();

        // Create a complex circuit with depth = 4
        // Circuit structure:
        // Level 1: a = pk1 + pk2, b = pk3 * pk4
        // Level 2: c = a * b, d = pk1 - pk3
        // Level 3: e = c + d
        // Level 4: f = e * e
        // Output: f
        let mut circuit = PolyCircuit::new();
        let inputs = circuit.input(4);

        // Level 1
        let a = circuit.add_gate(inputs[0], inputs[1]); // pk1 + pk2
        let b = circuit.mul_gate(inputs[2], inputs[3]); // pk3 * pk4

        // Level 2
        let c = circuit.mul_gate(a, b); // (pk1 + pk2) * (pk3 * pk4)
        let d = circuit.sub_gate(inputs[0], inputs[2]); // pk1 - pk3

        // Level 3
        let e = circuit.add_gate(c, d); // ((pk1 + pk2) * (pk3 * pk4)) + (pk1 - pk3)

        // Level 4
        let f = circuit.mul_gate(e, e); // (((pk1 + pk2) * (pk3 * pk4)) + (pk1 - pk3))^2

        circuit.output(vec![f]);

        // Evaluate the circuit
        let result =
            circuit.eval(&params, pk_one, &[pk1.clone(), pk2.clone(), pk3.clone(), pk4.clone()]);

        // Expected result: (((pk1 + pk2) * (pk3 * pk4)) + (pk1 - pk3))^2
        let sum1 = pk1.clone() + pk2.clone();
        let prod1 = pk3.clone() * pk4.clone();
        let prod2 = sum1.clone() * prod1;
        let diff = pk1.clone() - pk3.clone();
        let sum2 = prod2 + diff;
        let expected = sum2.clone() * sum2;

        // Verify the result
        assert_eq!(result.len(), 1);
        assert_eq!(result[0].matrix, expected.matrix);
        assert_eq!(result[0].reveal_plaintext, expected.reveal_plaintext);
    }

    #[test]
    fn test_pubkey_register_and_call_sub_circuit() {
        // Create parameters for testing
        let params = DCRTPolyParams::default();

        // Create a hash sampler and BGGPublicKeySampler to be reused
        let key: [u8; 32] = rand::random();
        let hash_sampler = Arc::new(DCRTPolyHashSampler::<Keccak256>::new(key));
        let d = 3;
        let bgg_sampler = BGGPublicKeySampler::new(hash_sampler, d);

        // Generate random tag for sampling
        let tag: u64 = rand::random();
        let tag_bytes = tag.to_le_bytes();

        // Create random public keys
        let reveal_plaintexts = [true; 2];
        let pubkeys = bgg_sampler.sample(&params, &tag_bytes, &reveal_plaintexts);
        let pk_one = pubkeys[0].clone();
        let pk1 = pubkeys[1].clone();
        let pk2 = pubkeys[2].clone();

        // Create a sub-circuit that performs addition and multiplication
        let mut sub_circuit = PolyCircuit::new();
        let sub_inputs = sub_circuit.input(2);

        // Add operation: pk1 + pk2
        let add_gate = sub_circuit.add_gate(sub_inputs[0], sub_inputs[1]);

        // Mul operation: pk1 * pk2
        let mul_gate = sub_circuit.mul_gate(sub_inputs[0], sub_inputs[1]);

        // Set the outputs of the sub-circuit
        sub_circuit.output(vec![add_gate, mul_gate]);

        // Create the main circuit
        let mut main_circuit = PolyCircuit::new();
        let main_inputs = main_circuit.input(2);

        // Register the sub-circuit and get its ID
        let sub_circuit_id = main_circuit.register_sub_circuit(sub_circuit);

        // Call the sub-circuit with the main circuit's inputs
        let sub_outputs =
            main_circuit.call_sub_circuit(sub_circuit_id, &[main_inputs[0], main_inputs[1]]);

        // Verify we got two outputs from the sub-circuit
        assert_eq!(sub_outputs.len(), 2);

        // Use the sub-circuit outputs for further computation
        // For example, subtract the multiplication result from the addition result
        let final_gate = main_circuit.sub_gate(sub_outputs[0], sub_outputs[1]);

        // Set the output of the main circuit
        main_circuit.output(vec![final_gate]);

        // Evaluate the main circuit
        let result = main_circuit.eval(&params, pk_one, &[pk1.clone(), pk2.clone()]);

        // Expected result: (pk1 + pk2) - (pk1 * pk2)
        let expected = (pk1.clone() + pk2.clone()) - (pk1.clone() * pk2.clone());

        // Verify the result
        assert_eq!(result.len(), 1);
        assert_eq!(result[0].matrix, expected.matrix);
        assert_eq!(result[0].reveal_plaintext, expected.reveal_plaintext);
    }

    #[test]
    fn test_pubkey_nested_sub_circuits() {
        // Create parameters for testing
        let params = DCRTPolyParams::default();

        // Create a hash sampler and BGGPublicKeySampler to be reused
        let key: [u8; 32] = rand::random();
        let hash_sampler = Arc::new(DCRTPolyHashSampler::<Keccak256>::new(key));
        let d = 3;
        let bgg_sampler = BGGPublicKeySampler::new(hash_sampler, d);

        // Generate random tag for sampling
        let tag: u64 = rand::random();
        let tag_bytes = tag.to_le_bytes();

        // Create random public keys
        let reveal_plaintexts = [true; 3];
        let pubkeys = bgg_sampler.sample(&params, &tag_bytes, &reveal_plaintexts);
        let pk_one = pubkeys[0].clone();
        let pk1 = pubkeys[1].clone();
        let pk2 = pubkeys[2].clone();
        let pk3 = pubkeys[3].clone();

        // Create the innermost sub-circuit that performs multiplication
        let mut inner_circuit = PolyCircuit::new();
        let inner_inputs = inner_circuit.input(2);
        let mul_gate = inner_circuit.mul_gate(inner_inputs[0], inner_inputs[1]);
        inner_circuit.output(vec![mul_gate]);

        // Create a middle sub-circuit that uses the inner sub-circuit
        let mut middle_circuit = PolyCircuit::new();
        let middle_inputs = middle_circuit.input(3);

        // Register the inner circuit
        let inner_circuit_id = middle_circuit.register_sub_circuit(inner_circuit);

        // Call the inner circuit with the first two inputs
        let inner_outputs = middle_circuit
            .call_sub_circuit(inner_circuit_id, &[middle_inputs[0], middle_inputs[1]]);

        // Add the result of the inner circuit with the third input
        let add_gate = middle_circuit.add_gate(inner_outputs[0], middle_inputs[2]);
        middle_circuit.output(vec![add_gate]);

        // Create the main circuit
        let mut main_circuit = PolyCircuit::new();
        let main_inputs = main_circuit.input(3);

        // Register the middle circuit
        let middle_circuit_id = main_circuit.register_sub_circuit(middle_circuit);

        // Call the middle circuit with all inputs
        let middle_outputs = main_circuit
            .call_sub_circuit(middle_circuit_id, &[main_inputs[0], main_inputs[1], main_inputs[2]]);

        // Use the output for square
        let square_gate = main_circuit.mul_gate(middle_outputs[0], middle_outputs[0]);

        // Set the output of the main circuit
        main_circuit.output(vec![square_gate]);

        // Evaluate the main circuit
        let result = main_circuit.eval(&params, pk_one, &[pk1.clone(), pk2.clone(), pk3.clone()]);

        // Expected result: ((pk1 * pk2) + pk3)^2
        let expected = ((pk1.clone() * pk2.clone()) + pk3.clone())
            * ((pk1.clone() * pk2.clone()) + pk3.clone());

        // Verify the result
        assert_eq!(result.len(), 1);
        assert_eq!(result[0].matrix, expected.matrix);
        assert_eq!(result[0].reveal_plaintext, expected.reveal_plaintext);
    }
}<|MERGE_RESOLUTION|>--- conflicted
+++ resolved
@@ -66,24 +66,12 @@
     }
 }
 
-<<<<<<< HEAD
 impl<M: PolyMatrix> Evaluable for BggPublicKey<M> {
     type Params = <M::P as Poly>::Params;
     fn rotate(&self, params: &Self::Params, shift: usize) -> Self {
         let rotate_poly = <M::P>::const_rotate_poly(params, shift);
         let matrix = self.matrix.clone() * rotate_poly;
         Self { matrix, reveal_plaintext: self.reveal_plaintext }
-=======
-impl<M: PolyMatrix> Evaluable<M::P> for BggPublicKey<M> {
-    type Params = <M::P as Poly>::Params;
-    fn scalar_mul(&self, params: &<M::P as Poly>::Params, scalar: &M::P) -> Self {
-        let gadget = M::gadget_matrix(params, 2);
-        let scalared = gadget * scalar;
-        let decomposed = scalared.decompose();
-        let matrix = self.matrix.clone() * decomposed;
-        let reveal_plaintext = self.reveal_plaintext;
-        Self { matrix, reveal_plaintext }
->>>>>>> 4c60b487
     }
 }
 
@@ -510,8 +498,8 @@
         let result = main_circuit.eval(&params, pk_one, &[pk1.clone(), pk2.clone(), pk3.clone()]);
 
         // Expected result: ((pk1 * pk2) + pk3)^2
-        let expected = ((pk1.clone() * pk2.clone()) + pk3.clone())
-            * ((pk1.clone() * pk2.clone()) + pk3.clone());
+        let expected = ((pk1.clone() * pk2.clone()) + pk3.clone()) *
+            ((pk1.clone() * pk2.clone()) + pk3.clone());
 
         // Verify the result
         assert_eq!(result.len(), 1);
