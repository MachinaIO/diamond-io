use super::circuit::Evaluable;
use crate::{
    bgg::{circuit::PltEvaluator, lut::public_lut::PublicLut},
    poly::{
        sampler::{PolyHashSampler, PolyTrapdoorSampler, PolyUniformSampler},
        Poly, PolyMatrix,
    },
    utils::debug_mem,
};
use futures::future::join_all;
use rayon::prelude::*;
use std::{
    marker::PhantomData,
    ops::{Add, Mul, Sub},
    path::PathBuf,
    sync::Arc,
};

#[derive(Debug, Clone, PartialEq, Eq)]
pub struct BggPublicKey<M: PolyMatrix> {
    pub matrix: M,
    pub reveal_plaintext: bool,
}

impl<M: PolyMatrix> BggPublicKey<M> {
    pub fn new(matrix: M, reveal_plaintext: bool) -> Self {
        Self { matrix, reveal_plaintext }
    }

    pub fn concat_matrix(&self, others: &[Self]) -> M {
        self.matrix.concat_columns(&others.par_iter().map(|x| &x.matrix).collect::<Vec<_>>()[..])
    }

    /// Return a new public‑key whose matrix is the column slice
    /// `[start, end)` of the current matrix.
    pub fn column_slice(&self, start: usize, end: usize) -> Self {
        assert!(start < end, "column_slice: start must be < end");
        assert!(
            end <= self.matrix.col_size(),
            "column_slice: end ({end}) exceeds matrix col_size ({})",
            self.matrix.col_size()
        );

        let sliced = self.matrix.slice_columns(start, end);
        Self { matrix: sliced, reveal_plaintext: self.reveal_plaintext }
    }

    /// Writes the public key with id to files under the given directory.
    pub async fn write_to_files<P: AsRef<std::path::Path> + Send + Sync>(
        &self,
        dir_path: P,
        id: &str,
    ) {
        self.matrix.write_to_files(dir_path, id).await;
    }

    /// Reads a public of given rows and cols with id from files under the given directory.
    pub fn read_from_files<P: AsRef<std::path::Path> + Send + Sync>(
        params: &<M::P as Poly>::Params,
        nrow: usize,
        ncol: usize,
        dir_path: P,
        id: &str,
        reveal_plaintext: bool,
    ) -> Self {
        let matrix = M::read_from_files(params, nrow, ncol, dir_path, id);
        Self { matrix, reveal_plaintext }
    }
}

impl<M: PolyMatrix> Add for BggPublicKey<M> {
    type Output = Self;
    fn add(self, other: Self) -> Self {
        self + &other
    }
}

impl<M: PolyMatrix> Add<&Self> for BggPublicKey<M> {
    type Output = Self;
    fn add(self, other: &Self) -> Self {
        let reveal_plaintext = self.reveal_plaintext & other.reveal_plaintext;
        Self { matrix: self.matrix + &other.matrix, reveal_plaintext }
    }
}

impl<M: PolyMatrix> Sub for BggPublicKey<M> {
    type Output = Self;
    fn sub(self, other: Self) -> Self {
        self - &other
    }
}

impl<M: PolyMatrix> Sub<&Self> for BggPublicKey<M> {
    type Output = Self;
    fn sub(self, other: &Self) -> Self {
        let reveal_plaintext = self.reveal_plaintext & other.reveal_plaintext;
        Self { matrix: self.matrix - &other.matrix, reveal_plaintext }
    }
}

impl<M: PolyMatrix> Mul for BggPublicKey<M> {
    type Output = Self;
    fn mul(self, other: Self) -> Self {
        self * &other
    }
}

impl<M: PolyMatrix> Mul<&Self> for BggPublicKey<M> {
    type Output = Self;
    fn mul(self, other: &Self) -> Self {
        debug_mem(format!("BGGPublicKey::mul {:?}, {:?}", self.matrix.size(), other.matrix.size()));
        let decomposed = other.matrix.decompose();
        debug_mem("BGGPublicKey::mul decomposed");
        let matrix = self.matrix * decomposed;
        debug_mem("BGGPublicKey::mul matrix multiplied");
        let reveal_plaintext = self.reveal_plaintext & other.reveal_plaintext;
        debug_mem("BGGPublicKey::mul reveal_plaintext");
        Self { matrix, reveal_plaintext }
    }
}

impl<M: PolyMatrix> Evaluable for BggPublicKey<M> {
    type Params = <M::P as Poly>::Params;
    type P = M::P;

    fn rotate(self, params: &Self::Params, shift: usize) -> Self {
        debug_mem(format!("BGGPublicKey::rotate {:?}, {:?}", self.matrix.size(), shift));
        let rotate_poly = <M::P>::const_rotate_poly(params, shift);
        debug_mem("BGGPublicKey::rotate rotate_poly");
        let matrix = self.matrix.clone() * rotate_poly;
        debug_mem("BGGPublicKey::rotate matrix multiplied");
        Self { matrix, reveal_plaintext: self.reveal_plaintext }
    }

    fn from_digits(params: &Self::Params, one: &Self, digits: &[u32]) -> Self {
        debug_mem(format!("BGGPublicKey::from_digits {:?}, {:?}", one.matrix.size(), digits.len()));
        let const_poly =
            <M::P as Evaluable>::from_digits(params, &<M::P>::const_one(params), digits);
        debug_mem("BGGPublicKey::from_digits const_poly");
        let matrix = one.matrix.clone() * const_poly;
        debug_mem("BGGPublicKey::from_digits matrix multiplied");
        Self { matrix, reveal_plaintext: one.reveal_plaintext }
    }
}

<<<<<<< HEAD
#[cfg(test)]
mod tests {
    use crate::{
        bgg::{circuit::PolyCircuit, sampler::BGGPublicKeySampler},
        poly::dcrt::{params::DCRTPolyParams, DCRTPolyHashSampler},
        test_utils::setup_constant_plt,
    };
    use keccak_asm::Keccak256;

    #[test]
    fn test_pubkey_plt() {
        // Create parameters for testing
        let params = DCRTPolyParams::default();

        // Create a hash sampler and BGGPublicKeySampler to be reused
        let key: [u8; 32] = rand::random();
        let d = 3;
        let bgg_sampler = BGGPublicKeySampler::<_, DCRTPolyHashSampler<Keccak256>>::new(key, d);
        // Generate random tag for sampling
        let tag: u64 = rand::random();
        let tag_bytes = tag.to_le_bytes();

        // Create a simple circuit with an Add operation
        let mut circuit = PolyCircuit::new();
        let inputs = circuit.input(1);
        let plt = setup_constant_plt(8, &params, d);
        let a_lt = plt.a_lt.clone();
        let plt_id = circuit.register_public_lookup(plt);
        let plt_gate = circuit.public_lookup_gate(inputs[0], plt_id);
        circuit.output(vec![plt_gate]);

        // Create random public keys
        let reveal_plaintexts = [true; 2];
        let pubkeys = bgg_sampler.sample(&params, &tag_bytes, &reveal_plaintexts);
        let pk_one = pubkeys[0].clone();
        let pk1 = pubkeys[1].clone();
        // Evaluate the circuit
        let result = circuit.eval(&params, &pk_one, &[pk1], None);

        // Verify the result
        assert_eq!(result.len(), 1);
        assert_eq!(result[0].matrix, a_lt);
=======
#[derive(Debug)]
pub struct BggPubKeyPltEvaluator<M, SH, SU, ST>
where
    M: PolyMatrix,
    SH: PolyHashSampler<[u8; 32], M = M> + Send + Sync,
    SU: PolyUniformSampler<M = M> + Send + Sync,
    ST: PolyTrapdoorSampler<M = M> + Send + Sync,
{
    pub hash_key: [u8; 32],
    pub trap_sampler: ST,
    pub pub_matrix: Arc<M>,
    pub trapdoor: Arc<ST::Trapdoor>,
    pub dir_path: PathBuf,
    _sh: PhantomData<SH>,
    _su: PhantomData<SU>,
    _st: PhantomData<ST>,
}

impl<M, SH, SU, ST> PltEvaluator<BggPublicKey<M>> for BggPubKeyPltEvaluator<M, SH, SU, ST>
where
    M: PolyMatrix + Send + 'static,
    SH: PolyHashSampler<[u8; 32], M = M> + Send + Sync,
    SU: PolyUniformSampler<M = M> + Send + Sync,
    ST: PolyTrapdoorSampler<M = M> + Send + Sync,
{
    fn public_lookup(
        &self,
        params: &<BggPublicKey<M> as Evaluable>::Params,
        plt: &PublicLut<<BggPublicKey<M> as Evaluable>::P>,
        input: BggPublicKey<M>,
        id: usize,
    ) -> BggPublicKey<M> {
        let d = input.matrix.row_size() - 1;
        let a_lt = plt.derive_a_lt::<M, SH>(params, d, self.hash_key, id);
        let mut handle_outs = Vec::new();
        plt.preimage::<M, SU, ST>(
            params,
            &self.trap_sampler,
            &self.pub_matrix,
            &self.trapdoor,
            &input.matrix,
            &a_lt,
            id,
            &self.dir_path,
            &mut handle_outs,
        );
        // [TODO] Use channels
        // Handle futures synchronously using spawn_blocking to avoid "runtime from within runtime"
        // error
        if !handle_outs.is_empty() {
            std::thread::spawn(move || {
                let rt = tokio::runtime::Runtime::new().unwrap();
                rt.block_on(join_all(handle_outs));
            })
            .join()
            .unwrap();
        }
        BggPublicKey { matrix: a_lt, reveal_plaintext: true }
    }
}

impl<M, SH, SU, ST> BggPubKeyPltEvaluator<M, SH, SU, ST>
where
    M: PolyMatrix,
    SH: PolyHashSampler<[u8; 32], M = M> + Send + Sync,
    SU: PolyUniformSampler<M = M> + Send + Sync,
    ST: PolyTrapdoorSampler<M = M> + Send + Sync,
{
    pub fn new(
        hash_key: [u8; 32],
        trap_sampler: ST,
        pub_matrix: Arc<M>,
        trapdoor: Arc<ST::Trapdoor>,
        dir_path: PathBuf,
    ) -> Self {
        Self {
            hash_key,
            trap_sampler,
            pub_matrix,
            trapdoor,
            dir_path,
            _sh: PhantomData,
            _su: PhantomData,
            _st: PhantomData,
        }
>>>>>>> 2c7d697a
    }
}<|MERGE_RESOLUTION|>--- conflicted
+++ resolved
@@ -143,50 +143,6 @@
     }
 }
 
-<<<<<<< HEAD
-#[cfg(test)]
-mod tests {
-    use crate::{
-        bgg::{circuit::PolyCircuit, sampler::BGGPublicKeySampler},
-        poly::dcrt::{params::DCRTPolyParams, DCRTPolyHashSampler},
-        test_utils::setup_constant_plt,
-    };
-    use keccak_asm::Keccak256;
-
-    #[test]
-    fn test_pubkey_plt() {
-        // Create parameters for testing
-        let params = DCRTPolyParams::default();
-
-        // Create a hash sampler and BGGPublicKeySampler to be reused
-        let key: [u8; 32] = rand::random();
-        let d = 3;
-        let bgg_sampler = BGGPublicKeySampler::<_, DCRTPolyHashSampler<Keccak256>>::new(key, d);
-        // Generate random tag for sampling
-        let tag: u64 = rand::random();
-        let tag_bytes = tag.to_le_bytes();
-
-        // Create a simple circuit with an Add operation
-        let mut circuit = PolyCircuit::new();
-        let inputs = circuit.input(1);
-        let plt = setup_constant_plt(8, &params, d);
-        let a_lt = plt.a_lt.clone();
-        let plt_id = circuit.register_public_lookup(plt);
-        let plt_gate = circuit.public_lookup_gate(inputs[0], plt_id);
-        circuit.output(vec![plt_gate]);
-
-        // Create random public keys
-        let reveal_plaintexts = [true; 2];
-        let pubkeys = bgg_sampler.sample(&params, &tag_bytes, &reveal_plaintexts);
-        let pk_one = pubkeys[0].clone();
-        let pk1 = pubkeys[1].clone();
-        // Evaluate the circuit
-        let result = circuit.eval(&params, &pk_one, &[pk1], None);
-
-        // Verify the result
-        assert_eq!(result.len(), 1);
-        assert_eq!(result[0].matrix, a_lt);
-=======
 #[derive(Debug)]
 pub struct BggPubKeyPltEvaluator<M, SH, SU, ST>
 where
@@ -272,6 +228,5 @@
             _su: PhantomData,
             _st: PhantomData,
         }
->>>>>>> 2c7d697a
     }
 }