use super::{circuit::Evaluable, BggPublicKey};
use crate::{
    bgg::lut::public_lut::PublicLut,
    poly::{Poly, PolyMatrix},
    utils::timed_read,
};
use rayon::prelude::*;
use std::{
    ops::{Add, Mul, Sub},
    path::PathBuf,
    time::Duration,
};
use tracing::{info, warn};

#[derive(Debug, Clone)]
pub struct BggEncoding<M: PolyMatrix> {
    pub vector: M,
    pub pubkey: BggPublicKey<M>,
    pub plaintext: Option<<M as PolyMatrix>::P>,
}

impl<M: PolyMatrix> BggEncoding<M> {
    pub fn new(
        vector: M,
        pubkey: BggPublicKey<M>,
        plaintext: Option<<M as PolyMatrix>::P>,
    ) -> Self {
        Self { vector, pubkey, plaintext }
    }

    pub fn concat_vector(&self, others: &[Self]) -> M {
        self.vector.concat_columns(&others.par_iter().map(|x| &x.vector).collect::<Vec<_>>()[..])
    }

    /// Writes the encoding with id to files under the given directory.
    pub async fn write_to_files<P: AsRef<std::path::Path> + Send + Sync>(
        &self,
        dir_path: P,
        id: &str,
    ) {
        // Write the vector
        self.vector.write_to_files(&dir_path, &format!("{}_vector", id)).await;

        // Write the pubkey
        self.pubkey.write_to_files(&dir_path, &format!("{}_pubkey", id)).await;

        // Write the plaintext component if it exists
        if let Some(plaintext) = &self.plaintext {
            plaintext.write_to_file(&dir_path, &format!("{}_plaintext", id)).await;
        }
    }

    /// Reads an encoding with id from files under the given directory.
    pub fn read_from_files<P: AsRef<std::path::Path> + Send + Sync>(
        params: &<M::P as Poly>::Params,
        d1: usize,
        log_base_q: usize,
        dir_path: P,
        id: &str,
        reveal_plaintext: bool,
    ) -> Self {
        let ncol = d1 * log_base_q;

        // Read the vector
        let vector = M::read_from_files(params, 1, ncol, &dir_path, &format!("{}_vector", id));

        // Read the pubkey
        let pubkey = BggPublicKey::read_from_files(
            params,
            d1,
            ncol,
            &dir_path,
            &format!("{}_pubkey", id),
            reveal_plaintext,
        );

        // If reveal_plaintext is true, read the plaintext
        let plaintext = if reveal_plaintext {
            Some(M::P::read_from_file(params, &dir_path, &format!("{}_plaintext", id)))
        } else {
            None
        };

        Self { vector, pubkey, plaintext }
    }
}

impl<M: PolyMatrix> Add for BggEncoding<M> {
    type Output = Self;
    fn add(self, other: Self) -> Self {
        self + &other
    }
}

impl<M: PolyMatrix> Add<&Self> for BggEncoding<M> {
    type Output = Self;
    fn add(self, other: &Self) -> Self {
        let vector = self.vector + &other.vector;
        let pubkey = self.pubkey + &other.pubkey;
        let plaintext = match (self.plaintext, other.plaintext.as_ref()) {
            (Some(a), Some(b)) => Some(a + b),
            _ => None,
        };
        Self { vector, pubkey, plaintext }
    }
}

impl<M: PolyMatrix> Sub for BggEncoding<M> {
    type Output = Self;
    fn sub(self, other: Self) -> Self {
        self - &other
    }
}

impl<M: PolyMatrix> Sub<&Self> for BggEncoding<M> {
    type Output = Self;
    fn sub(self, other: &Self) -> Self {
        let vector = self.vector - &other.vector;
        let pubkey = self.pubkey - &other.pubkey;
        let plaintext = match (self.plaintext, other.plaintext.as_ref()) {
            (Some(a), Some(b)) => Some(a - b),
            _ => None,
        };
        Self { vector, pubkey, plaintext }
    }
}

impl<M: PolyMatrix> Mul for BggEncoding<M> {
    type Output = Self;
    fn mul(self, other: Self) -> Self {
        self * &other
    }
}

impl<M: PolyMatrix> Mul<&Self> for BggEncoding<M> {
    type Output = Self;
    fn mul(self, other: &Self) -> Self {
        if self.plaintext.is_none() {
            panic!("Unknown plaintext for the left-hand input of multiplication");
        }
        let decomposed_b = other.pubkey.matrix.decompose();
        let first_term = self.vector * decomposed_b.clone();
        let second_term = other.vector.clone() * self.plaintext.as_ref().unwrap();
        let new_vector = first_term + second_term;
        let new_plaintext = match (self.plaintext, other.plaintext.as_ref()) {
            (Some(a), Some(b)) => Some(a * b),
            _ => None,
        };

        let new_pubkey = BggPublicKey {
            matrix: self.pubkey.matrix * decomposed_b,
            reveal_plaintext: self.pubkey.reveal_plaintext & other.pubkey.reveal_plaintext,
        };
        Self { vector: new_vector, pubkey: new_pubkey, plaintext: new_plaintext }
    }
}

impl<M: PolyMatrix> Evaluable for BggEncoding<M> {
    type Params = <M::P as Poly>::Params;
    type Matrix = M;

    fn rotate(self, params: &Self::Params, shift: usize) -> Self {
        let rotate_poly = <M::P>::const_rotate_poly(params, shift);
        let vector = self.vector.clone() * &rotate_poly;
        let pubkey = self.pubkey.rotate(params, shift);
        let plaintext = self.plaintext.clone().map(|plaintext| plaintext * rotate_poly);
        Self { vector, pubkey, plaintext }
    }

    fn from_digits(params: &Self::Params, one: &Self, digits: &[u32]) -> Self {
        let const_poly =
            <M::P as Evaluable>::from_digits(params, &<M::P>::const_one(params), digits);
        let vector = one.vector.clone() * &const_poly;
        let pubkey = BggPublicKey::from_digits(params, &one.pubkey, digits);
        let plaintext = one.plaintext.clone().map(|plaintext| plaintext * const_poly);
        Self { vector, pubkey, plaintext }
    }

    fn public_lookup(
        self,
        params: &Self::Params,
        plt: &PublicLut<M>,
        helper_lookup: Option<(M, PathBuf, usize, usize)>,
    ) -> Self {
        let c_z = &self.plaintext.clone().expect("the BGG encoding should revealed plaintext");
        // *note* current design have constraint on public lookup have limit of x_k have to be
        // constant polynomial
        info!("c_z {:?}", c_z.coeffs());
        let k = c_z.to_const_int();
        info!("k is {}", k);
        if let Some((r_k, _)) = plt.lookup_hashmap.get(&k) {
            let (p_x_l, dir_path, m, m_b) = helper_lookup.expect("BGG encoding's helper needed");
            let l_k = timed_read(
                "L_k",
                || M::read_from_files(params, m_b, m, &dir_path, &format!("L_{}", k)),
                &mut Duration::default(),
            );
            let c_lt_k = p_x_l * l_k;
<<<<<<< HEAD
            let pubkey = self.pubkey.public_lookup(params, plt, None, input_size);
            let (x_k, y_k) = plt.f.get(&k).expect("no value for index k");
            info!("x_k {:?}", x_k.coeffs());
=======
            let pubkey = self.pubkey.public_lookup(params, plt, None);
            let (_, y_k) = plt.f.get(&k).expect("no value for index k");
>>>>>>> dea18a15
            let vector = self.vector * &r_k.decompose() + c_lt_k;
            Self { vector, pubkey, plaintext: Some(y_k.clone()) }
        } else {
            warn!("Public lookup: no row for index k = {}", k);
            self
        }
    }
}

#[cfg(test)]
mod tests {
    use crate::{
        bgg::{
            circuit::PolyCircuit,
            lut::{public_lut::PublicLut, utils::p_vector_for_inputs},
            sampler::{BGGEncodingSampler, BGGPublicKeySampler},
            BggEncoding, BggPublicKey,
        },
        poly::{
            dcrt::{
                matrix::base::BaseMatrix,
                params::DCRTPolyParams,
                sampler::{hash::DCRTPolyHashSampler, uniform::DCRTPolyUniformSampler},
                DCRTPoly, DCRTPolyMatrix, DCRTPolyTrapdoorSampler, FinRingElem,
            },
            sampler::{DistType, PolyTrapdoorSampler, PolyUniformSampler},
            Poly, PolyElem, PolyMatrix, PolyParams,
        },
        utils::{create_bit_random_poly, create_random_poly, init_tracing},
    };
    use futures::future::join_all;
    use keccak_asm::Keccak256;
    use rand::Rng;
    use serial_test::serial;
    use std::{collections::HashMap, fs, path::Path};
    use tokio;
    use tracing::info;

    const SIGMA: f64 = 4.578;

    // #[tokio::test]
    // async fn test_encoding_plt_for_dio() {
    //     init_tracing();

    //     /* Setup */
    //     let params = DCRTPolyParams::default();
    //     let trapdoor_sampler = DCRTPolyTrapdoorSampler::new(&params, SIGMA);

    //     /* constant Lookup mapping k => (x_k, y_k) */
    //     let mut f = HashMap::new();
    //     f.insert(0, (DCRTPoly::const_int(&params, 0), DCRTPoly::const_int(&params, 7)));
    //     f.insert(1, (DCRTPoly::const_int(&params, 1), DCRTPoly::const_int(&params, 5)));
    //     f.insert(2, (DCRTPoly::const_int(&params, 2), DCRTPoly::const_int(&params, 6)));
    //     f.insert(3, (DCRTPoly::const_int(&params, 3), DCRTPoly::const_int(&params, 1)));
    //     f.insert(4, (DCRTPoly::const_int(&params, 4), DCRTPoly::const_int(&params, 0)));
    //     f.insert(5, (DCRTPoly::const_int(&params, 5), DCRTPoly::const_int(&params, 3)));
    //     f.insert(6, (DCRTPoly::const_int(&params, 6), DCRTPoly::const_int(&params, 4)));
    //     f.insert(7, (DCRTPoly::const_int(&params, 7), DCRTPoly::const_int(&params, 2)));

    //     /* bit repr Lookup mapping k => (x_k, y_k) */
    //     // let mut f = HashMap::new();
    //     // let one = FinRingElem::one(&params.modulus());
    //     // let zero = FinRingElem::zero(&params.modulus());
    //     // f.insert(
    //     //     0,
    //     //     (
    //     //         DCRTPoly::from_coeffs(&params, &[zero.clone(), zero.clone(), zero.clone()]),
    //     //         DCRTPoly::const_int(&params, 0),
    //     //     ),
    //     // );
    //     // f.insert(
    //     //     1,
    //     //     (
    //     //         DCRTPoly::from_coeffs(&params, &[zero.clone(), zero.clone(), one.clone()]),
    //     //         DCRTPoly::const_int(&params, 1),
    //     //     ),
    //     // );
    //     // f.insert(
    //     //     2,
    //     //     (
    //     //         DCRTPoly::from_coeffs(&params, &[zero.clone(), one.clone(), zero.clone()]),
    //     //         DCRTPoly::const_int(&params, 2),
    //     //     ),
    //     // );
    //     // f.insert(
    //     //     3,
    //     //     (
    //     //         DCRTPoly::from_coeffs(&params, &[zero.clone(), one.clone(), one.clone()]),
    //     //         DCRTPoly::const_int(&params, 3),
    //     //     ),
    //     // );
    //     // f.insert(
    //     //     4,
    //     //     (
    //     //         DCRTPoly::from_coeffs(&params, &[one.clone(), zero.clone(), zero.clone()]),
    //     //         DCRTPoly::const_int(&params, 4),
    //     //     ),
    //     // );
    //     // f.insert(
    //     //     5,
    //     //     (
    //     //         DCRTPoly::from_coeffs(&params, &[one.clone(), zero.clone(), one.clone()]),
    //     //         DCRTPoly::const_int(&params, 5),
    //     //     ),
    //     // );
    //     // f.insert(
    //     //     6,
    //     //     (
    //     //         DCRTPoly::from_coeffs(&params, &[one.clone(), one.clone(), zero.clone()]),
    //     //         DCRTPoly::const_int(&params, 6),
    //     //     ),
    //     // );
    //     // f.insert(
    //     //     7,
    //     //     (
    //     //         DCRTPoly::from_coeffs(&params, &[one.clone(), one.clone(), one.clone()]),
    //     //         DCRTPoly::const_int(&params, 7),
    //     //     ),
    //     // );

    //     /* Obfuscation Step */
    //     let key: [u8; 32] = rand::random();
    //     let d = 1;
    //     let mut handles: Vec<tokio::task::JoinHandle<()>> = Vec::new();
    //     let input_size = 1;
    //     let uni = DCRTPolyUniformSampler::new();
    //     let bgg_pubkey_sampler =
    //         BGGPublicKeySampler::<_, DCRTPolyHashSampler<Keccak256>>::new(key, d);
    //     let uniform_sampler = DCRTPolyUniformSampler::new();
    //     let (b_l_trapdoor, b_l) = trapdoor_sampler.trapdoor(&params, (d + 1) * (1 + input_size));
    //     info!("b_l ({},{})", b_l.row_size(), b_l.col_size());

    //     /* BGG+ encoding setup */
    //     let secrets = uni.sample_uniform(&params, 1, d, DistType::BitDist).get_row(0);
    //     // in reality there should be input insertion step that updates the secret s_init to
    // s_x_l     let s_x_l = {
    //         let minus_one_poly = DCRTPoly::const_minus_one(&params);
    //         let mut secrets = secrets.to_vec();
    //         secrets.push(minus_one_poly);
    //         DCRTPolyMatrix::from_poly_vec_row(&params, secrets)
    //     };
    //     info!("s_x_L ({},{})", s_x_l.row_size(), s_x_l.col_size());
    //     let tag: u64 = rand::random();
    //     let tag_bytes = tag.to_le_bytes();
    //     let lut = PublicLut::<DCRTPolyMatrix>::new::<
    //         DCRTPolyUniformSampler,
    //         DCRTPolyHashSampler<Keccak256>,
    //     >(&params, d, f);

    //     lut.preimage(
    //         &params,
    //         &b_l.clone(),
    //         &trapdoor_sampler,
    //         &b_l_trapdoor,
    //         input_size + 1,
    //         &"tests/io_plt".into(),
    //         &mut handles,
    //     );
    //     join_all(handles).await;

    //     let a_lt = lut.clone().a_lt;

    //     // Create a simple circuit with an plt operation
    //     let mut circuit = PolyCircuit::new();
    //     {
    //         let inputs = circuit.input(1);
    //         let plt_id = circuit.register_public_lookup(lut);
    //         let plt_gate = circuit.public_lookup_gate(inputs[0], plt_id);
    //         circuit.output(vec![plt_gate]);
    //     }

    //     // Create random public keys
    //     let reveal_plaintexts = [true; 2];
    //     let pubkeys = bgg_pubkey_sampler.sample(&params, &tag_bytes, &reveal_plaintexts);
    //     assert_eq!(pubkeys.len(), 2);

    //     // Create secret and plaintexts
    //     let plaintexts = vec![DCRTPoly::const_int(&params, 2)];

    //     // Create encoding sampler and encodings
    //     let bgg_encoding_sampler = BGGEncodingSampler::new(&params, &secrets, uniform_sampler,
    // 0.0);     let encodings = bgg_encoding_sampler.sample(&params, &pubkeys, &plaintexts);
    //     let enc_one = encodings[0].clone();
    //     let enc1 = encodings[1].clone();

    //     assert_eq!(*enc1.plaintext.as_ref().unwrap(), DCRTPoly::const_int(&params, 2));

    //     // Evaluate the circuit
    //     let p_x_l = p_vector_for_inputs(&b_l, plaintexts, &params, 0.0, &s_x_l);
    //     let result = circuit.eval(&params, &enc_one, &[enc1], Some((p_x_l,
    // "tests/io_plt".into())));     let expected_encodings = bgg_encoding_sampler.sample(
    //         &params,
    //         &[BggPublicKey::new(a_lt.clone(), true), BggPublicKey::new(a_lt.clone(), true)],
    //         &[DCRTPoly::const_int(&params, 6)],
    //     );
    //     let expected_enc1 = expected_encodings[1].clone();

    //     // Verify the result
    //     assert_eq!(result.len(), 1);
    //     // todo: not passing
    //     // assert_eq!(result[0].vector, expected_enc1.vector);
    //     assert_eq!(result[0].pubkey.matrix, a_lt.clone());
    //     assert_eq!(*result[0].plaintext.as_ref().unwrap(), DCRTPoly::const_int(&params, 6));
    // }

    #[test]
    fn test_encoding_add() {
        // Create parameters for testing
        let params = DCRTPolyParams::default();

        // Create samplers
        let key: [u8; 32] = rand::random();
        let d = 3;
        let bgg_pubkey_sampler =
            BGGPublicKeySampler::<_, DCRTPolyHashSampler<Keccak256>>::new(key, d);
        let uniform_sampler = DCRTPolyUniformSampler::new();

        // Generate random tag for sampling
        let tag: u64 = rand::random();
        let tag_bytes = tag.to_le_bytes();

        // Create random public keys
        let reveal_plaintexts = [true; 3];
        let pubkeys = bgg_pubkey_sampler.sample(&params, &tag_bytes, &reveal_plaintexts);

        // Create secret and plaintexts
        let secrets = vec![create_bit_random_poly(&params); d];
        let plaintexts = vec![create_random_poly(&params), create_random_poly(&params)];

        // Create encoding sampler and encodings
        let bgg_encoding_sampler = BGGEncodingSampler::new(&params, &secrets, uniform_sampler, 0.0);
        let encodings = bgg_encoding_sampler.sample(&params, &pubkeys, &plaintexts);
        let enc_one = encodings[0].clone();
        let enc1 = encodings[1].clone();
        let enc2 = encodings[2].clone();

        // Create a simple circuit with an Add operation
        let mut circuit = PolyCircuit::new();
        let inputs = circuit.input(2);
        let add_gate = circuit.add_gate(inputs[0], inputs[1]);
        circuit.output(vec![add_gate]);

        // Evaluate the circuit
        let result = circuit.eval(&params, &enc_one.clone(), &[enc1.clone(), enc2.clone()], None);

        // Expected result
        let expected = enc1.clone() + enc2.clone();

        // Verify the result
        assert_eq!(result.len(), 1);
        assert_eq!(result[0].vector, expected.vector);
        assert_eq!(result[0].pubkey.matrix, expected.pubkey.matrix);
        assert_eq!(result[0].plaintext.as_ref().unwrap(), expected.plaintext.as_ref().unwrap());
    }

    #[test]
    fn test_encoding_sub() {
        // Create parameters for testing
        let params = DCRTPolyParams::default();

        // Create samplers
        let key: [u8; 32] = rand::random();
        let d = 3;
        let bgg_pubkey_sampler =
            BGGPublicKeySampler::<_, DCRTPolyHashSampler<Keccak256>>::new(key, d);
        let uniform_sampler = DCRTPolyUniformSampler::new();

        // Generate random tag for sampling
        let tag: u64 = rand::random();
        let tag_bytes = tag.to_le_bytes();

        // Create random public keys
        let reveal_plaintexts = [true; 3];
        let pubkeys = bgg_pubkey_sampler.sample(&params, &tag_bytes, &reveal_plaintexts);

        // Create secret and plaintexts
        let secrets = vec![create_bit_random_poly(&params); d];
        let plaintexts = vec![create_random_poly(&params), create_random_poly(&params)];

        // Create encoding sampler and encodings
        let bgg_encoding_sampler = BGGEncodingSampler::new(&params, &secrets, uniform_sampler, 0.0);
        let encodings = bgg_encoding_sampler.sample(&params, &pubkeys, &plaintexts);
        let enc_one = encodings[0].clone();
        let enc1 = encodings[1].clone();
        let enc2 = encodings[2].clone();

        // Create a simple circuit with a Sub operation
        let mut circuit = PolyCircuit::new();
        let inputs = circuit.input(2);
        let sub_gate = circuit.sub_gate(inputs[0], inputs[1]);
        circuit.output(vec![sub_gate]);

        // Evaluate the circuit
        let result = circuit.eval(&params, &enc_one, &[enc1.clone(), enc2.clone()], None);

        // Expected result
        let expected = enc1.clone() - enc2.clone();

        // Verify the result
        assert_eq!(result.len(), 1);
        assert_eq!(result[0].vector, expected.vector);
        assert_eq!(result[0].pubkey.matrix, expected.pubkey.matrix);
        assert_eq!(result[0].plaintext.as_ref().unwrap(), expected.plaintext.as_ref().unwrap());
    }

    #[test]
    fn test_encoding_mul() {
        // Create parameters for testing
        let params = DCRTPolyParams::default();

        // Create samplers
        let key: [u8; 32] = rand::random();
        let d = 3;
        let bgg_pubkey_sampler =
            BGGPublicKeySampler::<_, DCRTPolyHashSampler<Keccak256>>::new(key, d);
        let uniform_sampler = DCRTPolyUniformSampler::new();

        // Generate random tag for sampling
        let tag: u64 = rand::random();
        let tag_bytes = tag.to_le_bytes();

        // Create random public keys
        let reveal_plaintexts = [true; 3];
        let pubkeys = bgg_pubkey_sampler.sample(&params, &tag_bytes, &reveal_plaintexts);

        // Create secret and plaintexts
        let secrets = vec![create_bit_random_poly(&params); d];
        let plaintexts = vec![create_random_poly(&params), create_random_poly(&params)];

        // Create encoding sampler and encodings
        let bgg_encoding_sampler = BGGEncodingSampler::new(&params, &secrets, uniform_sampler, 0.0);
        let encodings = bgg_encoding_sampler.sample(&params, &pubkeys, &plaintexts);
        let enc_one = encodings[0].clone();
        let enc1 = encodings[1].clone();
        let enc2 = encodings[2].clone();

        // Create a simple circuit with a Mul operation
        let mut circuit = PolyCircuit::new();
        let inputs = circuit.input(2);
        let mul_gate = circuit.mul_gate(inputs[0], inputs[1]);
        circuit.output(vec![mul_gate]);

        // Evaluate the circuit
        let result = circuit.eval(&params, &enc_one, &[enc1.clone(), enc2.clone()], None);

        // Expected result
        let expected = enc1.clone() * enc2.clone();

        // Verify the result
        assert_eq!(result.len(), 1);
        assert_eq!(result[0].vector, expected.vector);
        assert_eq!(result[0].pubkey.matrix, expected.pubkey.matrix);
        assert_eq!(result[0].plaintext.as_ref().unwrap(), expected.plaintext.as_ref().unwrap());
    }

    #[test]
    fn test_encoding_circuit_operations() {
        // Create parameters for testing
        let params = DCRTPolyParams::default();

        // Create samplers
        let key: [u8; 32] = rand::random();
        let d = 3;
        let bgg_pubkey_sampler =
            BGGPublicKeySampler::<_, DCRTPolyHashSampler<Keccak256>>::new(key, d);
        let uniform_sampler = DCRTPolyUniformSampler::new();

        // Generate random tag for sampling
        let tag: u64 = rand::random();
        let tag_bytes = tag.to_le_bytes();

        // Create random public keys
        let reveal_plaintexts = [true; 4];
        let pubkeys = bgg_pubkey_sampler.sample(&params, &tag_bytes, &reveal_plaintexts);

        // Create secret and plaintexts
        let secrets = vec![create_bit_random_poly(&params); d];
        let plaintexts = vec![
            create_random_poly(&params),
            create_random_poly(&params),
            create_random_poly(&params),
        ];

        // Create encoding sampler and encodings
        let bgg_encoding_sampler = BGGEncodingSampler::new(&params, &secrets, uniform_sampler, 0.0);
        let encodings = bgg_encoding_sampler.sample(&params, &pubkeys, &plaintexts);
        let enc_one = encodings[0].clone();
        let enc1 = encodings[1].clone();
        let enc2 = encodings[2].clone();
        let enc3 = encodings[3].clone();

        // Create a circuit: ((enc1 + enc2)^2) - enc3
        let mut circuit = PolyCircuit::new();
        let inputs = circuit.input(3);

        // enc1 + enc2
        let add_gate = circuit.add_gate(inputs[0], inputs[1]);

        // (enc1 + enc2)^2
        let square_gate = circuit.mul_gate(add_gate, add_gate);

        // ((enc1 + enc2)^2) - enc3
        let sub_gate = circuit.sub_gate(square_gate, inputs[2]);

        circuit.output(vec![sub_gate]);

        // Evaluate the circuit
        let result =
            circuit.eval(&params, &enc_one, &[enc1.clone(), enc2.clone(), enc3.clone()], None);

        // Expected result: ((enc1 + enc2)^2) - enc3
        let expected =
            ((enc1.clone() + enc2.clone()) * (enc1.clone() + enc2.clone())) - enc3.clone();

        // Verify the result
        assert_eq!(result.len(), 1);
        assert_eq!(result[0].vector, expected.vector);
        assert_eq!(result[0].pubkey.matrix, expected.pubkey.matrix);
        assert_eq!(result[0].plaintext.as_ref().unwrap(), expected.plaintext.as_ref().unwrap());
    }

    #[test]
    fn test_encoding_complex_circuit() {
        // Create parameters for testing
        let params = DCRTPolyParams::default();

        // Create samplers
        let key: [u8; 32] = rand::random();
        let d = 3;
        let bgg_pubkey_sampler =
            BGGPublicKeySampler::<_, DCRTPolyHashSampler<Keccak256>>::new(key, d);
        let uniform_sampler = DCRTPolyUniformSampler::new();

        // Generate random tag for sampling
        let tag: u64 = rand::random();
        let tag_bytes = tag.to_le_bytes();

        // Create random public keys
        let reveal_plaintexts = [true; 5];
        let pubkeys = bgg_pubkey_sampler.sample(&params, &tag_bytes, &reveal_plaintexts);

        // Create secret and plaintexts
        let secrets = vec![create_bit_random_poly(&params); d];
        let plaintexts = vec![
            create_random_poly(&params),
            create_random_poly(&params),
            create_random_poly(&params),
            create_random_poly(&params),
        ];

        // Create encoding sampler and encodings
        let bgg_encoding_sampler = BGGEncodingSampler::new(&params, &secrets, uniform_sampler, 0.0);
        let encodings = bgg_encoding_sampler.sample(&params, &pubkeys, &plaintexts);
        let enc_one = encodings[0].clone();
        let enc1 = encodings[1].clone();
        let enc2 = encodings[2].clone();
        let enc3 = encodings[3].clone();
        let enc4 = encodings[4].clone();

        // Create a complex circuit with depth = 4
        // Circuit structure:
        // Level 1: a = enc1 + enc2, b = enc3 * enc4
        // Level 2: c = a * b, d = enc1 - enc3
        // Level 3: e = c + d
        // Level 4: f = e * e
        // Output: f
        let mut circuit = PolyCircuit::new();
        let inputs = circuit.input(4);

        // Level 1
        let a = circuit.add_gate(inputs[0], inputs[1]); // enc1 + enc2
        let b = circuit.mul_gate(inputs[2], inputs[3]); // enc3 * enc4

        // Level 2
        let c = circuit.mul_gate(a, b); // (enc1 + enc2) * (enc3 * enc4)
        let d = circuit.sub_gate(inputs[0], inputs[2]); // enc1 - enc3

        // Level 3
        let e = circuit.add_gate(c, d); // ((enc1 + enc2) * (enc3 * enc4)) + (enc1 - enc3)

        // Level 4
        let f = circuit.mul_gate(e, e); // (((enc1 + enc2) * (enc3 * enc4)) + (enc1 - enc3))^2

        circuit.output(vec![f]);

        // Evaluate the circuit
        let result = circuit.eval(
            &params,
            &enc_one,
            &[enc1.clone(), enc2.clone(), enc3.clone(), enc4.clone()],
            None,
        );

        // Expected result: (((enc1 + enc2) * (enc3 * enc4)) + (enc1 - enc3)) * scalar
        let sum1 = enc1.clone() + enc2.clone();
        let prod1 = enc3.clone() * enc4.clone();
        let prod2 = sum1.clone() * prod1;
        let diff = enc1.clone() - enc3.clone();
        let sum2 = prod2 + diff;
        let expected = sum2.clone() * sum2;

        // Verify the result
        assert_eq!(result.len(), 1);
        assert_eq!(result[0].vector, expected.vector);
        assert_eq!(result[0].pubkey.matrix, expected.pubkey.matrix);
        assert_eq!(result[0].plaintext.as_ref().unwrap(), expected.plaintext.as_ref().unwrap());
    }

    #[test]
    fn test_encoding_register_and_call_sub_circuit() {
        // Create parameters for testing
        let params = DCRTPolyParams::default();

        // Create samplers
        let key: [u8; 32] = rand::random();
        let d = 3;
        let bgg_pubkey_sampler =
            BGGPublicKeySampler::<_, DCRTPolyHashSampler<Keccak256>>::new(key, d);
        let uniform_sampler = DCRTPolyUniformSampler::new();

        // Generate random tag for sampling
        let tag: u64 = rand::random();
        let tag_bytes = tag.to_le_bytes();

        // Create random public keys
        let reveal_plaintexts = [true; 3];
        let pubkeys = bgg_pubkey_sampler.sample(&params, &tag_bytes, &reveal_plaintexts);

        // Create secret and plaintexts
        let secrets = vec![create_bit_random_poly(&params); d];
        let plaintexts = vec![create_random_poly(&params), create_random_poly(&params)];

        // Create encoding sampler and encodings
        let bgg_encoding_sampler = BGGEncodingSampler::new(&params, &secrets, uniform_sampler, 0.0);
        let encodings = bgg_encoding_sampler.sample(&params, &pubkeys, &plaintexts);
        let enc_one = encodings[0].clone();
        let enc1 = encodings[1].clone();
        let enc2 = encodings[2].clone();

        // Create a sub-circuit that performs addition and multiplication
        let mut sub_circuit = PolyCircuit::new();
        let sub_inputs = sub_circuit.input(2);

        // Add operation: enc1 + enc2
        let add_gate = sub_circuit.add_gate(sub_inputs[0], sub_inputs[1]);

        // Mul operation: enc1 * enc2
        let mul_gate = sub_circuit.mul_gate(sub_inputs[0], sub_inputs[1]);

        // Set the outputs of the sub-circuit
        sub_circuit.output(vec![add_gate, mul_gate]);

        // Create the main circuit
        let mut main_circuit = PolyCircuit::new();
        let main_inputs = main_circuit.input(2);

        // Register the sub-circuit and get its ID
        let sub_circuit_id = main_circuit.register_sub_circuit(sub_circuit);

        // Call the sub-circuit with the main circuit's inputs
        let sub_outputs =
            main_circuit.call_sub_circuit(sub_circuit_id, &[main_inputs[0], main_inputs[1]]);

        // Verify we got two outputs from the sub-circuit
        assert_eq!(sub_outputs.len(), 2);

        // Use the sub-circuit outputs for further computation
        // For example, subtract the multiplication result from the addition result
        let final_gate = main_circuit.sub_gate(sub_outputs[0], sub_outputs[1]);

        // Set the output of the main circuit
        main_circuit.output(vec![final_gate]);

        // Evaluate the main circuit
        let result = main_circuit.eval(&params, &enc_one, &[enc1.clone(), enc2.clone()], None);

        // Expected result: (enc1 + enc2) - (enc1 * enc2)
        let expected = (enc1.clone() + enc2.clone()) - (enc1.clone() * enc2.clone());

        // Verify the result
        assert_eq!(result.len(), 1);
        assert_eq!(result[0].vector, expected.vector);
        assert_eq!(result[0].pubkey.matrix, expected.pubkey.matrix);
        assert_eq!(result[0].plaintext.as_ref().unwrap(), expected.plaintext.as_ref().unwrap());
    }

    #[test]
    fn test_encoding_nested_sub_circuits() {
        // Create parameters for testing
        let params = DCRTPolyParams::default();

        // Create samplers
        let key: [u8; 32] = rand::random();
        let d = 3;
        let bgg_pubkey_sampler =
            BGGPublicKeySampler::<_, DCRTPolyHashSampler<Keccak256>>::new(key, d);
        let uniform_sampler = DCRTPolyUniformSampler::new();

        // Generate random tag for sampling
        let tag: u64 = rand::random();
        let tag_bytes = tag.to_le_bytes();

        // Create random public keys
        let reveal_plaintexts = [true; 4];
        let pubkeys = bgg_pubkey_sampler.sample(&params, &tag_bytes, &reveal_plaintexts);

        // Create secret and plaintexts
        let secrets = vec![create_bit_random_poly(&params); d];
        let plaintexts = vec![
            create_random_poly(&params),
            create_random_poly(&params),
            create_random_poly(&params),
        ];

        // Create encoding sampler and encodings
        let bgg_encoding_sampler = BGGEncodingSampler::new(&params, &secrets, uniform_sampler, 0.0);
        let encodings = bgg_encoding_sampler.sample(&params, &pubkeys, &plaintexts);
        let enc_one = encodings[0].clone();
        let enc1 = encodings[1].clone();
        let enc2 = encodings[2].clone();
        let enc3 = encodings[3].clone();

        // Create the innermost sub-circuit that performs multiplication
        let mut inner_circuit = PolyCircuit::new();
        let inner_inputs = inner_circuit.input(2);
        let mul_gate = inner_circuit.mul_gate(inner_inputs[0], inner_inputs[1]);
        inner_circuit.output(vec![mul_gate]);

        // Create a middle sub-circuit that uses the inner sub-circuit
        let mut middle_circuit = PolyCircuit::new();
        let middle_inputs = middle_circuit.input(3);

        // Register the inner circuit
        let inner_circuit_id = middle_circuit.register_sub_circuit(inner_circuit);

        // Call the inner circuit with the first two inputs
        let inner_outputs = middle_circuit
            .call_sub_circuit(inner_circuit_id, &[middle_inputs[0], middle_inputs[1]]);

        // Add the result of the inner circuit with the third input
        let add_gate = middle_circuit.add_gate(inner_outputs[0], middle_inputs[2]);
        middle_circuit.output(vec![add_gate]);

        // Create the main circuit
        let mut main_circuit = PolyCircuit::new();
        let main_inputs = main_circuit.input(3);

        // Register the middle circuit
        let middle_circuit_id = main_circuit.register_sub_circuit(middle_circuit);

        // Call the middle circuit with all inputs
        let middle_outputs = main_circuit
            .call_sub_circuit(middle_circuit_id, &[main_inputs[0], main_inputs[1], main_inputs[2]]);

        // Use the output for square
        let scalar_mul_gate = main_circuit.mul_gate(middle_outputs[0], middle_outputs[0]);

        // Set the output of the main circuit
        main_circuit.output(vec![scalar_mul_gate]);

        // Evaluate the main circuit
        let result =
            main_circuit.eval(&params, &enc_one, &[enc1.clone(), enc2.clone(), enc3.clone()], None);

        // Expected result: ((enc1 * enc2) + enc3)^2
        let expected = ((enc1.clone() * enc2.clone()) + enc3.clone()) *
            ((enc1.clone() * enc2.clone()) + enc3.clone());

        // Verify the result
        assert_eq!(result.len(), 1);
        assert_eq!(result[0].vector, expected.vector);
        assert_eq!(result[0].pubkey.matrix, expected.pubkey.matrix);
        assert_eq!(result[0].plaintext.as_ref().unwrap(), expected.plaintext.as_ref().unwrap());
    }

    #[tokio::test]
    #[serial]
    async fn test_encoding_write_read() {
        // Create parameters for testing
        let params = DCRTPolyParams::default();

        // Create samplers
        let key: [u8; 32] = rand::random();
        // let hash_sampler = Arc::new(DCRTPolyHashSampler::<Keccak256>::new(key));
        let d = 3;
        let d1 = d + 1;
        let bgg_pubkey_sampler =
            BGGPublicKeySampler::<_, DCRTPolyHashSampler<Keccak256>>::new(key, d);
        let uniform_sampler = DCRTPolyUniformSampler::new();
        let log_base_q = params.modulus_digits();

        // Generate random tag for sampling
        let tag: u64 = rand::random();
        let tag_bytes = tag.to_le_bytes();

        // Create random public keys with different reveal_plaintext flags
        let mut rng = rand::rng();
        let reveal_plaintexts = [
            rng.random::<bool>(),
            rng.random::<bool>(),
            rng.random::<bool>(),
            rng.random::<bool>(),
            rng.random::<bool>(),
        ];
        let pubkeys = bgg_pubkey_sampler.sample(&params, &tag_bytes, &reveal_plaintexts);

        // Create secret and plaintexts
        let secrets = vec![create_bit_random_poly(&params); d];
        let plaintexts = vec![
            create_random_poly(&params),
            create_random_poly(&params),
            create_random_poly(&params),
            create_random_poly(&params),
        ];

        // Create encoding sampler and encodings
        let bgg_encoding_sampler = BGGEncodingSampler::new(&params, &secrets, uniform_sampler, 0.0);
        let encodings = bgg_encoding_sampler.sample(&params, &pubkeys, &plaintexts);

        // Create a temporary directory for testing
        let test_dir = Path::new("test_encoding_write_read");
        if !test_dir.exists() {
            fs::create_dir(test_dir).unwrap();
        } else {
            // Clean it first to ensure no old files interfere
            fs::remove_dir_all(test_dir).unwrap();
            fs::create_dir(test_dir).unwrap();
        }

        for (idx, encoding) in encodings.iter().enumerate() {
            // Write the encoding to files
            let id = format!("test_encoding_{}", idx);
            encoding.write_to_files(test_dir, &id).await;

            // Read the encoding from files and verify it matches the original
            if idx == 0 || (idx > 0 && reveal_plaintexts[idx - 1]) {
                // first encoding (for one) is always true
                let read_enc: BggEncoding<BaseMatrix<DCRTPoly>> =
                    BggEncoding::read_from_files(&params, d1, log_base_q, test_dir, &id, true);
                assert_eq!(read_enc.vector, encoding.vector);
                assert_eq!(read_enc.pubkey.matrix, encoding.pubkey.matrix);
                assert_eq!(
                    read_enc.plaintext.as_ref().unwrap(),
                    encoding.plaintext.as_ref().unwrap()
                );
            } else {
                let read_enc: BggEncoding<BaseMatrix<DCRTPoly>> =
                    BggEncoding::read_from_files(&params, d1, log_base_q, test_dir, &id, false);
                assert_eq!(read_enc.vector, encoding.vector);
                assert_eq!(read_enc.pubkey.matrix, encoding.pubkey.matrix);
                assert!(read_enc.plaintext.is_none());
            }
        }
        // Clean up the test directory
        std::fs::remove_dir_all(test_dir).unwrap();
    }
}<|MERGE_RESOLUTION|>--- conflicted
+++ resolved
@@ -196,14 +196,9 @@
                 &mut Duration::default(),
             );
             let c_lt_k = p_x_l * l_k;
-<<<<<<< HEAD
-            let pubkey = self.pubkey.public_lookup(params, plt, None, input_size);
+            let pubkey = self.pubkey.public_lookup(params, plt, None);
             let (x_k, y_k) = plt.f.get(&k).expect("no value for index k");
             info!("x_k {:?}", x_k.coeffs());
-=======
-            let pubkey = self.pubkey.public_lookup(params, plt, None);
-            let (_, y_k) = plt.f.get(&k).expect("no value for index k");
->>>>>>> dea18a15
             let vector = self.vector * &r_k.decompose() + c_lt_k;
             Self { vector, pubkey, plaintext: Some(y_k.clone()) }
         } else {
