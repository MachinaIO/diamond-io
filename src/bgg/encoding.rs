--- conflicted
+++ resolved
@@ -94,7 +94,6 @@
     }
 }
 
-<<<<<<< HEAD
 impl<M: PolyMatrix> Evaluable for BggEncoding<M> {
     type Params = <M::P as Poly>::Params;
     fn rotate(&self, params: &Self::Params, shift: usize) -> Self {
@@ -102,17 +101,6 @@
         let vector = self.vector.clone() * &rotate_poly;
         let pubkey = self.pubkey.rotate(params, shift);
         let plaintext = self.plaintext.clone().map(|plaintext| plaintext * rotate_poly);
-=======
-impl<M: PolyMatrix> Evaluable<M::P> for BggEncoding<M> {
-    type Params = <M::P as Poly>::Params;
-    fn scalar_mul(&self, params: &<M::P as Poly>::Params, scalar: &M::P) -> Self {
-        let gadget = M::gadget_matrix(params, 2);
-        let scalared = gadget * scalar;
-        let decomposed = scalared.decompose();
-        let vector = self.vector.clone() * decomposed;
-        let pubkey = self.pubkey.scalar_mul(params, scalar);
-        let plaintext = self.plaintext.as_ref().map(|p| p.clone() * scalar);
->>>>>>> 4c60b487
         Self { vector, pubkey, plaintext }
     }
 }
@@ -691,8 +679,8 @@
             main_circuit.eval(&params, enc_one, &[enc1.clone(), enc2.clone(), enc3.clone()]);
 
         // Expected result: ((enc1 * enc2) + enc3)^2
-        let expected = ((enc1.clone() * enc2.clone()) + enc3.clone())
-            * ((enc1.clone() * enc2.clone()) + enc3.clone());
+        let expected = ((enc1.clone() * enc2.clone()) + enc3.clone()) *
+            ((enc1.clone() * enc2.clone()) + enc3.clone());
 
         // Verify the result
         assert_eq!(result.len(), 1);
