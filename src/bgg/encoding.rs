use super::{circuit::Evaluable, BggPublicKey};
use crate::{
    bgg::{circuit::PltEvaluator, lut::public_lut::PublicLut},
    poly::{sampler::PolyHashSampler, Poly, PolyMatrix, PolyParams},
    utils::timed_read,
};
use rayon::prelude::*;
use std::{
    fmt::Debug,
    marker::PhantomData,
    ops::{Add, Mul, Sub},
    path::PathBuf,
    time::Duration,
};
use tracing::info;

#[derive(Debug, Clone)]
pub struct BggEncoding<M: PolyMatrix> {
    pub vector: M,
    pub pubkey: BggPublicKey<M>,
    pub plaintext: Option<<M as PolyMatrix>::P>,
}

impl<M: PolyMatrix> BggEncoding<M> {
    pub fn new(
        vector: M,
        pubkey: BggPublicKey<M>,
        plaintext: Option<<M as PolyMatrix>::P>,
    ) -> Self {
        Self { vector, pubkey, plaintext }
    }

    pub fn concat_vector(&self, others: &[Self]) -> M {
        self.vector.concat_columns(&others.par_iter().map(|x| &x.vector).collect::<Vec<_>>()[..])
    }

    // /// Writes the encoding with id to files under the given directory.
    // pub async fn write_to_files<P: AsRef<std::path::Path> + Send + Sync>(
    //     &self,
    //     dir_path: P,
    //     id: &str,
    // ) {
    //     // Write the vector
    //     self.vector.write_to_files(&dir_path, &format!("{id}_vector")).await;

    //     // Write the pubkey
    //     self.pubkey.write_to_files(&dir_path, &format!("{id}_pubkey")).await;

    //     // Write the plaintext component if it exists
    //     if let Some(plaintext) = &self.plaintext {
    //         plaintext.write_to_file(&dir_path, &format!("{id}_plaintext")).await;
    //     }
    // }

    /// Reads an encoding with id from files under the given directory.
    pub fn read_from_files<P: AsRef<std::path::Path> + Send + Sync>(
        params: &<M::P as Poly>::Params,
        d1: usize,
        log_base_q: usize,
        dir_path: P,
        id: &str,
        reveal_plaintext: bool,
    ) -> Self {
        let ncol = d1 * log_base_q;

        // Read the vector
        let vector = M::read_from_files(params, 1, ncol, &dir_path, &format!("{id}_vector"));

        // Read the pubkey
        let pubkey = BggPublicKey::read_from_files(
            params,
            d1,
            ncol,
            &dir_path,
            &format!("{id}_pubkey"),
            reveal_plaintext,
        );

        // If reveal_plaintext is true, read the plaintext
        let plaintext = if reveal_plaintext {
            Some(M::P::read_from_file(params, &dir_path, &format!("{id}_plaintext")))
        } else {
            None
        };

        Self { vector, pubkey, plaintext }
    }
}

impl<M: PolyMatrix> Add for BggEncoding<M> {
    type Output = Self;
    fn add(self, other: Self) -> Self {
        self + &other
    }
}

impl<M: PolyMatrix> Add<&Self> for BggEncoding<M> {
    type Output = Self;
    fn add(self, other: &Self) -> Self {
        let vector = self.vector + &other.vector;
        let pubkey = self.pubkey + &other.pubkey;
        let plaintext = match (self.plaintext, other.plaintext.as_ref()) {
            (Some(a), Some(b)) => Some(a + b),
            _ => None,
        };
        Self { vector, pubkey, plaintext }
    }
}

impl<M: PolyMatrix> Sub for BggEncoding<M> {
    type Output = Self;
    fn sub(self, other: Self) -> Self {
        self - &other
    }
}

impl<M: PolyMatrix> Sub<&Self> for BggEncoding<M> {
    type Output = Self;
    fn sub(self, other: &Self) -> Self {
        let vector = self.vector - &other.vector;
        let pubkey = self.pubkey - &other.pubkey;
        let plaintext = match (self.plaintext, other.plaintext.as_ref()) {
            (Some(a), Some(b)) => Some(a - b),
            _ => None,
        };
        Self { vector, pubkey, plaintext }
    }
}

impl<M: PolyMatrix> Mul for BggEncoding<M> {
    type Output = Self;
    fn mul(self, other: Self) -> Self {
        self * &other
    }
}

impl<M: PolyMatrix> Mul<&Self> for BggEncoding<M> {
    type Output = Self;
    fn mul(self, other: &Self) -> Self {
        if self.plaintext.is_none() {
            panic!("Unknown plaintext for the left-hand input of multiplication");
        }
        let decomposed_b = other.pubkey.matrix.decompose();
        let first_term = self.vector * decomposed_b.clone();
        let second_term = other.vector.clone() * self.plaintext.as_ref().unwrap();
        let new_vector = first_term + second_term;
        let new_plaintext = match (self.plaintext, other.plaintext.as_ref()) {
            (Some(a), Some(b)) => Some(a * b),
            _ => None,
        };

        let new_pubkey = BggPublicKey {
            matrix: self.pubkey.matrix * decomposed_b,
            reveal_plaintext: self.pubkey.reveal_plaintext & other.pubkey.reveal_plaintext,
        };
        Self { vector: new_vector, pubkey: new_pubkey, plaintext: new_plaintext }
    }
}

impl<M: PolyMatrix> Evaluable for BggEncoding<M> {
    type Params = <M::P as Poly>::Params;
    type P = M::P;

    fn rotate(self, params: &Self::Params, shift: usize) -> Self {
        let rotate_poly = <M::P>::const_rotate_poly(params, shift);
        let vector = self.vector.clone() * &rotate_poly;
        let pubkey = self.pubkey.rotate(params, shift);
        let plaintext = self.plaintext.clone().map(|plaintext| plaintext * rotate_poly);
        Self { vector, pubkey, plaintext }
    }

    fn from_digits(params: &Self::Params, one: &Self, digits: &[u32]) -> Self {
        let const_poly =
            <M::P as Evaluable>::from_digits(params, &<M::P>::const_one(params), digits);
        let vector = one.vector.clone() * &const_poly;
        let pubkey = BggPublicKey::from_digits(params, &one.pubkey, digits);
        let plaintext = one.plaintext.clone().map(|plaintext| plaintext * const_poly);
        Self { vector, pubkey, plaintext }
    }
}

#[derive(Debug, Clone)]
pub struct BggEncodingPltEvaluator<M, SH>
where
    M: PolyMatrix,
    SH: PolyHashSampler<[u8; 32], M = M>,
{
    pub hash_key: [u8; 32],
    pub dir_path: PathBuf,
    pub p: M,
    _marker: PhantomData<SH>,
}

impl<M, SH> PltEvaluator<BggEncoding<M>> for BggEncodingPltEvaluator<M, SH>
where
    M: PolyMatrix,
    SH: PolyHashSampler<[u8; 32], M = M> + Send + Sync,
{
    fn public_lookup(
        &self,
        params: &<BggEncoding<M> as Evaluable>::Params,
        plt: &PublicLut<<BggEncoding<M> as Evaluable>::P>,
        input: BggEncoding<M>,
        id: usize,
    ) -> BggEncoding<M> {
        let z = &input.plaintext.clone().expect("the BGG encoding should revealed plaintext");
        let (k, y_k) = plt.f[z].clone();
        info!("Performing public lookup, k={}", k);
        let d = input.pubkey.matrix.row_size() - 1;
        let hash_key = &self.hash_key;
        let a_lt = plt.derive_a_lt::<M, SH>(params, d, *hash_key, id);
        let pubkey = BggPublicKey::new(a_lt, true);

        let m = (d + 1) * params.modulus_digits();

        let r_k = timed_read(
            &format!("R_{id}_{k}"),
            || M::read_from_files(params, d + 1, m, &self.dir_path, &format!("R_{id}_{k}")),
            &mut Duration::default(),
        );
        let l_k = timed_read(
            &format!("L_{id}_{k}"),
            || {
                M::read_from_files(
                    params,
                    (d + 1) * (params.modulus_digits() + 2),
                    m,
                    &self.dir_path,
                    &format!("L_{id}_{k}"),
                )
            },
            &mut Duration::default(),
        );
        let c_lt_k = self.p.clone() * l_k;
        let vector = input.vector * &r_k.decompose() + c_lt_k;
        BggEncoding::new(vector, pubkey, Some(y_k.clone()))
    }
}

impl<M, SH> BggEncodingPltEvaluator<M, SH>
where
    M: PolyMatrix,
    SH: PolyHashSampler<[u8; 32], M = M>,
{
    pub fn new(hash_key: [u8; 32], dir_path: PathBuf, p: M) -> Self {
        Self { hash_key, dir_path, p, _marker: PhantomData }
    }
}

#[cfg(test)]
mod tests {
    use crate::{
        bgg::{
            circuit::PolyCircuit,
            encoding::BggEncodingPltEvaluator,
            public_key::BggPubKeyPltEvaluator,
            sampler::{BGGEncodingSampler, BGGPublicKeySampler},
            utils::random_bgg_encodings,
<<<<<<< HEAD
            BggPublicKey,
=======
            BggEncoding,
>>>>>>> 2c7d697a
        },
        poly::{
            dcrt::{
                params::DCRTPolyParams,
                sampler::{hash::DCRTPolyHashSampler, uniform::DCRTPolyUniformSampler},
                DCRTPoly, DCRTPolyMatrix, DCRTPolyTrapdoorSampler,
            },
            sampler::{DistType, PolyTrapdoorSampler, PolyUniformSampler},
            Poly, PolyMatrix, PolyParams,
        },
        test_utils::setup_constant_plt,
        utils::init_tracing,
    };
    use keccak_asm::Keccak256;
<<<<<<< HEAD
=======
    use rand::Rng;
    use serial_test::serial;
    use std::{fs, path::Path, sync::Arc};
>>>>>>> 2c7d697a
    use tempfile::tempdir;
    use tokio;
    use tracing::info;

    const SIGMA: f64 = 4.578;

<<<<<<< HEAD
    fn p_vector_for_inputs(
        b_l: &DCRTPolyMatrix,
        plaintexts: Vec<DCRTPoly>,
        params: &DCRTPolyParams,
        p_sigma: f64,
        s_x_l: &DCRTPolyMatrix,
    ) -> DCRTPolyMatrix {
        let uniform_sampler = DCRTPolyUniformSampler::new();
        // let t_bar = uniform_sampler.sample_uniform(&params, 1, 1, DistType::BitDist);
        let one = DCRTPoly::const_one(params);
        let mut extended_plaintexts = vec![one];
        extended_plaintexts.extend(plaintexts);
        let p_x_l_error = uniform_sampler.sample_uniform(
            params,
            1,
            b_l.ncol,
            DistType::GaussDist { sigma: p_sigma },
        );
        let encoded_bits = DCRTPolyMatrix::from_poly_vec_row(params, extended_plaintexts);
        let s_connect = encoded_bits.tensor(s_x_l);
        let s_b = s_connect * b_l;
        s_b + p_x_l_error
    }

    #[tokio::test]
    #[ignore = "file cannot be read"]
    async fn test_encoding_plt_for_dio() {
        init_tracing();

        let tmp_dir = tempdir().unwrap().into_path();

        /* Setup */
        let params = DCRTPolyParams::default();
        let trapdoor_sampler = DCRTPolyTrapdoorSampler::new(&params, SIGMA);

        /* Obfuscation Step */
        let key: [u8; 32] = rand::random();
        let d = 1;
        let input_size = 1;
        let uni = DCRTPolyUniformSampler::new();
        let bgg_pubkey_sampler =
            BGGPublicKeySampler::<_, DCRTPolyHashSampler<Keccak256>>::new(key, d);
        let uniform_sampler = DCRTPolyUniformSampler::new();
        let (b_l_trapdoor, b_l) = trapdoor_sampler.trapdoor(&params, (d + 1) * (1 + input_size));
        let (b_l_plus_one_trapdoor, b_l_plus_one) = trapdoor_sampler.trapdoor(&params, d + 1);
        info!("b_l ({},{})", b_l.row_size(), b_l.col_size());
        let m = (1 + d) * params.modulus_digits();
        let m_b = (1 + input_size) * (d + 1) * (2 + params.modulus_digits());
        /* BGG+ encoding setup */
        let secrets = uni.sample_uniform(&params, 1, d, DistType::BitDist).get_row(0);
        // in reality there should be input insertion step that updates the secret s_init to
        let s_x_l = {
            let minus_one_poly = DCRTPoly::const_minus_one(&params);
            let mut secrets = secrets.to_vec();
            secrets.push(minus_one_poly);
            DCRTPolyMatrix::from_poly_vec_row(&params, secrets)
        };
        info!("s_x_L ({},{})", s_x_l.row_size(), s_x_l.col_size());
        let tag: u64 = rand::random();
        let tag_bytes = tag.to_le_bytes();
        let plt = setup_constant_plt(8, &params, d);
        let a_lt = plt.clone().a_lt;

        // Create a simple circuit with an plt operation
        let mut circuit = PolyCircuit::new();
        {
            let inputs = circuit.input(1);
            let plt_id = circuit.register_public_lookup(plt.clone());
            let plt_gate = circuit.public_lookup_gate(inputs[0], plt_id);
            circuit.output(vec![plt_gate]);
        }

        // Create random public keys
        let reveal_plaintexts = [true; 2];
        let pubkeys = bgg_pubkey_sampler.sample(&params, &tag_bytes, &reveal_plaintexts);
        assert_eq!(pubkeys.len(), 2);
        let _ = circuit.eval(&params, &pubkeys[0], &[pubkeys[1].clone()], None);
        // after update the target matrix above while evaluation, now can sample preimage L_k
        circuit.preimage_sample_all_lookups(
            &params,
            &b_l,
            &b_l_plus_one,
            &trapdoor_sampler,
            &b_l_trapdoor,
            &b_l_plus_one_trapdoor,
            input_size + 1,
            &tmp_dir,
        );

        // Create secret and plaintexts
        let k = 2;
        let plaintexts = vec![DCRTPoly::const_int(&params, k)];

        // Create encoding sampler and encodings
        let bgg_encoding_sampler = BGGEncodingSampler::new(&params, &secrets, uniform_sampler, 0.0);
        let encodings = bgg_encoding_sampler.sample(&params, &pubkeys, &plaintexts);
        let enc_one = encodings[0].clone();
        let enc1 = encodings[1].clone();

        assert_eq!(*enc1.plaintext.as_ref().unwrap(), plaintexts[0]);

        // Evaluate the circuit
        let p_x_l = p_vector_for_inputs(&b_l, plaintexts, &params, 0.0, &s_x_l);
        let result = circuit.eval(&params, &enc_one, &[enc1], Some((p_x_l, tmp_dir, m, m_b)));
        let (_, y_k) = plt.f.get(&k).expect("fetch x_k and y_k");
        let expected_encodings = bgg_encoding_sampler.sample(
            &params,
            &[BggPublicKey::new(a_lt.clone(), true), BggPublicKey::new(a_lt.clone(), true)],
            &[y_k.clone()],
        );
        let expected_enc1 = expected_encodings[1].clone();

        // Verify the result
        assert_eq!(result.len(), 1);
        assert_eq!(result[0].vector, expected_enc1.vector);
        assert_eq!(result[0].pubkey.matrix, a_lt.clone());
        assert_eq!(*result[0].plaintext.as_ref().unwrap(), y_k.clone());
    }

=======
>>>>>>> 2c7d697a
    #[test]
    fn test_encoding_add() {
        // Create parameters for testing
        let params = DCRTPolyParams::default();
        let d = 3;
        let input_size = 2;
        let encodings = random_bgg_encodings(input_size, d, &params);
        let enc_one = encodings[0].clone();
        let enc1 = encodings[1].clone();
        let enc2 = encodings[2].clone();

        // Create a simple circuit with an Add operation
        let mut circuit = PolyCircuit::new();
        let inputs = circuit.input(2);
        let add_gate = circuit.add_gate(inputs[0], inputs[1]);
        circuit.output(vec![add_gate]);

        // Evaluate the circuit
        let result = circuit.eval(
            &params,
            &enc_one.clone(),
            &[enc1.clone(), enc2.clone()],
            None::<BggEncodingPltEvaluator<DCRTPolyMatrix, DCRTPolyHashSampler<Keccak256>>>,
        );

        // Expected result
        let expected = enc1.clone() + enc2.clone();

        // Verify the result
        assert_eq!(result.len(), 1);
        assert_eq!(result[0].vector, expected.vector);
        assert_eq!(result[0].pubkey.matrix, expected.pubkey.matrix);
        assert_eq!(result[0].plaintext.as_ref().unwrap(), expected.plaintext.as_ref().unwrap());
    }

    #[test]
    fn test_encoding_sub() {
        // Create parameters for testing
        let params = DCRTPolyParams::default();
        let d = 3;
        let input_size = 2;
        let encodings = random_bgg_encodings(input_size, d, &params);
        let enc_one = encodings[0].clone();
        let enc1 = encodings[1].clone();
        let enc2 = encodings[2].clone();

        // Create a simple circuit with a Sub operation
        let mut circuit = PolyCircuit::new();
        let inputs = circuit.input(2);
        let sub_gate = circuit.sub_gate(inputs[0], inputs[1]);
        circuit.output(vec![sub_gate]);

        // Evaluate the circuit
        let result = circuit.eval(
            &params,
            &enc_one,
            &[enc1.clone(), enc2.clone()],
            None::<BggEncodingPltEvaluator<DCRTPolyMatrix, DCRTPolyHashSampler<Keccak256>>>,
        );

        // Expected result
        let expected = enc1.clone() - enc2.clone();

        // Verify the result
        assert_eq!(result.len(), 1);
        assert_eq!(result[0].vector, expected.vector);
        assert_eq!(result[0].pubkey.matrix, expected.pubkey.matrix);
        assert_eq!(result[0].plaintext.as_ref().unwrap(), expected.plaintext.as_ref().unwrap());
    }

    #[test]
    fn test_encoding_mul() {
        // Create parameters for testing
        let params = DCRTPolyParams::default();
        let d = 3;
        let input_size = 2;
        let encodings = random_bgg_encodings(input_size, d, &params);
        let enc_one = encodings[0].clone();
        let enc1 = encodings[1].clone();
        let enc2 = encodings[2].clone();

        // Create a simple circuit with a Mul operation
        let mut circuit = PolyCircuit::new();
        let inputs = circuit.input(2);
        let mul_gate = circuit.mul_gate(inputs[0], inputs[1]);
        circuit.output(vec![mul_gate]);

        // Evaluate the circuit
        let result = circuit.eval(
            &params,
            &enc_one,
            &[enc1.clone(), enc2.clone()],
            None::<BggEncodingPltEvaluator<DCRTPolyMatrix, DCRTPolyHashSampler<Keccak256>>>,
        );

        // Expected result
        let expected = enc1.clone() * enc2.clone();

        // Verify the result
        assert_eq!(result.len(), 1);
        assert_eq!(result[0].vector, expected.vector);
        assert_eq!(result[0].pubkey.matrix, expected.pubkey.matrix);
        assert_eq!(result[0].plaintext.as_ref().unwrap(), expected.plaintext.as_ref().unwrap());
    }

    #[test]
    fn test_encoding_circuit_operations() {
        // Create parameters for testing
        let params = DCRTPolyParams::default();
        let d = 3;
        let input_size = 3;
        let encodings = random_bgg_encodings(input_size, d, &params);
        let enc_one = encodings[0].clone();
        let enc1 = encodings[1].clone();
        let enc2 = encodings[2].clone();
        let enc3 = encodings[3].clone();

        // Create a circuit: ((enc1 + enc2)^2) - enc3
        let mut circuit = PolyCircuit::new();
        let inputs = circuit.input(3);

        // enc1 + enc2
        let add_gate = circuit.add_gate(inputs[0], inputs[1]);

        // (enc1 + enc2)^2
        let square_gate = circuit.mul_gate(add_gate, add_gate);

        // ((enc1 + enc2)^2) - enc3
        let sub_gate = circuit.sub_gate(square_gate, inputs[2]);

        circuit.output(vec![sub_gate]);

        // Evaluate the circuit
        let result = circuit.eval(
            &params,
            &enc_one,
            &[enc1.clone(), enc2.clone(), enc3.clone()],
            None::<BggEncodingPltEvaluator<DCRTPolyMatrix, DCRTPolyHashSampler<Keccak256>>>,
        );

        // Expected result: ((enc1 + enc2)^2) - enc3
        let expected =
            ((enc1.clone() + enc2.clone()) * (enc1.clone() + enc2.clone())) - enc3.clone();

        // Verify the result
        assert_eq!(result.len(), 1);
        assert_eq!(result[0].vector, expected.vector);
        assert_eq!(result[0].pubkey.matrix, expected.pubkey.matrix);
        assert_eq!(result[0].plaintext.as_ref().unwrap(), expected.plaintext.as_ref().unwrap());
    }

    #[test]
    fn test_encoding_complex_circuit() {
        // Create parameters for testing
        let params = DCRTPolyParams::default();
        let d = 3;
        let input_size = 4;
        let encodings = random_bgg_encodings(input_size, d, &params);
        let enc_one = encodings[0].clone();
        let enc1 = encodings[1].clone();
        let enc2 = encodings[2].clone();
        let enc3 = encodings[3].clone();
        let enc4 = encodings[4].clone();

        // Create a complex circuit with depth = 4
        // Circuit structure:
        // Level 1: a = enc1 + enc2, b = enc3 * enc4
        // Level 2: c = a * b, d = enc1 - enc3
        // Level 3: e = c + d
        // Level 4: f = e * e
        // Output: f
        let mut circuit = PolyCircuit::new();
        let inputs = circuit.input(4);

        // Level 1
        let a = circuit.add_gate(inputs[0], inputs[1]); // enc1 + enc2
        let b = circuit.mul_gate(inputs[2], inputs[3]); // enc3 * enc4

        // Level 2
        let c = circuit.mul_gate(a, b); // (enc1 + enc2) * (enc3 * enc4)
        let d = circuit.sub_gate(inputs[0], inputs[2]); // enc1 - enc3

        // Level 3
        let e = circuit.add_gate(c, d); // ((enc1 + enc2) * (enc3 * enc4)) + (enc1 - enc3)

        // Level 4
        let f = circuit.mul_gate(e, e); // (((enc1 + enc2) * (enc3 * enc4)) + (enc1 - enc3))^2

        circuit.output(vec![f]);

        // Evaluate the circuit
        let result = circuit.eval(
            &params,
            &enc_one,
            &[enc1.clone(), enc2.clone(), enc3.clone(), enc4.clone()],
            None::<BggEncodingPltEvaluator<DCRTPolyMatrix, DCRTPolyHashSampler<Keccak256>>>,
        );

        // Expected result: (((enc1 + enc2) * (enc3 * enc4)) + (enc1 - enc3)) * scalar
        let sum1 = enc1.clone() + enc2.clone();
        let prod1 = enc3.clone() * enc4.clone();
        let prod2 = sum1.clone() * prod1;
        let diff = enc1.clone() - enc3.clone();
        let sum2 = prod2 + diff;
        let expected = sum2.clone() * sum2;

        // Verify the result
        assert_eq!(result.len(), 1);
        assert_eq!(result[0].vector, expected.vector);
        assert_eq!(result[0].pubkey.matrix, expected.pubkey.matrix);
        assert_eq!(result[0].plaintext.as_ref().unwrap(), expected.plaintext.as_ref().unwrap());
    }

    #[test]
    fn test_encoding_register_and_call_sub_circuit() {
        // Create parameters for testing
        let params = DCRTPolyParams::default();
        let d = 3;
        let input_size = 2;
        let encodings = random_bgg_encodings(input_size, d, &params);
        let enc_one = encodings[0].clone();
        let enc1 = encodings[1].clone();
        let enc2 = encodings[2].clone();

        // Create a sub-circuit that performs addition and multiplication
        let mut sub_circuit = PolyCircuit::new();
        let sub_inputs = sub_circuit.input(2);

        // Add operation: enc1 + enc2
        let add_gate = sub_circuit.add_gate(sub_inputs[0], sub_inputs[1]);

        // Mul operation: enc1 * enc2
        let mul_gate = sub_circuit.mul_gate(sub_inputs[0], sub_inputs[1]);

        // Set the outputs of the sub-circuit
        sub_circuit.output(vec![add_gate, mul_gate]);

        // Create the main circuit
        let mut main_circuit = PolyCircuit::new();
        let main_inputs = main_circuit.input(2);

        // Register the sub-circuit and get its ID
        let sub_circuit_id = main_circuit.register_sub_circuit(sub_circuit);

        // Call the sub-circuit with the main circuit's inputs
        let sub_outputs =
            main_circuit.call_sub_circuit(sub_circuit_id, &[main_inputs[0], main_inputs[1]]);

        // Verify we got two outputs from the sub-circuit
        assert_eq!(sub_outputs.len(), 2);

        // Use the sub-circuit outputs for further computation
        // For example, subtract the multiplication result from the addition result
        let final_gate = main_circuit.sub_gate(sub_outputs[0], sub_outputs[1]);

        // Set the output of the main circuit
        main_circuit.output(vec![final_gate]);

        // Evaluate the main circuit
        let result = main_circuit.eval(
            &params,
            &enc_one,
            &[enc1.clone(), enc2.clone()],
            None::<BggEncodingPltEvaluator<DCRTPolyMatrix, DCRTPolyHashSampler<Keccak256>>>,
        );

        // Expected result: (enc1 + enc2) - (enc1 * enc2)
        let expected = (enc1.clone() + enc2.clone()) - (enc1.clone() * enc2.clone());

        // Verify the result
        assert_eq!(result.len(), 1);
        assert_eq!(result[0].vector, expected.vector);
        assert_eq!(result[0].pubkey.matrix, expected.pubkey.matrix);
        assert_eq!(result[0].plaintext.as_ref().unwrap(), expected.plaintext.as_ref().unwrap());
    }

    #[test]
    fn test_encoding_nested_sub_circuits() {
        // Create parameters for testing
        let params = DCRTPolyParams::default();
        let d = 3;
        let input_size = 3;
        let encodings = random_bgg_encodings(input_size, d, &params);
        let enc_one = encodings[0].clone();
        let enc1 = encodings[1].clone();
        let enc2 = encodings[2].clone();
        let enc3 = encodings[3].clone();

        // Create the innermost sub-circuit that performs multiplication
        let mut inner_circuit = PolyCircuit::new();
        let inner_inputs = inner_circuit.input(2);
        let mul_gate = inner_circuit.mul_gate(inner_inputs[0], inner_inputs[1]);
        inner_circuit.output(vec![mul_gate]);

        // Create a middle sub-circuit that uses the inner sub-circuit
        let mut middle_circuit = PolyCircuit::new();
        let middle_inputs = middle_circuit.input(3);

        // Register the inner circuit
        let inner_circuit_id = middle_circuit.register_sub_circuit(inner_circuit);

        // Call the inner circuit with the first two inputs
        let inner_outputs = middle_circuit
            .call_sub_circuit(inner_circuit_id, &[middle_inputs[0], middle_inputs[1]]);

        // Add the result of the inner circuit with the third input
        let add_gate = middle_circuit.add_gate(inner_outputs[0], middle_inputs[2]);
        middle_circuit.output(vec![add_gate]);

        // Create the main circuit
        let mut main_circuit = PolyCircuit::new();
        let main_inputs = main_circuit.input(3);

        // Register the middle circuit
        let middle_circuit_id = main_circuit.register_sub_circuit(middle_circuit);

        // Call the middle circuit with all inputs
        let middle_outputs = main_circuit
            .call_sub_circuit(middle_circuit_id, &[main_inputs[0], main_inputs[1], main_inputs[2]]);

        // Use the output for square
        let scalar_mul_gate = main_circuit.mul_gate(middle_outputs[0], middle_outputs[0]);

        // Set the output of the main circuit
        main_circuit.output(vec![scalar_mul_gate]);

        // Evaluate the main circuit
        let result = main_circuit.eval(
            &params,
            &enc_one,
            &[enc1.clone(), enc2.clone(), enc3.clone()],
            None::<BggEncodingPltEvaluator<DCRTPolyMatrix, DCRTPolyHashSampler<Keccak256>>>,
        );

        // Expected result: ((enc1 * enc2) + enc3)^2
        let expected = ((enc1.clone() * enc2.clone()) + enc3.clone()) *
            ((enc1.clone() * enc2.clone()) + enc3.clone());

        // Verify the result
        assert_eq!(result.len(), 1);
        assert_eq!(result[0].vector, expected.vector);
        assert_eq!(result[0].pubkey.matrix, expected.pubkey.matrix);
        assert_eq!(result[0].plaintext.as_ref().unwrap(), expected.plaintext.as_ref().unwrap());
    }

<<<<<<< HEAD
    // #[tokio::test]
    // #[serial]
    // async fn test_encoding_write_read() {
    //     // Create parameters for testing
    //     let params = DCRTPolyParams::default();

    //     // Create samplers
    //     let key: [u8; 32] = rand::random();
    //     // let hash_sampler = Arc::new(DCRTPolyHashSampler::<Keccak256>::new(key));
    //     let d = 3;
    //     let d1 = d + 1;
    //     let bgg_pubkey_sampler =
    //         BGGPublicKeySampler::<_, DCRTPolyHashSampler<Keccak256>>::new(key, d);
    //     let uniform_sampler = DCRTPolyUniformSampler::new();
    //     let log_base_q = params.modulus_digits();

    //     // Generate random tag for sampling
    //     let tag: u64 = rand::random();
    //     let tag_bytes = tag.to_le_bytes();

    //     // Create random public keys with different reveal_plaintext flags
    //     let mut rng = rand::rng();
    //     let reveal_plaintexts = [
    //         rng.random::<bool>(),
    //         rng.random::<bool>(),
    //         rng.random::<bool>(),
    //         rng.random::<bool>(),
    //         rng.random::<bool>(),
    //     ];
    //     let pubkeys = bgg_pubkey_sampler.sample(&params, &tag_bytes, &reveal_plaintexts);

    //     // Create secret and plaintexts
    //     let secrets = vec![create_bit_random_poly(&params); d];
    //     let plaintexts = vec![
    //         create_random_poly(&params),
    //         create_random_poly(&params),
    //         create_random_poly(&params),
    //         create_random_poly(&params),
    //     ];

    //     // Create encoding sampler and encodings
    //     let bgg_encoding_sampler = BGGEncodingSampler::new(&params, &secrets, uniform_sampler,
    // 0.0);     let encodings = bgg_encoding_sampler.sample(&params, &pubkeys, &plaintexts);

    //     // Create a temporary directory for testing
    //     let test_dir = Path::new("test_encoding_write_read");
    //     if !test_dir.exists() {
    //         fs::create_dir(test_dir).unwrap();
    //     } else {
    //         // Clean it first to ensure no old files interfere
    //         fs::remove_dir_all(test_dir).unwrap();
    //         fs::create_dir(test_dir).unwrap();
    //     }

    //     for (idx, encoding) in encodings.iter().enumerate() {
    //         // Write the encoding to files
    //         let id = format!("test_encoding_{}", idx);
    //         encoding.write_to_files(test_dir, &id).await;

    //         // Read the encoding from files and verify it matches the original
    //         if idx == 0 || (idx > 0 && reveal_plaintexts[idx - 1]) {
    //             // first encoding (for one) is always true
    //             let read_enc: BggEncoding<BaseMatrix<DCRTPoly>> =
    //                 BggEncoding::read_from_files(&params, d1, log_base_q, test_dir, &id, true);
    //             assert_eq!(read_enc.vector, encoding.vector);
    //             assert_eq!(read_enc.pubkey.matrix, encoding.pubkey.matrix);
    //             assert_eq!(
    //                 read_enc.plaintext.as_ref().unwrap(),
    //                 encoding.plaintext.as_ref().unwrap()
    //             );
    //         } else {
    //             let read_enc: BggEncoding<BaseMatrix<DCRTPoly>> =
    //                 BggEncoding::read_from_files(&params, d1, log_base_q, test_dir, &id, false);
    //             assert_eq!(read_enc.vector, encoding.vector);
    //             assert_eq!(read_enc.pubkey.matrix, encoding.pubkey.matrix);
    //             assert!(read_enc.plaintext.is_none());
    //         }
    //     }
    //     // Clean up the test directory
    //     std::fs::remove_dir_all(test_dir).unwrap();
    // }
=======
    #[tokio::test]
    #[ignore = "file cannot be read"]
    async fn test_encoding_plt_for_dio() {
        init_tracing();

        let tmp_dir = tempdir().unwrap().path().to_path_buf();

        /* Setup */
        let params = DCRTPolyParams::default();
        let trapdoor_sampler = DCRTPolyTrapdoorSampler::new(&params, SIGMA);

        /* Obfuscation Step */
        let key: [u8; 32] = rand::random();
        let d = 1;
        let uni = DCRTPolyUniformSampler::new();
        let bgg_pubkey_sampler =
            BGGPublicKeySampler::<_, DCRTPolyHashSampler<Keccak256>>::new(key, d);
        let uniform_sampler = DCRTPolyUniformSampler::new();
        let (b_l_plus_one_trapdoor, b_l_plus_one) = trapdoor_sampler.trapdoor(&params, d + 1);
        info!("b_l_plus_one ({},{})", b_l_plus_one.row_size(), b_l_plus_one.col_size());
        /* BGG+ encoding setup */
        let secrets = uni.sample_uniform(&params, 1, d, DistType::BitDist).get_row(0);
        // in reality there should be input insertion step that updates the secret s_init to
        let s_x_l = {
            let minus_one_poly = DCRTPoly::const_minus_one(&params);
            let mut secrets = secrets.to_vec();
            secrets.push(minus_one_poly);
            DCRTPolyMatrix::from_poly_vec_row(&params, secrets)
        };
        info!("s_x_L ({},{})", s_x_l.row_size(), s_x_l.col_size());
        let p = s_x_l.clone() * &b_l_plus_one;
        let tag: u64 = rand::random();
        let tag_bytes = tag.to_le_bytes();
        let plt = setup_constant_plt(8, &params);
        // let a_lt = plt.clone().a_lt;

        // Create a simple circuit with an plt operation
        let mut circuit = PolyCircuit::new();
        {
            let inputs = circuit.input(1);
            let plt_id = circuit.register_public_lookup(plt.clone());
            let plt_gate = circuit.public_lookup_gate(inputs[0], plt_id);
            circuit.output(vec![plt_gate]);
        }

        // Create random public keys
        let reveal_plaintexts = [true; 2];
        let pubkeys = bgg_pubkey_sampler.sample(&params, &tag_bytes, &reveal_plaintexts);
        assert_eq!(pubkeys.len(), 2);
        let pubkey_plt_evaluator = BggPubKeyPltEvaluator::<
            DCRTPolyMatrix,
            DCRTPolyHashSampler<Keccak256>,
            DCRTPolyUniformSampler,
            DCRTPolyTrapdoorSampler,
        >::new(
            key,
            trapdoor_sampler,
            Arc::new(b_l_plus_one),
            Arc::new(b_l_plus_one_trapdoor),
            tmp_dir.clone(),
        );

        let expected_pubkey_output =
            &circuit.eval(&params, &pubkeys[0], &[pubkeys[1].clone()], Some(pubkey_plt_evaluator))
                [0];

        // Create secret and plaintexts
        let k = 2;
        let plaintexts = vec![DCRTPoly::const_int(&params, k)];

        // Create encoding sampler and encodings
        let bgg_encoding_sampler = BGGEncodingSampler::new(&params, &secrets, uniform_sampler, 0.0);
        let encodings = bgg_encoding_sampler.sample(&params, &pubkeys, &plaintexts);
        let enc_one = encodings[0].clone();
        let enc1 = encodings[1].clone();

        assert_eq!(*enc1.plaintext.as_ref().unwrap(), plaintexts[0]);

        // Evaluate the circuit
        let bgg_encoding_plt_evaluator = BggEncodingPltEvaluator::<
            DCRTPolyMatrix,
            DCRTPolyHashSampler<Keccak256>,
        >::new(key, tmp_dir.clone(), p);
        let result = circuit.eval(&params, &enc_one, &[enc1], Some(bgg_encoding_plt_evaluator));
        let (_, y_k) = plt.f[&plaintexts[0]].clone();
        let expected_encodings = bgg_encoding_sampler.sample(
            &params,
            &[pubkeys[0].clone(), expected_pubkey_output.clone()],
            &[y_k.clone()],
        );
        let expected_enc1 = expected_encodings[1].clone();

        // Verify the result
        assert_eq!(result.len(), 1);
        assert_eq!(result[0].vector, expected_enc1.vector);
        assert_eq!(result[0].pubkey.matrix, expected_enc1.pubkey.matrix);
        assert_eq!(*result[0].plaintext.as_ref().unwrap(), y_k.clone());
    }

    #[tokio::test]
    #[serial]
    async fn test_encoding_write_read() {
        // Create parameters for testing
        let params = DCRTPolyParams::default();

        // Create samplers
        let key: [u8; 32] = rand::random();
        // let hash_sampler = Arc::new(DCRTPolyHashSampler::<Keccak256>::new(key));
        let d = 3;
        let d1 = d + 1;
        let bgg_pubkey_sampler =
            BGGPublicKeySampler::<_, DCRTPolyHashSampler<Keccak256>>::new(key, d);
        let uniform_sampler = DCRTPolyUniformSampler::new();
        let log_base_q = params.modulus_digits();

        // Generate random tag for sampling
        let tag: u64 = rand::random();
        let tag_bytes = tag.to_le_bytes();

        // Create random public keys with different reveal_plaintext flags
        let mut rng = rand::rng();
        let reveal_plaintexts = [
            rng.random::<bool>(),
            rng.random::<bool>(),
            rng.random::<bool>(),
            rng.random::<bool>(),
            rng.random::<bool>(),
        ];
        let pubkeys = bgg_pubkey_sampler.sample(&params, &tag_bytes, &reveal_plaintexts);

        // Create secret and plaintexts
        let secrets = vec![create_bit_random_poly(&params); d];
        let plaintexts = vec![
            create_random_poly(&params),
            create_random_poly(&params),
            create_random_poly(&params),
            create_random_poly(&params),
        ];

        // Create encoding sampler and encodings
        let bgg_encoding_sampler = BGGEncodingSampler::new(&params, &secrets, uniform_sampler, 0.0);
        let encodings = bgg_encoding_sampler.sample(&params, &pubkeys, &plaintexts);

        // Create a temporary directory for testing
        let test_dir = Path::new("test_encoding_write_read");
        if !test_dir.exists() {
            fs::create_dir(test_dir).unwrap();
        } else {
            // Clean it first to ensure no old files interfere
            fs::remove_dir_all(test_dir).unwrap();
            fs::create_dir(test_dir).unwrap();
        }

        for (idx, encoding) in encodings.iter().enumerate() {
            // Write the encoding to files
            let id = format!("test_encoding_{}", idx);
            encoding.write_to_files(test_dir, &id).await;

            // Read the encoding from files and verify it matches the original
            if idx == 0 || (idx > 0 && reveal_plaintexts[idx - 1]) {
                // first encoding (for one) is always true
                let read_enc: BggEncoding<BaseMatrix<DCRTPoly>> =
                    BggEncoding::read_from_files(&params, d1, log_base_q, test_dir, &id, true);
                assert_eq!(read_enc.vector, encoding.vector);
                assert_eq!(read_enc.pubkey.matrix, encoding.pubkey.matrix);
                assert_eq!(
                    read_enc.plaintext.as_ref().unwrap(),
                    encoding.plaintext.as_ref().unwrap()
                );
            } else {
                let read_enc: BggEncoding<BaseMatrix<DCRTPoly>> =
                    BggEncoding::read_from_files(&params, d1, log_base_q, test_dir, &id, false);
                assert_eq!(read_enc.vector, encoding.vector);
                assert_eq!(read_enc.pubkey.matrix, encoding.pubkey.matrix);
                assert!(read_enc.plaintext.is_none());
            }
        }
        // Clean up the test directory
        std::fs::remove_dir_all(test_dir).unwrap();
    }
>>>>>>> 2c7d697a
}<|MERGE_RESOLUTION|>--- conflicted
+++ resolved
@@ -256,11 +256,6 @@
             public_key::BggPubKeyPltEvaluator,
             sampler::{BGGEncodingSampler, BGGPublicKeySampler},
             utils::random_bgg_encodings,
-<<<<<<< HEAD
-            BggPublicKey,
-=======
-            BggEncoding,
->>>>>>> 2c7d697a
         },
         poly::{
             dcrt::{
@@ -269,146 +264,19 @@
                 DCRTPoly, DCRTPolyMatrix, DCRTPolyTrapdoorSampler,
             },
             sampler::{DistType, PolyTrapdoorSampler, PolyUniformSampler},
-            Poly, PolyMatrix, PolyParams,
+            Poly, PolyMatrix,
         },
         test_utils::setup_constant_plt,
         utils::init_tracing,
     };
     use keccak_asm::Keccak256;
-<<<<<<< HEAD
-=======
-    use rand::Rng;
-    use serial_test::serial;
-    use std::{fs, path::Path, sync::Arc};
->>>>>>> 2c7d697a
+    use std::sync::Arc;
     use tempfile::tempdir;
     use tokio;
     use tracing::info;
 
     const SIGMA: f64 = 4.578;
 
-<<<<<<< HEAD
-    fn p_vector_for_inputs(
-        b_l: &DCRTPolyMatrix,
-        plaintexts: Vec<DCRTPoly>,
-        params: &DCRTPolyParams,
-        p_sigma: f64,
-        s_x_l: &DCRTPolyMatrix,
-    ) -> DCRTPolyMatrix {
-        let uniform_sampler = DCRTPolyUniformSampler::new();
-        // let t_bar = uniform_sampler.sample_uniform(&params, 1, 1, DistType::BitDist);
-        let one = DCRTPoly::const_one(params);
-        let mut extended_plaintexts = vec![one];
-        extended_plaintexts.extend(plaintexts);
-        let p_x_l_error = uniform_sampler.sample_uniform(
-            params,
-            1,
-            b_l.ncol,
-            DistType::GaussDist { sigma: p_sigma },
-        );
-        let encoded_bits = DCRTPolyMatrix::from_poly_vec_row(params, extended_plaintexts);
-        let s_connect = encoded_bits.tensor(s_x_l);
-        let s_b = s_connect * b_l;
-        s_b + p_x_l_error
-    }
-
-    #[tokio::test]
-    #[ignore = "file cannot be read"]
-    async fn test_encoding_plt_for_dio() {
-        init_tracing();
-
-        let tmp_dir = tempdir().unwrap().into_path();
-
-        /* Setup */
-        let params = DCRTPolyParams::default();
-        let trapdoor_sampler = DCRTPolyTrapdoorSampler::new(&params, SIGMA);
-
-        /* Obfuscation Step */
-        let key: [u8; 32] = rand::random();
-        let d = 1;
-        let input_size = 1;
-        let uni = DCRTPolyUniformSampler::new();
-        let bgg_pubkey_sampler =
-            BGGPublicKeySampler::<_, DCRTPolyHashSampler<Keccak256>>::new(key, d);
-        let uniform_sampler = DCRTPolyUniformSampler::new();
-        let (b_l_trapdoor, b_l) = trapdoor_sampler.trapdoor(&params, (d + 1) * (1 + input_size));
-        let (b_l_plus_one_trapdoor, b_l_plus_one) = trapdoor_sampler.trapdoor(&params, d + 1);
-        info!("b_l ({},{})", b_l.row_size(), b_l.col_size());
-        let m = (1 + d) * params.modulus_digits();
-        let m_b = (1 + input_size) * (d + 1) * (2 + params.modulus_digits());
-        /* BGG+ encoding setup */
-        let secrets = uni.sample_uniform(&params, 1, d, DistType::BitDist).get_row(0);
-        // in reality there should be input insertion step that updates the secret s_init to
-        let s_x_l = {
-            let minus_one_poly = DCRTPoly::const_minus_one(&params);
-            let mut secrets = secrets.to_vec();
-            secrets.push(minus_one_poly);
-            DCRTPolyMatrix::from_poly_vec_row(&params, secrets)
-        };
-        info!("s_x_L ({},{})", s_x_l.row_size(), s_x_l.col_size());
-        let tag: u64 = rand::random();
-        let tag_bytes = tag.to_le_bytes();
-        let plt = setup_constant_plt(8, &params, d);
-        let a_lt = plt.clone().a_lt;
-
-        // Create a simple circuit with an plt operation
-        let mut circuit = PolyCircuit::new();
-        {
-            let inputs = circuit.input(1);
-            let plt_id = circuit.register_public_lookup(plt.clone());
-            let plt_gate = circuit.public_lookup_gate(inputs[0], plt_id);
-            circuit.output(vec![plt_gate]);
-        }
-
-        // Create random public keys
-        let reveal_plaintexts = [true; 2];
-        let pubkeys = bgg_pubkey_sampler.sample(&params, &tag_bytes, &reveal_plaintexts);
-        assert_eq!(pubkeys.len(), 2);
-        let _ = circuit.eval(&params, &pubkeys[0], &[pubkeys[1].clone()], None);
-        // after update the target matrix above while evaluation, now can sample preimage L_k
-        circuit.preimage_sample_all_lookups(
-            &params,
-            &b_l,
-            &b_l_plus_one,
-            &trapdoor_sampler,
-            &b_l_trapdoor,
-            &b_l_plus_one_trapdoor,
-            input_size + 1,
-            &tmp_dir,
-        );
-
-        // Create secret and plaintexts
-        let k = 2;
-        let plaintexts = vec![DCRTPoly::const_int(&params, k)];
-
-        // Create encoding sampler and encodings
-        let bgg_encoding_sampler = BGGEncodingSampler::new(&params, &secrets, uniform_sampler, 0.0);
-        let encodings = bgg_encoding_sampler.sample(&params, &pubkeys, &plaintexts);
-        let enc_one = encodings[0].clone();
-        let enc1 = encodings[1].clone();
-
-        assert_eq!(*enc1.plaintext.as_ref().unwrap(), plaintexts[0]);
-
-        // Evaluate the circuit
-        let p_x_l = p_vector_for_inputs(&b_l, plaintexts, &params, 0.0, &s_x_l);
-        let result = circuit.eval(&params, &enc_one, &[enc1], Some((p_x_l, tmp_dir, m, m_b)));
-        let (_, y_k) = plt.f.get(&k).expect("fetch x_k and y_k");
-        let expected_encodings = bgg_encoding_sampler.sample(
-            &params,
-            &[BggPublicKey::new(a_lt.clone(), true), BggPublicKey::new(a_lt.clone(), true)],
-            &[y_k.clone()],
-        );
-        let expected_enc1 = expected_encodings[1].clone();
-
-        // Verify the result
-        assert_eq!(result.len(), 1);
-        assert_eq!(result[0].vector, expected_enc1.vector);
-        assert_eq!(result[0].pubkey.matrix, a_lt.clone());
-        assert_eq!(*result[0].plaintext.as_ref().unwrap(), y_k.clone());
-    }
-
-=======
->>>>>>> 2c7d697a
     #[test]
     fn test_encoding_add() {
         // Create parameters for testing
@@ -754,89 +622,6 @@
         assert_eq!(result[0].plaintext.as_ref().unwrap(), expected.plaintext.as_ref().unwrap());
     }
 
-<<<<<<< HEAD
-    // #[tokio::test]
-    // #[serial]
-    // async fn test_encoding_write_read() {
-    //     // Create parameters for testing
-    //     let params = DCRTPolyParams::default();
-
-    //     // Create samplers
-    //     let key: [u8; 32] = rand::random();
-    //     // let hash_sampler = Arc::new(DCRTPolyHashSampler::<Keccak256>::new(key));
-    //     let d = 3;
-    //     let d1 = d + 1;
-    //     let bgg_pubkey_sampler =
-    //         BGGPublicKeySampler::<_, DCRTPolyHashSampler<Keccak256>>::new(key, d);
-    //     let uniform_sampler = DCRTPolyUniformSampler::new();
-    //     let log_base_q = params.modulus_digits();
-
-    //     // Generate random tag for sampling
-    //     let tag: u64 = rand::random();
-    //     let tag_bytes = tag.to_le_bytes();
-
-    //     // Create random public keys with different reveal_plaintext flags
-    //     let mut rng = rand::rng();
-    //     let reveal_plaintexts = [
-    //         rng.random::<bool>(),
-    //         rng.random::<bool>(),
-    //         rng.random::<bool>(),
-    //         rng.random::<bool>(),
-    //         rng.random::<bool>(),
-    //     ];
-    //     let pubkeys = bgg_pubkey_sampler.sample(&params, &tag_bytes, &reveal_plaintexts);
-
-    //     // Create secret and plaintexts
-    //     let secrets = vec![create_bit_random_poly(&params); d];
-    //     let plaintexts = vec![
-    //         create_random_poly(&params),
-    //         create_random_poly(&params),
-    //         create_random_poly(&params),
-    //         create_random_poly(&params),
-    //     ];
-
-    //     // Create encoding sampler and encodings
-    //     let bgg_encoding_sampler = BGGEncodingSampler::new(&params, &secrets, uniform_sampler,
-    // 0.0);     let encodings = bgg_encoding_sampler.sample(&params, &pubkeys, &plaintexts);
-
-    //     // Create a temporary directory for testing
-    //     let test_dir = Path::new("test_encoding_write_read");
-    //     if !test_dir.exists() {
-    //         fs::create_dir(test_dir).unwrap();
-    //     } else {
-    //         // Clean it first to ensure no old files interfere
-    //         fs::remove_dir_all(test_dir).unwrap();
-    //         fs::create_dir(test_dir).unwrap();
-    //     }
-
-    //     for (idx, encoding) in encodings.iter().enumerate() {
-    //         // Write the encoding to files
-    //         let id = format!("test_encoding_{}", idx);
-    //         encoding.write_to_files(test_dir, &id).await;
-
-    //         // Read the encoding from files and verify it matches the original
-    //         if idx == 0 || (idx > 0 && reveal_plaintexts[idx - 1]) {
-    //             // first encoding (for one) is always true
-    //             let read_enc: BggEncoding<BaseMatrix<DCRTPoly>> =
-    //                 BggEncoding::read_from_files(&params, d1, log_base_q, test_dir, &id, true);
-    //             assert_eq!(read_enc.vector, encoding.vector);
-    //             assert_eq!(read_enc.pubkey.matrix, encoding.pubkey.matrix);
-    //             assert_eq!(
-    //                 read_enc.plaintext.as_ref().unwrap(),
-    //                 encoding.plaintext.as_ref().unwrap()
-    //             );
-    //         } else {
-    //             let read_enc: BggEncoding<BaseMatrix<DCRTPoly>> =
-    //                 BggEncoding::read_from_files(&params, d1, log_base_q, test_dir, &id, false);
-    //             assert_eq!(read_enc.vector, encoding.vector);
-    //             assert_eq!(read_enc.pubkey.matrix, encoding.pubkey.matrix);
-    //             assert!(read_enc.plaintext.is_none());
-    //         }
-    //     }
-    //     // Clean up the test directory
-    //     std::fs::remove_dir_all(test_dir).unwrap();
-    // }
-=======
     #[tokio::test]
     #[ignore = "file cannot be read"]
     async fn test_encoding_plt_for_dio() {
@@ -935,87 +720,4 @@
         assert_eq!(result[0].pubkey.matrix, expected_enc1.pubkey.matrix);
         assert_eq!(*result[0].plaintext.as_ref().unwrap(), y_k.clone());
     }
-
-    #[tokio::test]
-    #[serial]
-    async fn test_encoding_write_read() {
-        // Create parameters for testing
-        let params = DCRTPolyParams::default();
-
-        // Create samplers
-        let key: [u8; 32] = rand::random();
-        // let hash_sampler = Arc::new(DCRTPolyHashSampler::<Keccak256>::new(key));
-        let d = 3;
-        let d1 = d + 1;
-        let bgg_pubkey_sampler =
-            BGGPublicKeySampler::<_, DCRTPolyHashSampler<Keccak256>>::new(key, d);
-        let uniform_sampler = DCRTPolyUniformSampler::new();
-        let log_base_q = params.modulus_digits();
-
-        // Generate random tag for sampling
-        let tag: u64 = rand::random();
-        let tag_bytes = tag.to_le_bytes();
-
-        // Create random public keys with different reveal_plaintext flags
-        let mut rng = rand::rng();
-        let reveal_plaintexts = [
-            rng.random::<bool>(),
-            rng.random::<bool>(),
-            rng.random::<bool>(),
-            rng.random::<bool>(),
-            rng.random::<bool>(),
-        ];
-        let pubkeys = bgg_pubkey_sampler.sample(&params, &tag_bytes, &reveal_plaintexts);
-
-        // Create secret and plaintexts
-        let secrets = vec![create_bit_random_poly(&params); d];
-        let plaintexts = vec![
-            create_random_poly(&params),
-            create_random_poly(&params),
-            create_random_poly(&params),
-            create_random_poly(&params),
-        ];
-
-        // Create encoding sampler and encodings
-        let bgg_encoding_sampler = BGGEncodingSampler::new(&params, &secrets, uniform_sampler, 0.0);
-        let encodings = bgg_encoding_sampler.sample(&params, &pubkeys, &plaintexts);
-
-        // Create a temporary directory for testing
-        let test_dir = Path::new("test_encoding_write_read");
-        if !test_dir.exists() {
-            fs::create_dir(test_dir).unwrap();
-        } else {
-            // Clean it first to ensure no old files interfere
-            fs::remove_dir_all(test_dir).unwrap();
-            fs::create_dir(test_dir).unwrap();
-        }
-
-        for (idx, encoding) in encodings.iter().enumerate() {
-            // Write the encoding to files
-            let id = format!("test_encoding_{}", idx);
-            encoding.write_to_files(test_dir, &id).await;
-
-            // Read the encoding from files and verify it matches the original
-            if idx == 0 || (idx > 0 && reveal_plaintexts[idx - 1]) {
-                // first encoding (for one) is always true
-                let read_enc: BggEncoding<BaseMatrix<DCRTPoly>> =
-                    BggEncoding::read_from_files(&params, d1, log_base_q, test_dir, &id, true);
-                assert_eq!(read_enc.vector, encoding.vector);
-                assert_eq!(read_enc.pubkey.matrix, encoding.pubkey.matrix);
-                assert_eq!(
-                    read_enc.plaintext.as_ref().unwrap(),
-                    encoding.plaintext.as_ref().unwrap()
-                );
-            } else {
-                let read_enc: BggEncoding<BaseMatrix<DCRTPoly>> =
-                    BggEncoding::read_from_files(&params, d1, log_base_q, test_dir, &id, false);
-                assert_eq!(read_enc.vector, encoding.vector);
-                assert_eq!(read_enc.pubkey.matrix, encoding.pubkey.matrix);
-                assert!(read_enc.plaintext.is_none());
-            }
-        }
-        // Clean up the test directory
-        std::fs::remove_dir_all(test_dir).unwrap();
-    }
->>>>>>> 2c7d697a
 }