//! Public Lookup

use crate::{
<<<<<<< HEAD
    bgg::circuit::GateId,
    io::obf::store_and_drop_matrix,
=======
>>>>>>> 21e1e41d
    poly::{
        sampler::{DistType, PolyHashSampler, PolyTrapdoorSampler, PolyUniformSampler},
        Poly, PolyMatrix, PolyParams,
    },
    storage::store_and_drop_matrix,
    utils::log_mem,
};
use rayon::prelude::*;
use std::{collections::HashMap, path::Path};

/// Public Lookup Table
#[derive(Debug, Clone, Default)]
pub struct PublicLut<P: Poly> {
    pub f: HashMap<P, (usize, P)>,
}

impl<P: Poly> PublicLut<P> {
    pub fn new(f: HashMap<P, (usize, P)>) -> Self {
        Self { f }
    }

    /// Find the row k with the maximum coefficient in the second M::P (y_k) of f HashMap
    /// Returns (k, max_coefficient)
    pub fn max_output_row(&self) -> (usize, <P as Poly>::Elem) {
        assert!(!self.f.is_empty(), "f must contain at least one element");
        self.f
            .iter()
            .filter_map(|(_, (k, y_k))| y_k.coeffs().iter().max().cloned().map(|coeff| (*k, coeff)))
            .max_by(|a, b| a.1.cmp(&b.1))
            .expect("no coefficients found in any y_k")
    }

    pub fn derive_a_lt<M, SH>(
        &self,
        params: &<M::P as Poly>::Params,
        d: usize,
        hash_key: [u8; 32],
        id: GateId,
    ) -> M
    where
        M: PolyMatrix<P = P>,
        SH: PolyHashSampler<[u8; 32], M = M>,
    {
        log_mem(format!("Deriving A_LT for id: {id}"));
        let m = (d + 1) * params.modulus_digits();
        let hash_sampler = SH::new();
        let tag = format!("A_LT_{id}");
        log_mem(format!("Tag for A_LT: {tag}"));
        hash_sampler.sample_hash(
            params,
            hash_key,
            tag.into_bytes(),
            d + 1,
            m,
            DistType::FinRingDist,
        )
    }

    /// Compute target, sample preimage and store it as file.
    pub fn preimage<M, SU, ST>(
        &self,
        params: &<M::P as Poly>::Params,
        trap_sampler: &ST,
        pub_matrix: &M,
        trapdoor: &ST::Trapdoor,
        a_z: &M,
        a_lt: &M,
        id: GateId,
        dir_path: &Path,
    ) where
        M: PolyMatrix<P = P> + Send + 'static,
        SU: PolyUniformSampler<M = M> + Send + Sync,
        ST: PolyTrapdoorSampler<M = M> + Send + Sync,
    {
        let d = pub_matrix.row_size() - 1;
        let m = (d + 1) * params.modulus_digits();
        let uniform_sampler = SU::new();
        let gadget = M::gadget_matrix(params, d + 1);
        let items: Vec<_> = self.f.iter().collect();
        let matrices = items
            .par_chunks(8)
            .flat_map(|batch| {
                batch
                    .iter()
                    .map(|(x_k, (k, y_k))| {
                        let r_k =
                            uniform_sampler.sample_uniform(params, d + 1, m, DistType::FinRingDist);
                        let target_k = (r_k.clone() * (*x_k).clone()) + a_lt -
                            &(gadget.clone() * (*y_k).clone()) -
                            (a_z.clone() * r_k.decompose());
                        (*k, r_k, trap_sampler.preimage(params, trapdoor, pub_matrix, &target_k))
                    })
                    .collect::<Vec<_>>()
            })
            .collect::<Vec<_>>();
        log_mem(format!("Preimage matrices computed for id: {id}"));
        for (k, r_k, l_k) in matrices.into_iter() {
            store_and_drop_matrix(r_k, dir_path, &format!("R_{id}_{k}"));
            store_and_drop_matrix(l_k, dir_path, &format!("L_{id}_{k}"));
        }
    }
}<|MERGE_RESOLUTION|>--- conflicted
+++ resolved
@@ -1,11 +1,7 @@
 //! Public Lookup
 
 use crate::{
-<<<<<<< HEAD
     bgg::circuit::GateId,
-    io::obf::store_and_drop_matrix,
-=======
->>>>>>> 21e1e41d
     poly::{
         sampler::{DistType, PolyHashSampler, PolyTrapdoorSampler, PolyUniformSampler},
         Poly, PolyMatrix, PolyParams,
