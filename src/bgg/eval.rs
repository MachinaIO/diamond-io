--- conflicted
+++ resolved
@@ -1,9 +1,5 @@
 use super::{BggEncoding, BggPublicKey};
-<<<<<<< HEAD
-use crate::poly::{matrix::*, *};
-=======
 use crate::poly::matrix::*;
->>>>>>> bdff6087
 use std::ops::{Add, Mul};
 
 impl<M: PolyMatrix> Add for BggPublicKey<M> {
