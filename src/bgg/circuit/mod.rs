--- conflicted
+++ resolved
@@ -11,10 +11,6 @@
     fmt::Debug,
     sync::Arc,
 };
-<<<<<<< HEAD
-use tracing::info;
-=======
->>>>>>> 2c7d697a
 pub use utils::*;
 
 use crate::{bgg::lut::public_lut::PublicLut, poly::Poly, utils::debug_mem};
@@ -390,41 +386,7 @@
         outputs
     }
 
-<<<<<<< HEAD
-    pub fn preimage_sample_all_lookups<ST>(
-        &self,
-        params: &<M::P as Poly>::Params,
-        b_l: &M,
-        b_l_plus_one: &M,
-        trap_sampler: &ST,
-        b_l_trapdoor: &ST::Trapdoor,
-        b_l_plus_one_trapdoor: &ST::Trapdoor,
-        input_size: usize,
-        dir_path: &Path,
-    ) where
-        ST: PolyTrapdoorSampler<M = M> + Send + Sync,
-        M: PolyMatrix + Send + 'static,
-    {
-        for (id, plt_arc) in &self.lookups {
-            info!("id={id} plt preimage sampling");
-            let plt = plt_arc.lock().unwrap();
-            plt.preimage(
-                params,
-                b_l,
-                b_l_plus_one,
-                trap_sampler,
-                b_l_trapdoor,
-                b_l_plus_one_trapdoor,
-                input_size,
-                dir_path,
-            );
-        }
-    }
-
-    pub fn register_public_lookup(&mut self, public_lookup: PublicLut<M>) -> usize {
-=======
     pub fn register_public_lookup(&mut self, public_lookup: PublicLut<P>) -> usize {
->>>>>>> 2c7d697a
         let plt_id = self.lookups.len();
         self.lookups.insert(plt_id, Arc::new(public_lookup));
         plt_id
