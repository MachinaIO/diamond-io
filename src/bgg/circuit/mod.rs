pub mod eval;
pub mod gate;
pub mod serde;
pub mod utils;
use dashmap::DashMap;
pub use eval::*;
pub use gate::{PolyGate, PolyGateType};
use rayon::iter::{IntoParallelRefIterator, ParallelIterator};
use std::{
    collections::{BTreeMap, HashMap, HashSet},
    fmt::Debug,
};
pub use utils::*;

use crate::utils::debug_mem;
#[derive(Debug, Clone, Default, PartialEq, Eq)]
pub struct PolyCircuit {
    gates: BTreeMap<usize, PolyGate>,
    sub_circuits: BTreeMap<usize, Self>,
    output_ids: Vec<usize>,
    num_input: usize,
}

impl PolyCircuit {
    pub fn new() -> Self {
        Self {
            gates: BTreeMap::new(),
            sub_circuits: BTreeMap::new(),
            output_ids: vec![],
            num_input: 0,
        }
    }

    /// Get number of inputs
    pub fn num_input(&self) -> usize {
        self.num_input
    }

    /// Get number of outputs
    pub fn num_output(&self) -> usize {
        self.output_ids.len()
    }

    /// Get number of gates
    pub fn num_gates(&self) -> usize {
        self.gates.len()
    }

    pub fn input(&mut self, num_input: usize) -> Vec<usize> {
        #[cfg(debug_assertions)]
        assert_eq!(self.num_input, 0);
        self.gates.insert(0, PolyGate::new(0, PolyGateType::Input, vec![])); // input gate at index 0 reserved for constant 1 polynomial
        let mut input_gates = Vec::with_capacity(num_input);
        for idx in 1..(num_input + 1) {
            self.gates.insert(idx, PolyGate::new(idx, PolyGateType::Input, vec![]));
            input_gates.push(idx);
        }
        self.num_input = num_input;
        input_gates
    }

    pub fn output(&mut self, outputs: Vec<usize>) {
        #[cfg(debug_assertions)]
        assert_eq!(self.output_ids.len(), 0);

        for gate_id in outputs.into_iter() {
            self.output_ids.push(gate_id);
        }
    }

    pub fn const_zero_gate(&mut self) -> usize {
        self.not_gate(0)
    }

    /// index 0 have value 1
    pub fn const_one_gate(&mut self) -> usize {
        0
    }

    pub fn const_minus_one_gate(&mut self) -> usize {
        let zero = self.const_zero_gate();
        self.sub_gate(zero, 0)
    }

    pub fn and_gate(&mut self, left: usize, right: usize) -> usize {
        self.mul_gate(left, right)
    }

    /// Computes the NOT gate using arithmetic inversion: `1 - x`.
    /// This operation assumes that `x` is restricted to binary values (0 or 1),
    /// meaning it should only be used with polynomials sampled from a bit distribution.
    /// The computation is achieved by subtracting `x` from 1 (i.e., `0 - x + 1`).
    pub fn not_gate(&mut self, input: usize) -> usize {
        self.sub_gate(0, input)
    }

    pub fn or_gate(&mut self, left: usize, right: usize) -> usize {
        let add = self.add_gate(left, right);
        let mul = self.mul_gate(left, right);
        self.sub_gate(add, mul) // A + B - A*B
    }

    /// Computes the NAND gate as `NOT(AND(left, right))`.
    /// This operation follows the same restriction as the NOT gate:
    /// `left` and `right` must be bit distribution (0 or 1)
    pub fn nand_gate(&mut self, left: usize, right: usize) -> usize {
        let and_result = self.and_gate(left, right);
        self.not_gate(and_result) // NOT AND
    }

    /// Computes the NOR gate as `NOT(OR(left, right))`.
    /// This operation follows the same restriction as the NOT gate:
    /// `left` and `right` must be bit distribution (0 or 1)
    pub fn nor_gate(&mut self, left: usize, right: usize) -> usize {
        let or_result = self.or_gate(left, right);
        self.not_gate(or_result) // NOT OR
    }

    pub fn xor_gate(&mut self, left: usize, right: usize) -> usize {
        let two = self.add_gate(0, 0);
        let mul = self.mul_gate(left, right);
        let two_mul = self.mul_gate(two, mul);
        let add = self.add_gate(left, right);
        self.sub_gate(add, two_mul) // A + B - 2*A*B
    }

    /// Computes the XNOR gate as `NOT(XOR(left, right))`.
    /// This operation follows the same restriction as the NOT gate:
    /// `left` and `right` must be bit distribution (0 or 1)
    pub fn xnor_gate(&mut self, left: usize, right: usize) -> usize {
        let xor_result = self.xor_gate(left, right);
        self.not_gate(xor_result) // NOT XOR
    }

    pub fn add_gate(&mut self, left_input: usize, right_input: usize) -> usize {
        self.new_gate_generic(vec![left_input, right_input], PolyGateType::Add)
    }

    pub fn sub_gate(&mut self, left_input: usize, right_input: usize) -> usize {
        self.new_gate_generic(vec![left_input, right_input], PolyGateType::Sub)
    }

    pub fn mul_gate(&mut self, left_input: usize, right_input: usize) -> usize {
        self.new_gate_generic(vec![left_input, right_input], PolyGateType::Mul)
    }

    pub fn rotate_gate(&mut self, input: usize, shift: usize) -> usize {
        self.new_gate_generic(vec![input], PolyGateType::Rotate { shift })
    }

    pub fn const_digits_poly(&mut self, digits: &[u32]) -> usize {
        self.new_gate_generic(vec![], PolyGateType::Const { digits: digits.to_vec() })
    }

    fn new_gate_generic(&mut self, inputs: Vec<usize>, gate_type: PolyGateType) -> usize {
        #[cfg(debug_assertions)]
        {
            assert_ne!(self.num_input, 0);
            assert_eq!(self.output_ids.len(), 0);
            assert_eq!(inputs.len(), gate_type.num_input());
            for gate_id in inputs.iter() {
                assert!(self.gates.contains_key(gate_id));
            }
        }
        let gate_id = self.gates.len();
        self.gates.insert(gate_id, PolyGate::new(gate_id, gate_type, inputs));
        gate_id
    }

    /// Computes a topological order (as a vector of gate IDs) for all gates that
    /// are needed to evaluate the outputs. This is done via a DFS from each output gate.
    fn topological_order(&self) -> Vec<usize> {
        let mut visited = HashSet::new();
        let mut order = Vec::new();
        let mut stack = Vec::new();
        for &output_gate in &self.output_ids {
            if visited.insert(output_gate) {
                stack.push((output_gate, 0));
            }
        }

        while let Some((node, child_idx)) = stack.pop() {
            let gate = self.gates.get(&node).expect("gate not found");

            if child_idx < gate.input_gates.len() {
                stack.push((node, child_idx + 1));
                let child = gate.input_gates[child_idx];
                if visited.insert(child) {
                    stack.push((child, 0));
                }
            } else {
                order.push(node);
            }
        }

        order
    }

    /// Computes a levelized grouping of gate ids.
    /// Input wires (keys 0..=num_input) are assigned level 0.
    /// Each non‐input gate's level is defined as max(levels of its inputs) + 1.
    fn compute_levels(&self) -> Vec<Vec<usize>> {
        let mut gate_levels: HashMap<usize, usize> = HashMap::new();
        let mut levels: Vec<Vec<usize>> = vec![vec![]];
        for i in 0..=self.num_input {
            gate_levels.insert(i, 0);
        }
        let orders = self.topological_order();
        for gate_id in orders.into_iter() {
            let gate = self.gates.get(&gate_id).expect("gate not found");
            if gate.input_gates.len() == 0 {
                gate_levels.insert(gate_id, 0);
                levels[0].push(gate_id);
                continue;
            }
            let level = gate
                .input_gates
                .iter()
                .map(|id| *gate_levels.get(id).expect("input gate not found"))
                .max()
                .expect("max level not found") +
                1;
            gate_levels.insert(gate_id, level);
            if levels.len() <= level {
                levels.resize(level + 1, vec![]);
            }
            levels[level].push(gate_id);
        }
        levels
    }

    /// Evaluate the circuit using an iterative approach over a precomputed topological order.
    pub fn eval<E: Evaluable>(&self, params: &E::Params, one: &E, inputs: &[E]) -> Vec<E> {
        #[cfg(debug_assertions)]
        {
            assert_eq!(self.num_input(), inputs.len());
            assert_ne!(self.num_output(), 0);
        }

        let wires = DashMap::new();
        let levels = self.compute_levels();
        debug_mem(format!("Levels: {:?}", levels));
        debug_mem("Levels are computed");

        wires.insert(0, one.clone());
        for (idx, input) in inputs.iter().enumerate() {
            wires.insert(idx + 1, input.clone());
        }
<<<<<<< HEAD
        debug_mem("Input wires are set");

        for level in levels.iter() {
            debug_mem("New level started");
            // All gates in the same level can be processed in parallel.
            level.par_iter().for_each(|&gate_id| {
                debug_mem(format!("Gate id {} started", gate_id));
                if wires.contains_key(&gate_id) {
                    debug_mem(format!("Gate id {} already evaluated", gate_id));
                    return;
=======

        // Compute a topological order of gate IDs.
        let order = self.topological_order();
        for gate_id in order {
            // Skip if the wire has already been set (i.e. it is an input or constant)
            if wires[gate_id].is_some() {
                continue;
            }
            let gate = self.gates.get(&gate_id).expect("gate not found");
            let result = match &gate.gate_type {
                PolyGateType::Input => {
                    panic!("Input gate {:?} should already be preloaded", gate);
                }
                PolyGateType::Const { digits } => E::from_digits(params, one, &digits),
                PolyGateType::Add => {
                    let left = wires[gate.input_gates[0]].as_ref().expect("wire missing for Add");
                    let right = wires[gate.input_gates[1]].as_ref().expect("wire missing for Add");
                    left.clone() + right
                }
                PolyGateType::Sub => {
                    let left = wires[gate.input_gates[0]].as_ref().expect("wire missing for Sub");
                    let right = wires[gate.input_gates[1]].as_ref().expect("wire missing for Sub");
                    left.clone() - right
                }
                PolyGateType::Mul => {
                    let left = wires[gate.input_gates[0]].as_ref().expect("wire missing for Mul");
                    let right = wires[gate.input_gates[1]].as_ref().expect("wire missing for Mul");
                    left.clone() * right
>>>>>>> ae9f4763
                }
                let gate = self.gates.get(&gate_id).expect("gate not found").clone();
                debug_mem("Get gate");
                let result = match &gate.gate_type {
                    PolyGateType::Input => {
                        panic!("Input gate {:?} should already be preloaded", gate);
                    }
                    PolyGateType::Const { digits } => E::from_digits(params, one, &digits),
                    PolyGateType::Add => {
                        debug_mem("Add gate start");
                        let left =
                            wires.get(&gate.input_gates[0]).expect("wire missing for Add").clone();
                        let right =
                            wires.get(&gate.input_gates[1]).expect("wire missing for Add").clone();
                        let result = left.clone() + right;
                        debug_mem("Add gate end");
                        result
                    }
                    PolyGateType::Sub => {
                        debug_mem("Sub gate start");
                        let left =
                            wires.get(&gate.input_gates[0]).expect("wire missing for Sub").clone();
                        let right =
                            wires.get(&gate.input_gates[1]).expect("wire missing for Sub").clone();
                        let result = left.clone() - right;
                        debug_mem("Sub gate end");
                        result
                    }
                    PolyGateType::Mul => {
                        debug_mem("Mul gate start");
                        let left =
                            wires.get(&gate.input_gates[0]).expect("wire missing for Mul").clone();
                        let right =
                            wires.get(&gate.input_gates[1]).expect("wire missing for Mul").clone();
                        let result = left.clone() * right;
                        debug_mem("Mul gate end");
                        result
                    }
                    PolyGateType::Rotate { shift } => {
                        debug_mem("Rotate gate start");
                        let input = wires
                            .get(&gate.input_gates[0])
                            .expect("wire missing for Rotate")
                            .clone();
                        let result = input.rotate(params, *shift);
                        debug_mem("Rotate gate end");
                        result
                    }
                    PolyGateType::Call { .. } => {
                        panic!("no more call gate type during evaluation");
                    }
                };
                wires.insert(gate_id, result);
                debug_mem(format!("Gate id {} finished", gate_id));
            });
            debug_mem("Evaluated gate in parallel");
        }

        // let mut wires: Vec<Option<E>> = vec![None; num_gates];

        // // Compute a topological order of gate IDs.
        // let order = self.topological_order();
        // debug_mem("Order is computed");

        // for gate_id in order {
        //     debug_mem(format!("Gate id {} started", gate_id));
        //     // Skip if the wire has already been set (i.e. it is an input or constant)
        //     if wires[gate_id].is_some() {
        //         continue;
        //     }
        //     let gate = self.gates.get(&gate_id).expect("gate not found");
        //     debug_mem("Get gate");
        //     let result = match &gate.gate_type {
        //         PolyGateType::Input => {
        //             panic!("Input gate {:?} should already be preloaded", gate);
        //         }
        //         PolyGateType::Const { digits } => E::from_digits(params, one, &digits),
        //         PolyGateType::Add => {
        //             debug_mem("Add gate start");
        //             let left = wires[gate.input_gates[0]].as_ref().expect("wire missing for
        // Add");             let right = wires[gate.input_gates[1]].as_ref().expect("wire
        // missing for Add");             let result = left.clone() + right;
        //             debug_mem("Add gate end");
        //             result
        //         }
        //         PolyGateType::Sub => {
        //             debug_mem("Sub gate start");
        //             let left = wires[gate.input_gates[0]].as_ref().expect("wire missing for
        // Sub");             let right = wires[gate.input_gates[1]].as_ref().expect("wire
        // missing for Sub");             let result = left.clone() - right;
        //             debug_mem("Sub gate end");
        //             result
        //         }
        //         PolyGateType::Mul => {
        //             debug_mem("Mul gate start");
        //             let left = wires[gate.input_gates[0]].as_ref().expect("wire missing for
        // Mul");             let right = wires[gate.input_gates[1]].as_ref().expect("wire
        // missing for Mul");             let result = left.clone() * right;
        //             debug_mem("Mul gate end");
        //             result
        //         }
        //         PolyGateType::Rotate { shift } => {
        //             debug_mem("Rotate gate start");
        //             let input =
        //                 wires[gate.input_gates[0]].as_ref().expect("wire missing for Rotate");
        //             let result = input.rotate(params, *shift);
        //             debug_mem("Rotate gate end");
        //             result
        //         }
        //         PolyGateType::Call { .. } => {
        //             panic!("no more call gate type during evaluation");
        //         }
        //     };
        //     wires[gate_id] = Some(result);
        //     debug_mem(format!("Gate id {} finished", gate_id));
        // }
        // debug_mem("All gates are evaluated");
        let outputs = self
            .output_ids
            .par_iter()
            .map(|&id| wires.get(&id).expect("output missing").clone())
            .collect();
        debug_mem("Outputs are collected");
        outputs
    }

    pub fn register_sub_circuit(&mut self, sub_circuit: Self) -> usize {
        let circuit_id = self.sub_circuits.len();
        self.sub_circuits.insert(circuit_id, sub_circuit);
        circuit_id
    }

    /// Inlines the subcircuit operations directly into the main circuit instead of using call
    /// gates.
    pub fn call_sub_circuit(&mut self, circuit_id: usize, inputs: &[usize]) -> Vec<usize> {
        #[cfg(debug_assertions)]
        {
            let sub_circuit = &self.sub_circuits[&circuit_id];
            assert_eq!(inputs.len(), sub_circuit.num_input());
        }
        let mut gate_map: BTreeMap<usize, usize> = BTreeMap::new();
        let sub_circuit = self.sub_circuits.get(&circuit_id).unwrap().clone();
        for i in 0..=sub_circuit.num_input {
            if i == 0 {
                gate_map.insert(i, 0);
            } else if i <= inputs.len() {
                gate_map.insert(i, inputs[i - 1]);
            }
        }

        let mut outputs = Vec::with_capacity(sub_circuit.num_output());
        for &output_id in &sub_circuit.output_ids {
            let main_gate_id = self.inline_gate(output_id, &sub_circuit, &mut gate_map);
            outputs.push(main_gate_id);
        }
        outputs
    }

    /// Iteratively inlines a gate and its dependencies from a subcircuit into the main circuit.
    /// Returns the ID of the corresponding gate in the main circuit.
    fn inline_gate(
        &mut self,
        start_gate_id: usize,
        sub_circuit: &PolyCircuit,
        gate_map: &mut BTreeMap<usize, usize>,
    ) -> usize {
        let mut stack = Vec::new();
        stack.push(start_gate_id);

        while let Some(&current_gate_id) = stack.last() {
            if gate_map.contains_key(&current_gate_id) {
                stack.pop();
                continue;
            }
            let gate = sub_circuit.gates.get(&current_gate_id).unwrap();
            let mut all_inputs_inlined = true;
            for &input_id in &gate.input_gates {
                if !gate_map.contains_key(&input_id) {
                    all_inputs_inlined = false;
                    stack.push(input_id);
                }
            }
            if all_inputs_inlined {
                let main_inputs: Vec<usize> =
                    gate.input_gates.iter().map(|input_id| gate_map[input_id]).collect();
                let main_gate_id = self.new_gate_generic(main_inputs, gate.gate_type.clone());
                gate_map.insert(current_gate_id, main_gate_id);
                stack.pop();
            }
        }
        gate_map[&start_gate_id]
    }
}

#[cfg(test)]
#[cfg(feature = "test")]
mod tests {
    use super::*;
    use crate::{
        poly::{
            dcrt::{
                params::DCRTPolyParams, poly::DCRTPoly, sampler::uniform::DCRTPolyUniformSampler,
                DCRTPolyMatrix, FinRingElem,
            },
            enc::rlwe_encrypt,
            sampler::DistType,
            Poly, PolyMatrix, PolyParams,
        },
        utils::{create_bit_random_poly, create_random_poly},
    };
    use num_bigint::BigUint;

    #[test]
    fn test_eval_add() {
        // Create parameters for testing
        let params = DCRTPolyParams::default();

        // Create input polynomials using UniformSampler
        let poly1 = create_random_poly(&params);
        let poly2 = create_random_poly(&params);

        // Create a circuit with an Add operation
        let mut circuit = PolyCircuit::new();
        let inputs = circuit.input(2);
        let add_gate = circuit.add_gate(inputs[0], inputs[1]);
        circuit.output(vec![add_gate]);

        // Evaluate the circuit
        let result =
            circuit.eval(&params, &DCRTPoly::const_one(&params), &[poly1.clone(), poly2.clone()]);

        // Expected result: poly1 + poly2
        let expected = poly1 + poly2;

        // Verify the result
        assert_eq!(result.len(), 1);
        assert_eq!(result[0].coeffs(), expected.coeffs());
    }

    #[test]
    fn test_eval_sub() {
        // Create parameters for testing
        let params = DCRTPolyParams::default();

        // Create input polynomials using UniformSampler
        let poly1 = create_random_poly(&params);
        let poly2 = create_random_poly(&params);

        // Create a circuit with a Sub operation
        let mut circuit = PolyCircuit::new();
        let inputs = circuit.input(2);
        let sub_gate = circuit.sub_gate(inputs[0], inputs[1]);
        circuit.output(vec![sub_gate]);

        // Evaluate the circuit
        let result =
            circuit.eval(&params, &DCRTPoly::const_one(&params), &[poly1.clone(), poly2.clone()]);

        // Expected result: poly1 - poly2
        let expected = poly1 - poly2;

        // Verify the result
        assert_eq!(result.len(), 1);
        assert_eq!(result[0], expected);
    }

    #[test]
    fn test_eval_mul() {
        // Create parameters for testing
        let params = DCRTPolyParams::default();

        // Create input polynomials using UniformSampler
        let poly1 = create_random_poly(&params);
        let poly2 = create_random_poly(&params);

        // Create a circuit with a Mul operation
        let mut circuit = PolyCircuit::new();
        let inputs = circuit.input(2);
        let mul_gate = circuit.mul_gate(inputs[0], inputs[1]);
        circuit.output(vec![mul_gate]);

        // Evaluate the circuit
        let result =
            circuit.eval(&params, &DCRTPoly::const_one(&params), &[poly1.clone(), poly2.clone()]);

        // Expected result: poly1 * poly2
        let expected = poly1 * poly2;

        // Verify the result
        assert_eq!(result.len(), 1);
        assert_eq!(result[0], expected);
    }

    #[test]
    fn test_const_digits_poly() {
        // Create parameters for testing
        let params = DCRTPolyParams::default();

        // Create a circuit with a const_bit_poly gate
        let mut circuit = PolyCircuit::new();
        // We need to call input() to initialize the circuit
        circuit.input(1);

        // Define a specific bit pattern
        // This will create a polynomial with coefficients:
        // [1, 0, 1, 1]
        // (where 1 is at positions 0, 2, 3, and 4)
        let digits = vec![1u32, 0u32, 1u32, 1u32];
        let digits_poly_gate = circuit.const_digits_poly(&digits);
        circuit.output(vec![digits_poly_gate]);

        // Evaluate the circuit with any input (it won't be used)
        let dummy_input = create_random_poly(&params);
        let result = circuit.eval(&params, &DCRTPoly::const_one(&params), &[dummy_input]);

        // Verify the result
        assert_eq!(result.len(), 1);

        // Check that the coefficients match the bit pattern
        let coeffs = result[0].coeffs();
        for (i, digit) in digits.iter().enumerate() {
            if digit != &0 {
                assert_eq!(
                    coeffs[i].value(),
                    &BigUint::from(1u8),
                    "Coefficient at position {} should be 1",
                    i
                );
            } else {
                assert_eq!(
                    coeffs[i].value(),
                    &BigUint::from(0u8),
                    "Coefficient at position {} should be 0",
                    i
                );
            }
        }

        // Check that remaining coefficients are 0
        for (i, _) in coeffs.iter().enumerate().skip(digits.len()) {
            assert_eq!(
                coeffs[i].value(),
                &BigUint::from(0u8),
                "Coefficient at position {} should be 0",
                i
            );
        }
    }

    #[test]
    fn test_eval_complex() {
        // Create parameters for testing
        let params = DCRTPolyParams::default();

        // Create input polynomials using UniformSampler
        let poly1 = create_random_poly(&params);
        let poly2 = create_random_poly(&params);
        let poly3 = create_random_poly(&params);

        // Create a complex circuit: (poly1 + poly2) - poly3
        let mut circuit = PolyCircuit::new();
        let inputs = circuit.input(3);

        // poly1 + poly2
        let add_gate = circuit.add_gate(inputs[0], inputs[1]);

        // (poly1 + poly2) - poly3
        let sub_gate = circuit.sub_gate(add_gate, inputs[2]);

        circuit.output(vec![sub_gate]);

        // Evaluate the circuit
        let result = circuit.eval(
            &params,
            &DCRTPoly::const_one(&params),
            &[poly1.clone(), poly2.clone(), poly3.clone()],
        );

        // Expected result: (poly1 + poly2) - poly3
        let expected = (poly1 + poly2) - poly3;

        // Verify the result
        assert_eq!(result.len(), 1);
        assert_eq!(result[0], expected);
    }

    #[test]
    fn test_eval_multiple_outputs() {
        // Create parameters for testing
        let params = DCRTPolyParams::default();

        // Create input polynomials using UniformSampler
        let poly1 = create_random_poly(&params);
        let poly2 = create_random_poly(&params);

        // Create a circuit with multiple outputs
        let mut circuit = PolyCircuit::new();
        let inputs = circuit.input(2);

        // poly1 + poly2
        let add_gate = circuit.add_gate(inputs[0], inputs[1]);

        // poly1 - poly2
        let sub_gate = circuit.sub_gate(inputs[0], inputs[1]);

        // poly1 * poly2
        let mul_gate = circuit.mul_gate(inputs[0], inputs[1]);

        circuit.output(vec![add_gate, sub_gate, mul_gate]);

        // Evaluate the circuit
        let result =
            circuit.eval(&params, &DCRTPoly::const_one(&params), &[poly1.clone(), poly2.clone()]);

        // Expected results
        let expected_add = poly1.clone() + poly2.clone();
        let expected_sub = poly1.clone() - poly2.clone();
        let expected_mul = poly1 * poly2;

        // Verify the results
        assert_eq!(result.len(), 3);
        assert_eq!(result[0], expected_add);
        assert_eq!(result[1], expected_sub);
        assert_eq!(result[2], expected_mul);
    }

    #[test]
    fn test_eval_deep_complex() {
        // Create parameters for testing
        let params = DCRTPolyParams::default();

        // Create input polynomials using UniformSampler
        let poly1 = create_random_poly(&params);
        let poly2 = create_random_poly(&params);
        let poly3 = create_random_poly(&params);
        let poly4 = create_random_poly(&params);

        // Create a complex circuit with depth = 4
        // Circuit structure:
        // Level 1: a = poly1 + poly2, b = poly3 * poly4, d = poly1 - poly3
        // Level 2: c = a * b
        // Level 3: e = c + d
        // Level 4: f = e * e
        // Output: f
        let mut circuit = PolyCircuit::new();
        let inputs = circuit.input(4);

        // Level 1
        let a = circuit.add_gate(inputs[0], inputs[1]); // poly1 + poly2
        let b = circuit.mul_gate(inputs[2], inputs[3]); // poly3 * poly4
        let d = circuit.sub_gate(inputs[0], inputs[2]); // poly1 - poly3

        // Level 2
        let c = circuit.mul_gate(a, b); // (poly1 + poly2) * (poly3 * poly4)

        // Level 3
        let e = circuit.add_gate(c, d); // ((poly1 + poly2) * (poly3 * poly4)) + (poly1 - poly3)

        // Level 4
        let f = circuit.mul_gate(e, e); // (((poly1 + poly2) * (poly3 * poly4)) + (poly1 - poly3))^2

        circuit.output(vec![f]);

        // Evaluate the circuit
        let result = circuit.eval(
            &params,
            &DCRTPoly::const_one(&params),
            &[poly1.clone(), poly2.clone(), poly3.clone(), poly4.clone()],
        );

        // Expected result: (((poly1 + poly2) * (poly3 * poly4)) + (poly1 - poly3))^2
        let expected = (((poly1.clone() + poly2.clone()) * (poly3.clone() * poly4.clone())) +
            (poly1.clone() - poly3.clone())) *
            (((poly1.clone() + poly2) * (poly3.clone() * poly4)) + (poly1 - poly3));

        // Verify the result
        assert_eq!(result.len(), 1);
        assert_eq!(result[0], expected);
    }

    #[test]
    fn test_boolean_gate_and() {
        let params = DCRTPolyParams::default();
        let mut circuit = PolyCircuit::new();
        let inputs = circuit.input(2);
        let and_result = circuit.and_gate(inputs[0], inputs[1]);
        circuit.output(vec![and_result]);
        let poly1 = create_bit_random_poly(&params);
        let poly2 = create_bit_random_poly(&params);
        let result =
            circuit.eval(&params, &DCRTPoly::const_one(&params), &[poly1.clone(), poly2.clone()]);
        let expected = poly1.clone() * poly2;
        assert_eq!(result.len(), 1);
        assert_eq!(result[0].coeffs(), expected.coeffs());
    }

    #[test]
    fn test_boolean_gate_not() {
        let params = DCRTPolyParams::default();
        let mut circuit = PolyCircuit::new();
        let inputs = circuit.input(1);
        let not_result = circuit.not_gate(inputs[0]);
        circuit.output(vec![not_result]);
        let poly1 = create_bit_random_poly(&params);
        let result = circuit.eval(&params, &DCRTPoly::const_one(&params), &[poly1.clone()]);
        let expected = DCRTPoly::const_one(&params) - poly1.clone();
        assert_eq!(result.len(), 1);
        assert_eq!(result[0].coeffs(), expected.coeffs());
    }

    #[test]
    fn test_boolean_gate_or() {
        let params = DCRTPolyParams::default();
        let mut circuit = PolyCircuit::new();
        let inputs = circuit.input(2);
        let or_result = circuit.or_gate(inputs[0], inputs[1]);
        circuit.output(vec![or_result]);
        let poly1 = create_bit_random_poly(&params);
        let poly2 = create_bit_random_poly(&params);
        let result =
            circuit.eval(&params, &DCRTPoly::const_one(&params), &[poly1.clone(), poly2.clone()]);
        let expected = (poly1.clone() + poly2.clone()) - (poly1 * poly2);
        assert_eq!(result.len(), 1);
        assert_eq!(result[0].coeffs(), expected.coeffs());
    }

    #[test]
    fn test_boolean_gate_nand() {
        let params = DCRTPolyParams::default();
        let mut circuit = PolyCircuit::new();
        let inputs = circuit.input(2);
        let nand_result = circuit.nand_gate(inputs[0], inputs[1]);
        circuit.output(vec![nand_result]);
        let poly1 = create_bit_random_poly(&params);
        let poly2 = create_bit_random_poly(&params);
        let result =
            circuit.eval(&params, &DCRTPoly::const_one(&params), &[poly1.clone(), poly2.clone()]);
        let expected = DCRTPoly::const_one(&params) - (poly1 * poly2);
        assert_eq!(result.len(), 1);
        assert_eq!(result[0].coeffs(), expected.coeffs());
    }

    #[test]
    fn test_boolean_gate_nor() {
        let params = DCRTPolyParams::default();
        let mut circuit = PolyCircuit::new();
        let inputs = circuit.input(2);
        let nor_result = circuit.nor_gate(inputs[0], inputs[1]); // poly1 AND poly2
        circuit.output(vec![nor_result]);
        let poly1 = create_bit_random_poly(&params);
        let poly2 = create_bit_random_poly(&params);
        let result =
            circuit.eval(&params, &DCRTPoly::const_one(&params), &[poly1.clone(), poly2.clone()]);
        let expected =
            DCRTPoly::const_one(&params) - ((poly1.clone() + poly2.clone()) - (poly1 * poly2));
        assert_eq!(result.len(), 1);
        assert_eq!(result[0].coeffs(), expected.coeffs());
    }

    #[test]
    fn test_boolean_gate_xor() {
        let params = DCRTPolyParams::default();
        let mut circuit = PolyCircuit::new();
        let inputs = circuit.input(2);
        let nor_result = circuit.xor_gate(inputs[0], inputs[1]);
        circuit.output(vec![nor_result]);
        let poly1 = create_bit_random_poly(&params);
        let poly2 = create_bit_random_poly(&params);
        let result =
            circuit.eval(&params, &DCRTPoly::const_one(&params), &[poly1.clone(), poly2.clone()]);
        let expected = (poly1.clone() + poly2.clone()) -
            (DCRTPoly::from_const(&params, &FinRingElem::new(2, params.modulus())) *
                poly1 *
                poly2);
        assert_eq!(result.len(), 1);
        assert_eq!(result[0].coeffs(), expected.coeffs());
    }

    #[test]
    fn test_boolean_gate_xnor() {
        let params = DCRTPolyParams::default();
        let mut circuit = PolyCircuit::new();
        let inputs = circuit.input(2);
        let xnor_result = circuit.xnor_gate(inputs[0], inputs[1]);
        circuit.output(vec![xnor_result]);
        let poly1 = create_bit_random_poly(&params);
        let poly2 = create_bit_random_poly(&params);
        let result =
            circuit.eval(&params, &DCRTPoly::const_one(&params), &[poly1.clone(), poly2.clone()]);
        let expected = DCRTPoly::const_one(&params) -
            ((poly1.clone() + poly2.clone()) -
                (DCRTPoly::from_const(&params, &FinRingElem::new(2, params.modulus())) *
                    poly1 *
                    poly2));
        assert_eq!(result.len(), 1);
        assert_eq!(result[0].coeffs(), expected.coeffs());
    }

    #[test]
    fn test_mul_fhe_poly_bits_mul_by_poly_circuit() {
        let mut circuit = PolyCircuit::new();
        let params = DCRTPolyParams::default();
        let sampler = DCRTPolyUniformSampler::new();
        let sigma = 3.0;
        let log_q = params.modulus_bits();

        // encrypt a polynomial m using RLWE secret key encryption
        // Generate random message bits
        let m = sampler.sample_poly(&params, &DistType::BitDist);

        // Encrypt the message
        let a = sampler.sample_poly(&params, &DistType::BitDist);
        let t = sampler.sample_poly(&params, &DistType::BitDist);

        let m_mat = DCRTPolyMatrix::from_poly_vec_row(&params, vec![m.clone()]);
        let a_mat = DCRTPolyMatrix::from_poly_vec_row(&params, vec![a.clone()]);
        let t_mat = DCRTPolyMatrix::from_poly_vec_row(&params, vec![t.clone()]);
        let b_mat = rlwe_encrypt(&params, &sampler, &t_mat, &a_mat, &m_mat, sigma);
        let b = b_mat.entry(0, 0);

        // ct = (a, b)
        let a_bits = a.decompose_base(&params);
        let b_bits = b.decompose_base(&params);

        let x = DCRTPoly::const_one(&params);

        let inputs = circuit.input(a_bits.len() + b_bits.len() + 1);
        assert_eq!(inputs.len(), params.modulus_bits() * 2 + 1);

        // Input: ct[bits], x
        // Output: ct[bits] * x
        let x_id = inputs[inputs.len() - 1];
        let output_ids = inputs
            .iter()
            .take(inputs.len() - 1)
            .map(|&input_id| circuit.mul_gate(input_id, x_id))
            .collect();

        circuit.output(output_ids);

        // concatenate decomposed_c0 and decomposed_c1 and x
        let input = [a_bits, b_bits, vec![x.clone()]].concat();
        let result = circuit.eval(&params, &DCRTPoly::const_one(&params), &input);

        assert_eq!(result.len(), log_q * 2);

        let a_bits_eval = result[..params.modulus_bits()].to_vec();
        let b_bits_eval = result[params.modulus_bits()..].to_vec();

        let a_eval = DCRTPoly::from_decomposed(&params, &a_bits_eval);
        let b_eval = DCRTPoly::from_decomposed(&params, &b_bits_eval);

        assert_eq!(a_eval, &a * &x);
        assert_eq!(b_eval, &b * &x);

        // decrypt the result
        let plaintext = b_eval - (a_eval * t);
        // recover the message bits
        let plaintext_bits = plaintext.extract_bits_with_threshold(&params);
        assert_eq!(plaintext_bits, (m * x).to_bool_vec());
    }

    #[test]
    fn test_register_and_call_sub_circuit() {
        // Create parameters for testing
        let params = DCRTPolyParams::default();

        // Create input polynomials using UniformSampler
        let poly1 = create_random_poly(&params);
        let poly2 = create_random_poly(&params);

        // Create a sub-circuit that performs addition and multiplication
        let mut sub_circuit = PolyCircuit::new();
        let sub_inputs = sub_circuit.input(2);

        // Add operation: poly1 + poly2
        let add_gate = sub_circuit.add_gate(sub_inputs[0], sub_inputs[1]);

        // Mul operation: poly1 * poly2
        let mul_gate = sub_circuit.mul_gate(sub_inputs[0], sub_inputs[1]);

        // Set the outputs of the sub-circuit
        sub_circuit.output(vec![add_gate, mul_gate]);

        // Create the main circuit
        let mut main_circuit = PolyCircuit::new();
        let main_inputs = main_circuit.input(2);

        // Register the sub-circuit and get its ID
        let sub_circuit_id = main_circuit.register_sub_circuit(sub_circuit);

        // Call the sub-circuit with the main circuit's inputs
        let sub_outputs =
            main_circuit.call_sub_circuit(sub_circuit_id, &[main_inputs[0], main_inputs[1]]);

        // Verify we got two outputs from the sub-circuit
        assert_eq!(sub_outputs.len(), 2);

        // Use the sub-circuit outputs for further operations
        // For example, subtract the multiplication result from the addition result
        let final_gate = main_circuit.sub_gate(sub_outputs[0], sub_outputs[1]);

        // Set the output of the main circuit
        main_circuit.output(vec![final_gate]);

        // Evaluate the main circuit
        let result = main_circuit.eval(
            &params,
            &DCRTPoly::const_one(&params),
            &[poly1.clone(), poly2.clone()],
        );

        // Expected result: (poly1 + poly2) - (poly1 * poly2)
        let expected = (poly1.clone() + poly2.clone()) - (poly1 * poly2);

        // Verify the result
        assert_eq!(result.len(), 1);
        assert_eq!(result[0], expected);
    }

    #[test]
    fn test_nested_sub_circuits() {
        // Create parameters for testing
        let params = DCRTPolyParams::default();

        // Create input polynomials
        let poly1 = create_random_poly(&params);
        let poly2 = create_random_poly(&params);
        let poly3 = create_random_poly(&params);

        // Create the innermost sub-circuit that performs multiplication
        let mut inner_circuit = PolyCircuit::new();
        let inner_inputs = inner_circuit.input(2);
        let mul_gate = inner_circuit.mul_gate(inner_inputs[0], inner_inputs[1]);
        inner_circuit.output(vec![mul_gate]);

        // Create a middle sub-circuit that uses the inner sub-circuit
        let mut middle_circuit = PolyCircuit::new();
        let middle_inputs = middle_circuit.input(3);

        // Register the inner circuit
        let inner_circuit_id = middle_circuit.register_sub_circuit(inner_circuit);

        // Call the inner circuit with the first two inputs
        let inner_outputs = middle_circuit
            .call_sub_circuit(inner_circuit_id, &[middle_inputs[0], middle_inputs[1]]);

        // Add the result of the inner circuit with the third input
        let add_gate = middle_circuit.add_gate(inner_outputs[0], middle_inputs[2]);
        middle_circuit.output(vec![add_gate]);

        // Create the main circuit
        let mut main_circuit = PolyCircuit::new();
        let main_inputs = main_circuit.input(3);

        // Register the middle circuit
        let middle_circuit_id = main_circuit.register_sub_circuit(middle_circuit);

        // Call the middle circuit with all inputs
        let middle_outputs = main_circuit
            .call_sub_circuit(middle_circuit_id, &[main_inputs[0], main_inputs[1], main_inputs[2]]);

        let scalar_mul_gate = main_circuit.mul_gate(middle_outputs[0], middle_outputs[0]);

        // Set the output of the main circuit
        main_circuit.output(vec![scalar_mul_gate]);

        // Evaluate the main circuit
        let result = main_circuit.eval(
            &params,
            &DCRTPoly::const_one(&params),
            &[poly1.clone(), poly2.clone(), poly3.clone()],
        );

        // Expected result: ((poly1 * poly2) + poly3)^2
        let expected =
            ((poly1.clone() * poly2.clone()) + poly3.clone()) * ((poly1 * poly2) + poly3);

        // Verify the result
        assert_eq!(result.len(), 1);
        assert_eq!(result[0], expected);
    }

    #[test]
    fn test_const_zero_gate() {
        // Create parameters for testing
        let params = DCRTPolyParams::default();

        // Create a circuit with a const_zero_gate
        let mut circuit = PolyCircuit::new();
        // We need to call input() to initialize the circuit
        circuit.input(1);
        let zero_gate = circuit.const_zero_gate();
        circuit.output(vec![zero_gate]);

        // Evaluate the circuit with any input (it won't be used)
        let dummy_input = create_random_poly(&params);
        let result = circuit.eval(&params, &DCRTPoly::const_one(&params), &[dummy_input]);

        // Expected result: 0
        let expected = DCRTPoly::const_zero(&params);

        // Verify the result
        assert_eq!(result.len(), 1);
        assert_eq!(result[0], expected);
    }

    #[test]
    fn test_const_one_gate() {
        // Create parameters for testing
        let params = DCRTPolyParams::default();

        // Create a circuit with a const_one_gate
        let mut circuit = PolyCircuit::new();
        // We need to call input() to initialize the circuit
        circuit.input(1);
        let one_gate = circuit.const_one_gate();
        circuit.output(vec![one_gate]);

        // Evaluate the circuit with any input (it won't be used)
        let dummy_input = create_random_poly(&params);
        let result = circuit.eval(&params, &DCRTPoly::const_one(&params), &[dummy_input]);

        // Expected result: 1
        let expected = DCRTPoly::const_one(&params);

        // Verify the result
        assert_eq!(result.len(), 1);
        assert_eq!(result[0], expected);
    }

    #[test]
    fn test_const_minus_one_gate() {
        // Create parameters for testing
        let params = DCRTPolyParams::default();

        // Create a circuit with a const_minus_one_gate
        let mut circuit = PolyCircuit::new();
        // We need to call input() to initialize the circuit
        circuit.input(1);
        let minus_one_gate = circuit.const_minus_one_gate();
        circuit.output(vec![minus_one_gate]);

        // Evaluate the circuit with any input (it won't be used)
        let dummy_input = create_random_poly(&params);
        let result = circuit.eval(&params, &DCRTPoly::const_one(&params), &[dummy_input]);

        // Expected result: -1
        // We can compute -1 as 0 - 1
        let expected = DCRTPoly::const_zero(&params) - DCRTPoly::const_one(&params);

        // Verify the result
        assert_eq!(result.len(), 1);
        assert_eq!(result[0], expected);
    }
}<|MERGE_RESOLUTION|>--- conflicted
+++ resolved
@@ -246,7 +246,6 @@
         for (idx, input) in inputs.iter().enumerate() {
             wires.insert(idx + 1, input.clone());
         }
-<<<<<<< HEAD
         debug_mem("Input wires are set");
 
         for level in levels.iter() {
@@ -257,36 +256,6 @@
                 if wires.contains_key(&gate_id) {
                     debug_mem(format!("Gate id {} already evaluated", gate_id));
                     return;
-=======
-
-        // Compute a topological order of gate IDs.
-        let order = self.topological_order();
-        for gate_id in order {
-            // Skip if the wire has already been set (i.e. it is an input or constant)
-            if wires[gate_id].is_some() {
-                continue;
-            }
-            let gate = self.gates.get(&gate_id).expect("gate not found");
-            let result = match &gate.gate_type {
-                PolyGateType::Input => {
-                    panic!("Input gate {:?} should already be preloaded", gate);
-                }
-                PolyGateType::Const { digits } => E::from_digits(params, one, &digits),
-                PolyGateType::Add => {
-                    let left = wires[gate.input_gates[0]].as_ref().expect("wire missing for Add");
-                    let right = wires[gate.input_gates[1]].as_ref().expect("wire missing for Add");
-                    left.clone() + right
-                }
-                PolyGateType::Sub => {
-                    let left = wires[gate.input_gates[0]].as_ref().expect("wire missing for Sub");
-                    let right = wires[gate.input_gates[1]].as_ref().expect("wire missing for Sub");
-                    left.clone() - right
-                }
-                PolyGateType::Mul => {
-                    let left = wires[gate.input_gates[0]].as_ref().expect("wire missing for Mul");
-                    let right = wires[gate.input_gates[1]].as_ref().expect("wire missing for Mul");
-                    left.clone() * right
->>>>>>> ae9f4763
                 }
                 let gate = self.gates.get(&gate_id).expect("gate not found").clone();
                 debug_mem("Get gate");
@@ -345,65 +314,6 @@
             debug_mem("Evaluated gate in parallel");
         }
 
-        // let mut wires: Vec<Option<E>> = vec![None; num_gates];
-
-        // // Compute a topological order of gate IDs.
-        // let order = self.topological_order();
-        // debug_mem("Order is computed");
-
-        // for gate_id in order {
-        //     debug_mem(format!("Gate id {} started", gate_id));
-        //     // Skip if the wire has already been set (i.e. it is an input or constant)
-        //     if wires[gate_id].is_some() {
-        //         continue;
-        //     }
-        //     let gate = self.gates.get(&gate_id).expect("gate not found");
-        //     debug_mem("Get gate");
-        //     let result = match &gate.gate_type {
-        //         PolyGateType::Input => {
-        //             panic!("Input gate {:?} should already be preloaded", gate);
-        //         }
-        //         PolyGateType::Const { digits } => E::from_digits(params, one, &digits),
-        //         PolyGateType::Add => {
-        //             debug_mem("Add gate start");
-        //             let left = wires[gate.input_gates[0]].as_ref().expect("wire missing for
-        // Add");             let right = wires[gate.input_gates[1]].as_ref().expect("wire
-        // missing for Add");             let result = left.clone() + right;
-        //             debug_mem("Add gate end");
-        //             result
-        //         }
-        //         PolyGateType::Sub => {
-        //             debug_mem("Sub gate start");
-        //             let left = wires[gate.input_gates[0]].as_ref().expect("wire missing for
-        // Sub");             let right = wires[gate.input_gates[1]].as_ref().expect("wire
-        // missing for Sub");             let result = left.clone() - right;
-        //             debug_mem("Sub gate end");
-        //             result
-        //         }
-        //         PolyGateType::Mul => {
-        //             debug_mem("Mul gate start");
-        //             let left = wires[gate.input_gates[0]].as_ref().expect("wire missing for
-        // Mul");             let right = wires[gate.input_gates[1]].as_ref().expect("wire
-        // missing for Mul");             let result = left.clone() * right;
-        //             debug_mem("Mul gate end");
-        //             result
-        //         }
-        //         PolyGateType::Rotate { shift } => {
-        //             debug_mem("Rotate gate start");
-        //             let input =
-        //                 wires[gate.input_gates[0]].as_ref().expect("wire missing for Rotate");
-        //             let result = input.rotate(params, *shift);
-        //             debug_mem("Rotate gate end");
-        //             result
-        //         }
-        //         PolyGateType::Call { .. } => {
-        //             panic!("no more call gate type during evaluation");
-        //         }
-        //     };
-        //     wires[gate_id] = Some(result);
-        //     debug_mem(format!("Gate id {} finished", gate_id));
-        // }
-        // debug_mem("All gates are evaluated");
         let outputs = self
             .output_ids
             .par_iter()
