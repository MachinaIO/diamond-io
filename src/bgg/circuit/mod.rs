pub mod gate;
pub mod utils;
use crate::{bgg::Evaluable, poly::Poly};
pub use gate::{PolyGate, PolyGateType};
use itertools::Itertools;
use std::{collections::BTreeMap, fmt::Debug};
pub use utils::*;

#[derive(Debug, Clone)]
pub struct PolyCircuit<P: Poly> {
    gates: BTreeMap<usize, PolyGate<P>>,
    sub_circuits: BTreeMap<usize, Self>,
    output_ids: Vec<usize>,
    num_input: usize,
}

impl<P: Poly> Default for PolyCircuit<P> {
    fn default() -> Self {
        Self::new()
    }
}

impl<P: Poly> PolyCircuit<P> {
    pub fn new() -> Self {
        Self {
            gates: BTreeMap::new(),
            sub_circuits: BTreeMap::new(),
            output_ids: vec![],
            num_input: 0,
        }
    }

    /// Get number of inputs
    pub fn num_input(&self) -> usize {
        self.num_input
    }

    /// Get number of outputs
    pub fn num_output(&self) -> usize {
        self.output_ids.len()
    }

    /// Get number of gates
    pub fn num_gates(&self) -> usize {
        self.gates.len()
    }

    pub fn input(&mut self, num_input: usize) -> Vec<usize> {
        #[cfg(debug_assertions)]
        assert_eq!(self.num_input, 0);
        self.gates.insert(0, PolyGate::new(0, PolyGateType::Input, vec![])); // input gate at index 0 reserved for constant 1 polynomial
        let mut input_gates = Vec::with_capacity(num_input);
        for idx in 1..(num_input + 1) {
            self.gates.insert(idx, PolyGate::new(idx, PolyGateType::Input, vec![]));
            input_gates.push(idx);
        }
        self.num_input = num_input;
        input_gates
    }

    pub fn output(&mut self, outputs: Vec<usize>) {
        #[cfg(debug_assertions)]
        assert_eq!(self.output_ids.len(), 0);

        for gate_id in outputs.into_iter() {
            self.output_ids.push(gate_id);
        }
    }

    pub fn const_zero_gate(&mut self) -> usize {
        self.not_gate(0)
    }

    /// index 0 have value 1
    pub fn const_one_gate(&mut self) -> usize {
        0
    }

    pub fn const_minus_one_gate(&mut self) -> usize {
        let zero = self.const_zero_gate();
        self.sub_gate(zero, 0)
    }

    pub fn const_scalar(&mut self, scalar: P) -> usize {
        let one = self.const_one_gate();
        self.scalar_mul_gate(one, scalar)
    }

    pub fn and_gate(&mut self, left: usize, right: usize) -> usize {
        self.mul_gate(left, right)
    }

    /// Computes the NOT gate using arithmetic inversion: `1 - x`.
    /// This operation assumes that `x` is restricted to binary values (0 or 1),
    /// meaning it should only be used with polynomials sampled from a bit distribution.
    /// The computation is achieved by subtracting `x` from 1 (i.e., `0 - x + 1`).
    pub fn not_gate(&mut self, input: usize) -> usize {
        self.sub_gate(0, input)
    }

    pub fn or_gate(&mut self, left: usize, right: usize) -> usize {
        let add = self.add_gate(left, right);
        let mul = self.mul_gate(left, right);
        self.sub_gate(add, mul) // A + B - A*B
    }

    /// Computes the NAND gate as `NOT(AND(left, right))`.
    /// This operation follows the same restriction as the NOT gate:
    /// `left` and `right` must be bit distribution (0 or 1)
    pub fn nand_gate(&mut self, left: usize, right: usize) -> usize {
        let and_result = self.and_gate(left, right);
        self.not_gate(and_result) // NOT AND
    }

    /// Computes the NOR gate as `NOT(OR(left, right))`.
    /// This operation follows the same restriction as the NOT gate:
    /// `left` and `right` must be bit distribution (0 or 1)
    pub fn nor_gate(&mut self, left: usize, right: usize) -> usize {
        let or_result = self.or_gate(left, right);
        self.not_gate(or_result) // NOT OR
    }

    pub fn xor_gate(&mut self, left: usize, right: usize) -> usize {
        let two = self.add_gate(0, 0);
        let mul = self.mul_gate(left, right);
        let two_mul = self.mul_gate(two, mul);
        let add = self.add_gate(left, right);
        self.sub_gate(add, two_mul) // A + B - 2*A*B
    }

    /// Computes the XNOR gate as `NOT(XOR(left, right))`.
    /// This operation follows the same restriction as the NOT gate:
    /// `left` and `right` must be bit distribution (0 or 1)
    pub fn xnor_gate(&mut self, left: usize, right: usize) -> usize {
        let xor_result = self.xor_gate(left, right);
        self.not_gate(xor_result) // NOT XOR
    }

    pub fn register_sub_circuit(&mut self, sub_circuit: Self) -> usize {
        let circuit_id = self.sub_circuits.len();
        self.sub_circuits.insert(circuit_id, sub_circuit);
        circuit_id
    }

    pub fn call_sub_circuit(&mut self, circuit_id: usize, inputs: &[usize]) -> Vec<usize> {
        let sub_circuit = &self.sub_circuits[&circuit_id];
        #[cfg(debug_assertions)]
        assert_eq!(inputs.len(), sub_circuit.num_input());
        let mut outputs = Vec::with_capacity(sub_circuit.num_output());
        for idx in 0..sub_circuit.num_output() {
            let gate_id = self.new_gate_generic(
                inputs.to_vec(),
                PolyGateType::Call { circuit_id, num_input: inputs.len(), output_id: idx },
            );
            outputs.push(gate_id);
        }
        outputs
    }

    pub fn add_gate(&mut self, left_input: usize, right_input: usize) -> usize {
        self.new_gate_generic(vec![left_input, right_input], PolyGateType::Add)
    }

    pub fn sub_gate(&mut self, left_input: usize, right_input: usize) -> usize {
        self.new_gate_generic(vec![left_input, right_input], PolyGateType::Sub)
    }

    pub fn scalar_mul_gate(&mut self, input: usize, scalar: P) -> usize {
        self.new_gate_generic(vec![input], PolyGateType::ScalarMul(scalar))
    }

    pub fn mul_gate(&mut self, left_input: usize, right_input: usize) -> usize {
        self.new_gate_generic(vec![left_input, right_input], PolyGateType::Mul)
    }

    fn new_gate_generic(&mut self, inputs: Vec<usize>, gate_type: PolyGateType<P>) -> usize {
        #[cfg(debug_assertions)]
        {
            assert_ne!(self.num_input, 0);
            assert_eq!(self.output_ids.len(), 0);
            assert_eq!(inputs.len(), gate_type.num_input());
            for gate_id in inputs.iter() {
                assert!(self.gates.contains_key(gate_id));
            }
        }
        let gate_id = self.gates.len();
        self.gates.insert(gate_id, PolyGate::new(gate_id, gate_type, inputs));
        gate_id
    }

    /// Evaluate [`PolyCircuit`]
    pub fn eval<E: Evaluable<P>>(&self, params: &E::Params, one: E, inputs: &[E]) -> Vec<E> {
        #[cfg(debug_assertions)]
        {
            assert_eq!(self.num_input(), inputs.len());
            assert_ne!(self.num_output(), 0);
        }

        let mut wires: BTreeMap<usize, E> = BTreeMap::new();
        wires.insert(0, one.clone());
        for (idx, input) in inputs.iter().enumerate() {
            wires.insert(idx + 1, input.clone());
        }
        let output_gates = self.output_ids.iter().map(|id| self.gates[id].clone()).collect_vec();
        for gate in output_gates.iter() {
            self.eval_poly_gate(params, &one, &mut wires, gate);
        }
        self.output_ids
            .iter()
            .map(|id| wires.get(id).expect("expected output id doesn't exist").clone())
            .collect_vec()
    }

    fn eval_poly_gate<E: Evaluable<P>>(
        &self,
        params: &E::Params,
        one: &E,
        wires: &mut BTreeMap<usize, E>,
        gate: &PolyGate<P>,
    ) {
        if !wires.contains_key(&gate.gate_id) {
            let input_ids = &gate.input_gates;
            for input_id in input_ids.iter() {
                if !wires.contains_key(input_id) {
                    self.eval_poly_gate(params, one, wires, &self.gates[input_id]);
                }
            }
            match &gate.gate_type {
                PolyGateType::Input => {
                    panic!("The wire for the input gate {:?} should be already inserted", gate);
                }
                PolyGateType::Add => {
                    let left =
                        wires.get(&input_ids[0]).expect("wire value not exist for target key");
                    let right =
                        wires.get(&input_ids[1]).expect("wire value not exist for target key");
                    let output = left.clone() + right;
                    wires.insert(gate.gate_id, output);
                }
                PolyGateType::Sub => {
                    let left =
                        wires.get(&input_ids[0]).expect("wire value not exist for target key");
                    let right =
                        wires.get(&input_ids[1]).expect("wire value not exist for target key");
                    let output = left.clone() - right;
                    wires.insert(gate.gate_id, output);
                }
                PolyGateType::ScalarMul(scalar) => {
                    let input =
                        wires.get(&input_ids[0]).expect("wire value not exist for target key");
                    let output = input.scalar_mul(params, scalar);
                    wires.insert(gate.gate_id, output);
                }
                PolyGateType::Mul => {
                    let left =
                        wires.get(&input_ids[0]).expect("wire value not exist for target key");
                    let right =
                        wires.get(&input_ids[1]).expect("wire value not exist for target key");
                    let output = left.clone() * right.clone();
                    wires.insert(gate.gate_id, output);
                }
                PolyGateType::Call { circuit_id, output_id, .. } => {
                    let sub_circuit = &self.sub_circuits[circuit_id];
                    let inputs = input_ids
                        .iter()
                        .map(|id| {
                            wires.get(id).expect("wire value not exist for target key").clone()
                        })
                        .collect_vec();
                    let outputs = sub_circuit.eval(params, one.clone(), &inputs);
                    let first_output_wire = gate.gate_id - output_id;
                    for (idx, output_wire) in outputs.into_iter().enumerate() {
                        wires.insert(first_output_wire + idx, output_wire);
                    }
                }
            }
        }
    }
}

#[cfg(test)]
mod tests {
    use super::*;
    use crate::{
        poly::{
            dcrt::{
                params::DCRTPolyParams, poly::DCRTPoly, sampler::uniform::DCRTPolyUniformSampler,
                FinRingElem,
            },
            sampler::DistType,
            PolyParams,
        },
        utils::{create_bit_random_poly, create_random_poly},
    };

    #[test]
    fn test_eval_add() {
        // Create parameters for testing
        let params = DCRTPolyParams::default();

        // Create input polynomials using UniformSampler
        let poly1 = create_random_poly(&params);
        let poly2 = create_random_poly(&params);

        // Create a circuit with an Add operation
        let mut circuit = PolyCircuit::<DCRTPoly>::new();
        let inputs = circuit.input(2);
        let add_gate = circuit.add_gate(inputs[0], inputs[1]);
        circuit.output(vec![add_gate]);

        // Evaluate the circuit
        let result =
            circuit.eval(&(), DCRTPoly::const_one(&params), &[poly1.clone(), poly2.clone()]);

        // Expected result: poly1 + poly2
        let expected = poly1 + poly2;

        // Verify the result
        assert_eq!(result.len(), 1);
        assert_eq!(result[0].coeffs(), expected.coeffs());
    }

    #[test]
    fn test_eval_sub() {
        // Create parameters for testing
        let params = DCRTPolyParams::default();

        // Create input polynomials using UniformSampler
        let poly1 = create_random_poly(&params);
        let poly2 = create_random_poly(&params);

        // Create a circuit with a Sub operation
        let mut circuit = PolyCircuit::<DCRTPoly>::new();
        let inputs = circuit.input(2);
        let sub_gate = circuit.sub_gate(inputs[0], inputs[1]);
        circuit.output(vec![sub_gate]);

        // Evaluate the circuit
        let result =
            circuit.eval(&(), DCRTPoly::const_one(&params), &[poly1.clone(), poly2.clone()]);

        // Expected result: poly1 - poly2
        let expected = poly1 - poly2;

        // Verify the result
        assert_eq!(result.len(), 1);
        assert_eq!(result[0], expected);
    }

    #[test]
    fn test_eval_scalar_mul() {
        // Create parameters for testing
        let params = DCRTPolyParams::default();

        // Create input polynomial using UniformSampler
        let poly = create_random_poly(&params);

        // Create scalar as a random polynomial
        let scalar = create_random_poly(&params);

        // Create a circuit with a ScalarMul operation
        let mut circuit = PolyCircuit::<DCRTPoly>::new();
        let inputs = circuit.input(1);
        let scalar_mul_gate = circuit.scalar_mul_gate(inputs[0], scalar.clone());
        circuit.output(vec![scalar_mul_gate]);

        // Evaluate the circuit
        let result = circuit.eval(&(), DCRTPoly::const_one(&params), &[poly.clone()]);

        // Expected result: poly * scalar
        let expected = poly * scalar;

        // Verify the result
        assert_eq!(result.len(), 1);
        assert_eq!(result[0], expected);
    }

    #[test]
    fn test_eval_mul() {
        // Create parameters for testing
        let params = DCRTPolyParams::default();

        // Create input polynomials using UniformSampler
        let poly1 = create_random_poly(&params);
        let poly2 = create_random_poly(&params);

        // Create a circuit with a Mul operation
        let mut circuit = PolyCircuit::<DCRTPoly>::new();
        let inputs = circuit.input(2);
        let mul_gate = circuit.mul_gate(inputs[0], inputs[1]);
        circuit.output(vec![mul_gate]);

        // Evaluate the circuit
        let result =
            circuit.eval(&(), DCRTPoly::const_one(&params), &[poly1.clone(), poly2.clone()]);

        // Expected result: poly1 * poly2
        let expected = poly1 * poly2;

        // Verify the result
        assert_eq!(result.len(), 1);
        assert_eq!(result[0], expected);
    }

    #[test]
    fn test_eval_complex() {
        // Create parameters for testing
        let params = DCRTPolyParams::default();

        // Create input polynomials using UniformSampler
        let poly1 = create_random_poly(&params);
        let poly2 = create_random_poly(&params);
        let poly3 = create_random_poly(&params);

        // Create scalar as a random polynomial
        let scalar = create_random_poly(&params);

        // Create a complex circuit: ((poly1 + poly2) * scalar) - poly3
        let mut circuit = PolyCircuit::<DCRTPoly>::new();
        let inputs = circuit.input(3);

        // poly1 + poly2
        let add_gate = circuit.add_gate(inputs[0], inputs[1]);

        // (poly1 + poly2) * scalar
        let scalar_mul_gate = circuit.scalar_mul_gate(add_gate, scalar.clone());

        // ((poly1 + poly2) * scalar) - poly3
        let sub_gate = circuit.sub_gate(scalar_mul_gate, inputs[2]);

        circuit.output(vec![sub_gate]);

        // Evaluate the circuit
        let result = circuit.eval(
            &(),
            DCRTPoly::const_one(&params),
            &[poly1.clone(), poly2.clone(), poly3.clone()],
        );

        // Expected result: ((poly1 + poly2) * scalar) - poly3
        let expected = ((poly1 + poly2) * scalar) - poly3;

        // Verify the result
        assert_eq!(result.len(), 1);
        assert_eq!(result[0], expected);
    }

    #[test]
    fn test_eval_multiple_outputs() {
        // Create parameters for testing
        let params = DCRTPolyParams::default();

        // Create input polynomials using UniformSampler
        let poly1 = create_random_poly(&params);
        let poly2 = create_random_poly(&params);

        // Create a circuit with multiple outputs
        let mut circuit = PolyCircuit::<DCRTPoly>::new();
        let inputs = circuit.input(2);

        // poly1 + poly2
        let add_gate = circuit.add_gate(inputs[0], inputs[1]);

        // poly1 - poly2
        let sub_gate = circuit.sub_gate(inputs[0], inputs[1]);

        // poly1 * poly2
        let mul_gate = circuit.mul_gate(inputs[0], inputs[1]);

        circuit.output(vec![add_gate, sub_gate, mul_gate]);

        // Evaluate the circuit
        let result =
            circuit.eval(&(), DCRTPoly::const_one(&params), &[poly1.clone(), poly2.clone()]);

        // Expected results
        let expected_add = poly1.clone() + poly2.clone();
        let expected_sub = poly1.clone() - poly2.clone();
        let expected_mul = poly1 * poly2;

        // Verify the results
        assert_eq!(result.len(), 3);
        assert_eq!(result[0], expected_add);
        assert_eq!(result[1], expected_sub);
        assert_eq!(result[2], expected_mul);
    }

    #[test]
    fn test_eval_deep_complex() {
        // Create parameters for testing
        let params = DCRTPolyParams::default();

        // Create input polynomials using UniformSampler
        let poly1 = create_random_poly(&params);
        let poly2 = create_random_poly(&params);
        let poly3 = create_random_poly(&params);
        let poly4 = create_random_poly(&params);

        // Create scalar as a random polynomial
        let scalar = create_random_poly(&params);

        // Create a complex circuit with depth = 4
        // Circuit structure:
        // Level 1: a = poly1 + poly2, b = poly3 * poly4
        // Level 2: c = a * b, d = poly1 - poly3
        // Level 3: e = c + d
        // Level 4: f = e * scalar
        // Output: f
        let mut circuit = PolyCircuit::<DCRTPoly>::new();
        let inputs = circuit.input(4);

        // Level 1
        let a = circuit.add_gate(inputs[0], inputs[1]); // poly1 + poly2
        let b = circuit.mul_gate(inputs[2], inputs[3]); // poly3 * poly4

        // Level 2
        let c = circuit.mul_gate(a, b); // (poly1 + poly2) * (poly3 * poly4)
        let d = circuit.sub_gate(inputs[0], inputs[2]); // poly1 - poly3

        // Level 3
        let e = circuit.add_gate(c, d); // ((poly1 + poly2) * (poly3 * poly4)) + (poly1 - poly3)

        // Level 4
        let f = circuit.scalar_mul_gate(e, scalar.clone()); // (((poly1 + poly2) * (poly3 * poly4)) + (poly1 - poly3)) * scalar

        circuit.output(vec![f]);

        // Evaluate the circuit
        let result = circuit.eval(
            &(),
            DCRTPoly::const_one(&params),
            &[poly1.clone(), poly2.clone(), poly3.clone(), poly4.clone()],
        );

        // Expected result: (((poly1 + poly2) * (poly3 * poly4)) + (poly1 - poly3)) * scalar
        let expected =
            (((poly1.clone() + poly2) * (poly3.clone() * poly4)) + (poly1 - poly3)) * scalar;

        // Verify the result
        assert_eq!(result.len(), 1);
        assert_eq!(result[0], expected);
    }

    #[test]
    fn test_boolean_gate_and() {
        let params = DCRTPolyParams::default();
        let mut circuit = PolyCircuit::<DCRTPoly>::new();
        let inputs = circuit.input(2);
        let and_result = circuit.and_gate(inputs[0], inputs[1]);
        circuit.output(vec![and_result]);
        let poly1 = create_bit_random_poly(&params);
        let poly2 = create_bit_random_poly(&params);
        let result =
            circuit.eval(&(), DCRTPoly::const_one(&params), &[poly1.clone(), poly2.clone()]);
        let expected = poly1.clone() * poly2;
        assert_eq!(result.len(), 1);
        assert_eq!(result[0].coeffs(), expected.coeffs());
    }

    #[test]
    fn test_boolean_gate_not() {
        let params = DCRTPolyParams::default();
        let mut circuit = PolyCircuit::<DCRTPoly>::new();
        let inputs = circuit.input(1);
        let not_result = circuit.not_gate(inputs[0]);
        circuit.output(vec![not_result]);
        let poly1 = create_bit_random_poly(&params);
        let result = circuit.eval(&(), DCRTPoly::const_one(&params), &[poly1.clone()]);
        let expected = DCRTPoly::const_one(&params) - poly1.clone();
        assert_eq!(result.len(), 1);
        assert_eq!(result[0].coeffs(), expected.coeffs());
    }

    #[test]
    fn test_boolean_gate_or() {
        let params = DCRTPolyParams::default();
        let mut circuit = PolyCircuit::<DCRTPoly>::new();
        let inputs = circuit.input(2);
        let or_result = circuit.or_gate(inputs[0], inputs[1]);
        circuit.output(vec![or_result]);
        let poly1 = create_bit_random_poly(&params);
        let poly2 = create_bit_random_poly(&params);
        let result =
            circuit.eval(&(), DCRTPoly::const_one(&params), &[poly1.clone(), poly2.clone()]);
        let expected = (poly1.clone() + poly2.clone()) - (poly1 * poly2);
        assert_eq!(result.len(), 1);
        assert_eq!(result[0].coeffs(), expected.coeffs());
    }

    #[test]
    fn test_boolean_gate_nand() {
        let params = DCRTPolyParams::default();
        let mut circuit = PolyCircuit::<DCRTPoly>::new();
        let inputs = circuit.input(2);
        let nand_result = circuit.nand_gate(inputs[0], inputs[1]);
        circuit.output(vec![nand_result]);
        let poly1 = create_bit_random_poly(&params);
        let poly2 = create_bit_random_poly(&params);
        let result =
            circuit.eval(&(), DCRTPoly::const_one(&params), &[poly1.clone(), poly2.clone()]);
        let expected = DCRTPoly::const_one(&params) - (poly1 * poly2);
        assert_eq!(result.len(), 1);
        assert_eq!(result[0].coeffs(), expected.coeffs());
    }

    #[test]
    fn test_boolean_gate_nor() {
        let params = DCRTPolyParams::default();
        let mut circuit = PolyCircuit::<DCRTPoly>::new();
        let inputs = circuit.input(2);
        let nor_result = circuit.nor_gate(inputs[0], inputs[1]); // poly1 AND poly2
        circuit.output(vec![nor_result]);
        let poly1 = create_bit_random_poly(&params);
        let poly2 = create_bit_random_poly(&params);
        let result =
            circuit.eval(&(), DCRTPoly::const_one(&params), &[poly1.clone(), poly2.clone()]);
        let expected =
            DCRTPoly::const_one(&params) - ((poly1.clone() + poly2.clone()) - (poly1 * poly2));
        assert_eq!(result.len(), 1);
        assert_eq!(result[0].coeffs(), expected.coeffs());
    }

    #[test]
    fn test_boolean_gate_xor() {
        let params = DCRTPolyParams::default();
        let mut circuit = PolyCircuit::<DCRTPoly>::new();
        let inputs = circuit.input(2);
        let nor_result = circuit.xor_gate(inputs[0], inputs[1]);
        circuit.output(vec![nor_result]);
        let poly1 = create_bit_random_poly(&params);
        let poly2 = create_bit_random_poly(&params);
        let result =
<<<<<<< HEAD
            circuit.eval(&(), DCRTPoly::const_one(&params), &[poly1.clone(), poly2.clone()]);
        let expected = (poly1.clone() + poly2.clone())
            - (DCRTPoly::from_const(&params, &FinRingElem::new(2, params.modulus()))
                * poly1
                * poly2);
=======
            circuit.eval(&params, DCRTPoly::const_one(&params), &[poly1.clone(), poly2.clone()]);
        let expected = (poly1.clone() + poly2.clone()) -
            (DCRTPoly::from_const(&params, &FinRingElem::new(2, params.modulus())) *
                poly1 *
                poly2);
>>>>>>> d06cfc6e
        assert_eq!(result.len(), 1);
        assert_eq!(result[0].coeffs(), expected.coeffs());
    }

    #[test]
    fn test_boolean_gate_xnor() {
        let params = DCRTPolyParams::default();
        let mut circuit = PolyCircuit::<DCRTPoly>::new();
        let inputs = circuit.input(2);
        let xnor_result = circuit.xnor_gate(inputs[0], inputs[1]);
        circuit.output(vec![xnor_result]);
        let poly1 = create_bit_random_poly(&params);
        let poly2 = create_bit_random_poly(&params);
        let result =
<<<<<<< HEAD
            circuit.eval(&(), DCRTPoly::const_one(&params), &[poly1.clone(), poly2.clone()]);
        let expected = DCRTPoly::const_one(&params)
            - ((poly1.clone() + poly2.clone())
                - (DCRTPoly::from_const(&params, &FinRingElem::new(2, params.modulus()))
                    * poly1
                    * poly2));
=======
            circuit.eval(&params, DCRTPoly::const_one(&params), &[poly1.clone(), poly2.clone()]);
        let expected = DCRTPoly::const_one(&params) -
            ((poly1.clone() + poly2.clone()) -
                (DCRTPoly::from_const(&params, &FinRingElem::new(2, params.modulus())) *
                    poly1 *
                    poly2));
>>>>>>> d06cfc6e
        assert_eq!(result.len(), 1);
        assert_eq!(result[0].coeffs(), expected.coeffs());
    }

    #[test]
    fn test_mul_poly_bits_by_scalar_circuit() {
        let params = DCRTPolyParams::default();
        let mut circuit = PolyCircuit::<DCRTPoly>::new();
        let m = create_random_poly(&params);
        let decomposed_m = m.decompose(&params);
        let inputs = circuit.input(decomposed_m.len());
        assert_eq!(inputs.len(), params.modulus_bits());
        let k = create_bit_random_poly(&params); // Scalar

        // Output: decomposed_m[0] * k, ..., decomposed_m[modulus_bits - 1] * k
        let output_ids =
            inputs.iter().map(|&input_id| circuit.scalar_mul_gate(input_id, k.clone())).collect();

        circuit.output(output_ids);

        let result = circuit.eval(&(), DCRTPoly::const_one(&params), &decomposed_m);

        assert_eq!(result.len(), params.modulus_bits());

        let recomposed_result = DCRTPoly::from_decomposed(&params, &result);
        assert_eq!(recomposed_result, m * k);
    }

    #[test]
    fn test_mul_fhe_poly_bits_mul_by_poly_circuit() {
        let params = DCRTPolyParams::default();
        let mut circuit = PolyCircuit::<DCRTPoly>::new();
        let uniform_sampler = DCRTPolyUniformSampler::new();

        // encrypt a polynomial m using a RLWE secret key encryption
        // c0 = a*s + e + m (where m is the plaintext polynomial)
        // c1 = -a
        let m = create_bit_random_poly(&params);
        let s = uniform_sampler.sample_poly(&params, &DistType::BitDist);
        let e = uniform_sampler.sample_poly(&params, &DistType::GaussDist { sigma: 0.0 });
        let a = uniform_sampler.sample_poly(&params, &DistType::FinRingDist);
        let c0 = -a.clone();
        let c1 = a * s.clone() + e + m.clone();

        // k is a polynomial from bit distribution
        let k = uniform_sampler.sample_poly(&params, &DistType::BitDist);

        let c0_bits = c0.decompose(&params);
        let c1_bits = c1.decompose(&params);

        let inputs = circuit.input(c0_bits.len() + c1_bits.len() + 1);
        assert_eq!(inputs.len(), params.modulus_bits() * 2 + 1);

        // Input: c0_bits[0], ..., c0_bits[modulus_bits - 1], c1_bits[0], ..., c1_bits[modulus_bits
        // - 1], k Output: c0_bits[0] * k, ..., c0_bits[modulus_bits - 1] * k, c1_bits[0] *
        // k, ..., c1_bits[modulus_bits - 1] * k
        let k_id = inputs[inputs.len() - 1];
        let output_ids = inputs
            .iter()
            .take(inputs.len() - 1)
            .map(|&input_id| circuit.mul_gate(input_id, k_id))
            .collect();

        circuit.output(output_ids);

        // concatenate decomposed_c0 and decomposed_c1 and k
        let input = [c0_bits, c1_bits, vec![k.clone()]].concat();
        let result = circuit.eval(&(), DCRTPoly::const_one(&params), &input);

        assert_eq!(result.len(), params.modulus_bits() * 2);

        let c0_bits_eval = result[..params.modulus_bits()].to_vec();
        let c1_bits_eval = result[params.modulus_bits()..].to_vec();

        let c0_eval = DCRTPoly::from_decomposed(&params, &c0_bits_eval);
        let c1_eval = DCRTPoly::from_decomposed(&params, &c1_bits_eval);

        assert_eq!(c0_eval, &c0 * &k);
        assert_eq!(c1_eval, &c1 * &k);

        // decrypt the result
        let plaintext = c1_eval + c0_eval * s;
        assert_eq!(plaintext, m * k);
    }

    #[test]
    fn test_register_and_call_sub_circuit() {
        // Create parameters for testing
        let params = DCRTPolyParams::default();

        // Create input polynomials using UniformSampler
        let poly1 = create_random_poly(&params);
        let poly2 = create_random_poly(&params);

        // Create a sub-circuit that performs addition and multiplication
        let mut sub_circuit = PolyCircuit::<DCRTPoly>::new();
        let sub_inputs = sub_circuit.input(2);

        // Add operation: poly1 + poly2
        let add_gate = sub_circuit.add_gate(sub_inputs[0], sub_inputs[1]);

        // Mul operation: poly1 * poly2
        let mul_gate = sub_circuit.mul_gate(sub_inputs[0], sub_inputs[1]);

        // Set the outputs of the sub-circuit
        sub_circuit.output(vec![add_gate, mul_gate]);

        // Create the main circuit
        let mut main_circuit = PolyCircuit::<DCRTPoly>::new();
        let main_inputs = main_circuit.input(2);

        // Register the sub-circuit and get its ID
        let sub_circuit_id = main_circuit.register_sub_circuit(sub_circuit);

        // Call the sub-circuit with the main circuit's inputs
        let sub_outputs =
            main_circuit.call_sub_circuit(sub_circuit_id, &[main_inputs[0], main_inputs[1]]);

        // Verify we got two outputs from the sub-circuit
        assert_eq!(sub_outputs.len(), 2);

        // Use the sub-circuit outputs for further operations
        // For example, subtract the multiplication result from the addition result
        let final_gate = main_circuit.sub_gate(sub_outputs[0], sub_outputs[1]);

        // Set the output of the main circuit
        main_circuit.output(vec![final_gate]);

        // Evaluate the main circuit
        let result =
            main_circuit.eval(&(), DCRTPoly::const_one(&params), &[poly1.clone(), poly2.clone()]);

        // Expected result: (poly1 + poly2) - (poly1 * poly2)
        let expected = (poly1.clone() + poly2.clone()) - (poly1 * poly2);

        // Verify the result
        assert_eq!(result.len(), 1);
        assert_eq!(result[0], expected);
    }

    #[test]
    fn test_nested_sub_circuits() {
        // Create parameters for testing
        let params = DCRTPolyParams::default();

        // Create input polynomials
        let poly1 = create_random_poly(&params);
        let poly2 = create_random_poly(&params);
        let poly3 = create_random_poly(&params);

        // Create the innermost sub-circuit that performs multiplication
        let mut inner_circuit = PolyCircuit::<DCRTPoly>::new();
        let inner_inputs = inner_circuit.input(2);
        let mul_gate = inner_circuit.mul_gate(inner_inputs[0], inner_inputs[1]);
        inner_circuit.output(vec![mul_gate]);

        // Create a middle sub-circuit that uses the inner sub-circuit
        let mut middle_circuit = PolyCircuit::<DCRTPoly>::new();
        let middle_inputs = middle_circuit.input(3);

        // Register the inner circuit
        let inner_circuit_id = middle_circuit.register_sub_circuit(inner_circuit);

        // Call the inner circuit with the first two inputs
        let inner_outputs = middle_circuit
            .call_sub_circuit(inner_circuit_id, &[middle_inputs[0], middle_inputs[1]]);

        // Add the result of the inner circuit with the third input
        let add_gate = middle_circuit.add_gate(inner_outputs[0], middle_inputs[2]);
        middle_circuit.output(vec![add_gate]);

        // Create the main circuit
        let mut main_circuit = PolyCircuit::<DCRTPoly>::new();
        let main_inputs = main_circuit.input(3);

        // Register the middle circuit
        let middle_circuit_id = main_circuit.register_sub_circuit(middle_circuit);

        // Call the middle circuit with all inputs
        let middle_outputs = main_circuit
            .call_sub_circuit(middle_circuit_id, &[main_inputs[0], main_inputs[1], main_inputs[2]]);

        // Use the output for a scalar multiplication
        let scalar = create_random_poly(&params);
        let scalar_mul_gate = main_circuit.scalar_mul_gate(middle_outputs[0], scalar.clone());

        // Set the output of the main circuit
        main_circuit.output(vec![scalar_mul_gate]);

        // Evaluate the main circuit
        let result = main_circuit.eval(
            &(),
            DCRTPoly::const_one(&params),
            &[poly1.clone(), poly2.clone(), poly3.clone()],
        );

        // Expected result: ((poly1 * poly2) + poly3) * scalar
        let expected = ((poly1 * poly2) + poly3) * scalar;

        // Verify the result
        assert_eq!(result.len(), 1);
        assert_eq!(result[0], expected);
    }

    #[test]
    fn test_const_zero_gate() {
        // Create parameters for testing
        let params = DCRTPolyParams::default();

        // Create a circuit with a const_zero_gate
        let mut circuit = PolyCircuit::<DCRTPoly>::new();
        // We need to call input() to initialize the circuit
        circuit.input(1);
        let zero_gate = circuit.const_zero_gate();
        circuit.output(vec![zero_gate]);

        // Evaluate the circuit with any input (it won't be used)
        let dummy_input = create_random_poly(&params);
        let result = circuit.eval(&(), DCRTPoly::const_one(&params), &[dummy_input]);

        // Expected result: 0
        let expected = DCRTPoly::const_zero(&params);

        // Verify the result
        assert_eq!(result.len(), 1);
        assert_eq!(result[0], expected);
    }

    #[test]
    fn test_const_one_gate() {
        // Create parameters for testing
        let params = DCRTPolyParams::default();

        // Create a circuit with a const_one_gate
        let mut circuit = PolyCircuit::<DCRTPoly>::new();
        // We need to call input() to initialize the circuit
        circuit.input(1);
        let one_gate = circuit.const_one_gate();
        circuit.output(vec![one_gate]);

        // Evaluate the circuit with any input (it won't be used)
        let dummy_input = create_random_poly(&params);
        let result = circuit.eval(&(), DCRTPoly::const_one(&params), &[dummy_input]);

        // Expected result: 1
        let expected = DCRTPoly::const_one(&params);

        // Verify the result
        assert_eq!(result.len(), 1);
        assert_eq!(result[0], expected);
    }

    #[test]
    fn test_const_minus_one_gate() {
        // Create parameters for testing
        let params = DCRTPolyParams::default();

        // Create a circuit with a const_minus_one_gate
        let mut circuit = PolyCircuit::<DCRTPoly>::new();
        // We need to call input() to initialize the circuit
        circuit.input(1);
        let minus_one_gate = circuit.const_minus_one_gate();
        circuit.output(vec![minus_one_gate]);

        // Evaluate the circuit with any input (it won't be used)
        let dummy_input = create_random_poly(&params);
        let result = circuit.eval(&(), DCRTPoly::const_one(&params), &[dummy_input]);

        // Expected result: -1
        // We can compute -1 as 0 - 1
        let expected = DCRTPoly::const_zero(&params) - DCRTPoly::const_one(&params);

        // Verify the result
        assert_eq!(result.len(), 1);
        assert_eq!(result[0], expected);
    }
}<|MERGE_RESOLUTION|>--- conflicted
+++ resolved
@@ -630,19 +630,11 @@
         let poly1 = create_bit_random_poly(&params);
         let poly2 = create_bit_random_poly(&params);
         let result =
-<<<<<<< HEAD
             circuit.eval(&(), DCRTPoly::const_one(&params), &[poly1.clone(), poly2.clone()]);
-        let expected = (poly1.clone() + poly2.clone())
-            - (DCRTPoly::from_const(&params, &FinRingElem::new(2, params.modulus()))
-                * poly1
-                * poly2);
-=======
-            circuit.eval(&params, DCRTPoly::const_one(&params), &[poly1.clone(), poly2.clone()]);
         let expected = (poly1.clone() + poly2.clone()) -
             (DCRTPoly::from_const(&params, &FinRingElem::new(2, params.modulus())) *
                 poly1 *
                 poly2);
->>>>>>> d06cfc6e
         assert_eq!(result.len(), 1);
         assert_eq!(result[0].coeffs(), expected.coeffs());
     }
@@ -657,21 +649,12 @@
         let poly1 = create_bit_random_poly(&params);
         let poly2 = create_bit_random_poly(&params);
         let result =
-<<<<<<< HEAD
             circuit.eval(&(), DCRTPoly::const_one(&params), &[poly1.clone(), poly2.clone()]);
-        let expected = DCRTPoly::const_one(&params)
-            - ((poly1.clone() + poly2.clone())
-                - (DCRTPoly::from_const(&params, &FinRingElem::new(2, params.modulus()))
-                    * poly1
-                    * poly2));
-=======
-            circuit.eval(&params, DCRTPoly::const_one(&params), &[poly1.clone(), poly2.clone()]);
         let expected = DCRTPoly::const_one(&params) -
             ((poly1.clone() + poly2.clone()) -
                 (DCRTPoly::from_const(&params, &FinRingElem::new(2, params.modulus())) *
                     poly1 *
                     poly2));
->>>>>>> d06cfc6e
         assert_eq!(result.len(), 1);
         assert_eq!(result[0].coeffs(), expected.coeffs());
     }
