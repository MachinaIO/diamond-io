--- conflicted
+++ resolved
@@ -53,13 +53,8 @@
 #[derive(Debug, Clone)]
 pub struct PolyPltEvaluator {}
 impl<P: Poly> PltEvaluator<P> for PolyPltEvaluator {
-<<<<<<< HEAD
     fn public_lookup(&self, _: &P::Params, plt: &PublicLut<P>, input: P, _: GateId) -> P {
-        plt.f[&input].1.clone()
-=======
-    fn public_lookup(&self, _: &P::Params, plt: &PublicLut<P>, input: P, _: usize) -> P {
         plt.f.get(&input).expect("PolyPltEvaluator's public lookup cannot fetch y_k").1.clone()
->>>>>>> bf6c2239
     }
 }
 
