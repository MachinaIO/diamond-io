--- conflicted
+++ resolved
@@ -38,8 +38,8 @@
     circuit
 }
 
-// /// Build a circuit that takes as input `num_bits` bits and outputs the integer represented by the
-// /// bits.
+// /// Build a circuit that takes as input `num_bits` bits and outputs the integer represented by
+// the /// bits.
 // pub fn build_circuit_bits_to_int<P: Poly, E: Evaluable<P>>(
 //     params: &P::Params,
 //     num_bits: usize,
@@ -77,8 +77,8 @@
 //     let num_input = num_pub_input + num_priv_input;
 //     let mut circuit = PolyCircuit::<P>::new();
 //     let inputs = circuit.input(num_input);
-//     let ip_circuit = build_circuit_ip_priv_and_pub_outputs::<P, E>(public_circuit, num_priv_input);
-//     let ip_circuit_id = circuit.register_sub_circuit(ip_circuit);
+//     let ip_circuit = build_circuit_ip_priv_and_pub_outputs::<P, E>(public_circuit,
+// num_priv_input);     let ip_circuit_id = circuit.register_sub_circuit(ip_circuit);
 //     let ip_outputs = circuit.call_sub_circuit(ip_circuit_id, &inputs);
 //     let num_ints = num_ip_outputs / num_bits;
 //     let b2i_circuit = build_circuit_bits_to_int::<P, E>(params, num_bits);
@@ -155,7 +155,7 @@
 
         // Evaluate the public circuit to get its outputs
         let pub_circuit_outputs =
-            public_circuit_for_eval.eval(&(), DCRTPoly::const_one(&params), &pub_polys);
+            public_circuit_for_eval.eval(&params, DCRTPoly::const_one(&params), &pub_polys);
 
         // Verify that the public circuit outputs are as expected
         let expected_out1 = pub_polys[0].clone() + pub_polys[1].clone(); // add_gate(pub_inputs[0], pub_inputs[1])
@@ -192,7 +192,7 @@
 
         // Evaluate the inner product circuit
         let all_inputs = [pub_polys, priv_polys].concat();
-        let result = ip_circuit.eval(&(), DCRTPoly::const_one(&params), &all_inputs);
+        let result = ip_circuit.eval(&params, DCRTPoly::const_one(&params), &all_inputs);
 
         // Verify the results
         assert_eq!(result.len(), 2);
@@ -213,7 +213,6 @@
     //     assert_eq!(circuit.num_input(), num_bits);
     //     assert_eq!(circuit.num_output(), 1);
 
-<<<<<<< HEAD
     //     // Test case 1: 0101 (binary) = 5 (decimal)
     //     let bits1 = vec![
     //         create_bit_poly(&params, true),  // 1 (LSB)
@@ -221,9 +220,6 @@
     //         create_bit_poly(&params, true),  // 1
     //         create_bit_poly(&params, false), // 0 (MSB)
     //     ];
-=======
-        let result1 = circuit.eval(&(), DCRTPoly::const_one(&params), &bits1);
->>>>>>> 4c60b487
 
     //     let result1 = circuit.eval(&(), DCRTPoly::const_one(&params), &bits1);
 
@@ -233,7 +229,6 @@
     //     assert_eq!(result1.len(), 1);
     //     assert_eq!(result1[0], expected1);
 
-<<<<<<< HEAD
     //     // Test case 2: 1111 (binary) = 15 (decimal)
     //     let bits2 = vec![
     //         create_bit_poly(&params, true), // 1 (LSB)
@@ -241,9 +236,6 @@
     //         create_bit_poly(&params, true), // 1
     //         create_bit_poly(&params, true), // 1 (MSB)
     //     ];
-=======
-        let result2 = circuit.eval(&(), DCRTPoly::const_one(&params), &bits2);
->>>>>>> 4c60b487
 
     //     let result2 = circuit.eval(&(), DCRTPoly::const_one(&params), &bits2);
 
@@ -253,7 +245,6 @@
     //     assert_eq!(result2.len(), 1);
     //     assert_eq!(result2[0], expected2);
 
-<<<<<<< HEAD
     //     // Test case 3: 0000 (binary) = 0 (decimal)
     //     let bits3 = vec![
     //         create_bit_poly(&params, false), // 0 (LSB)
@@ -261,9 +252,6 @@
     //         create_bit_poly(&params, false), // 0
     //         create_bit_poly(&params, false), // 0 (MSB)
     //     ];
-=======
-        let result3 = circuit.eval(&(), DCRTPoly::const_one(&params), &bits3);
->>>>>>> 4c60b487
 
     //     let result3 = circuit.eval(&(), DCRTPoly::const_one(&params), &bits3);
 
