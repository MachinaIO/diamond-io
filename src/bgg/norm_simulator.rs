use super::circuit::{Evaluable, PolyCircuit};
use crate::{
    bgg::lut::public_lut::PublicLut,
    impl_binop_with_refs,
    poly::{dcrt::DCRTPolyMatrix, PolyMatrix},
};
use itertools::Itertools;
use num_bigint::BigUint;
use num_traits::{One, Zero};
use serde::{Deserialize, Serialize};
use std::{
    ops::{Add, Mul, Sub},
    path::PathBuf,
};

impl<M: PolyMatrix> PolyCircuit<M> {
    pub fn simulate_bgg_norm(
        &self,
        dim: u32,
        base_bits: u32,
        packed_input_norms: Vec<BigUint>,
    ) -> NormBounds
    where
        NormSimulator: Evaluable<Matrix = M>,
    {
        let one = NormSimulator::new(
            MPolyCoeffs::new(vec![BigUint::one()]),
            BigUint::one(),
            dim,
            base_bits,
        );
        let inputs = packed_input_norms
            .into_iter()
            .map(|plaintext_norm| {
                NormSimulator::new(
                    MPolyCoeffs::new(vec![BigUint::one()]),
                    plaintext_norm,
                    dim,
                    base_bits,
                )
            })
            .collect::<Vec<_>>();
        let outputs = self.eval(&(), &one, &inputs, None);
        NormBounds::from_norm_simulators(&outputs)
    }
}

#[derive(Debug, Clone, PartialEq, Eq, Serialize, Deserialize)]
pub struct NormBounds {
    h_norms: Vec<Vec<String>>,
}

impl NormBounds {
    pub fn from_norm_simulators(simulators: &[NormSimulator]) -> Self {
        let h_norms = simulators
            .iter()
            .map(|simulator| {
                let h_norm = simulator.h_norm.0.iter().map(|coeff| coeff.to_string()).collect();
                h_norm
            })
            .collect();
        Self { h_norms }
    }
}

// Note: h_norm and plaintext_norm computed here can be larger than the modulus `q`.
// In such a case, the error after circuit evaluation could be too large.
#[derive(Debug, Clone)]
pub struct NormSimulator {
    pub h_norm: MPolyCoeffs,
    pub plaintext_norm: BigUint,
    pub dim_sqrt: u32,
    pub base: u32,
}

impl NormSimulator {
    pub fn new(h_norm: MPolyCoeffs, plaintext_norm: BigUint, dim: u32, base_bits: u32) -> Self {
        let base = 1 << base_bits;
        let dim_sqrt = (dim as f64).sqrt().ceil() as u32;
        Self { h_norm, plaintext_norm, dim_sqrt, base }
    }
}

impl_binop_with_refs!(NormSimulator => Add::add(self, rhs: &NormSimulator) -> NormSimulator {
    NormSimulator {
        h_norm: &self.h_norm + &rhs.h_norm,
        plaintext_norm: &self.plaintext_norm + &rhs.plaintext_norm,
        dim_sqrt: self.dim_sqrt,
        base: self.base,
    }
});

// Note: norm of the subtraction result is bounded by a sum of the norms of the input matrices,
// i.e., |A-B| < |A| + |B|
impl_binop_with_refs!(NormSimulator => Sub::sub(self, rhs: &NormSimulator) -> NormSimulator {
    NormSimulator {
        h_norm: &self.h_norm + &rhs.h_norm,
        plaintext_norm: &self.plaintext_norm + &rhs.plaintext_norm,
        dim_sqrt: self.dim_sqrt,
        base: self.base,
    }
});

impl_binop_with_refs!(NormSimulator => Mul::mul(self, rhs: &NormSimulator) -> NormSimulator {
    NormSimulator {
        h_norm: self.h_norm.right_rotate(self.dim_sqrt as u64 * (self.base as u64 - 1)) + &rhs.h_norm * &(&self.plaintext_norm * BigUint::from(self.dim_sqrt)),
        plaintext_norm: &self.plaintext_norm * &rhs.plaintext_norm * self.dim_sqrt,
        dim_sqrt: self.dim_sqrt,
        base: self.base,
    }
});

impl Evaluable for NormSimulator {
    type Params = ();
    type Matrix = DCRTPolyMatrix;

    fn rotate(self, _: &Self::Params, _: usize) -> Self {
        self
    }

    fn from_digits(_: &Self::Params, one: &Self, digits: &[u32]) -> Self {
        let digit_max = digits.iter().max().unwrap();
        let dim_sqrt = one.dim_sqrt;
        let h_norm = one.h_norm.clone() * BigUint::from(digit_max * dim_sqrt);
        let plaintext_norm = one.plaintext_norm.clone() * BigUint::from(*digit_max);
        Self { h_norm, plaintext_norm, dim_sqrt: one.dim_sqrt, base: one.base }
    }

    fn public_lookup(
        self,
        _: &Self::Params,
        _: &mut PublicLut<Self::Matrix>,
        _: Option<(Self::Matrix, PathBuf, usize, usize)>,
    ) -> Self {
<<<<<<< HEAD
        self
=======
        todo!("norm simulator haven't implemented public_lookup")
>>>>>>> 296c1098
    }
}

#[derive(Debug, Clone, PartialEq, Eq)]
pub struct MPolyCoeffs(Vec<BigUint>);

impl MPolyCoeffs {
    pub fn new(coeffs: Vec<BigUint>) -> Self {
        Self(coeffs)
    }

    pub fn right_rotate(&self, scale: u64) -> Self {
        let mut coeffs = vec![BigUint::zero()];
        coeffs.extend(self.0.iter().map(|coeff| coeff * scale).collect_vec());
        Self(coeffs)
    }
}

impl_binop_with_refs!(MPolyCoeffs => Add::add(self, rhs: &MPolyCoeffs) -> MPolyCoeffs {
    let self_len = self.0.len();
    let rhs_len = rhs.0.len();
    let max_len = self_len.max(rhs_len);

    let mut result = Vec::with_capacity(max_len);

    for i in 0..max_len {
        let a = if i < self_len { self.0[i].clone() } else { BigUint::zero() };
        let b = if i < rhs_len { rhs.0[i].clone() } else { BigUint::zero() };
        result.push(a + b);
    }

    MPolyCoeffs(result)
});

impl Mul<BigUint> for MPolyCoeffs {
    type Output = Self;
    fn mul(self, rhs: BigUint) -> Self::Output {
        self * &rhs
    }
}

impl Mul<&BigUint> for MPolyCoeffs {
    type Output = Self;
    fn mul(self, rhs: &BigUint) -> Self {
        &self * rhs
    }
}

impl Mul<&BigUint> for &MPolyCoeffs {
    type Output = MPolyCoeffs;
    fn mul(self, rhs: &BigUint) -> MPolyCoeffs {
        MPolyCoeffs(self.0.iter().map(|a| a * rhs).collect())
    }
}

#[cfg(test)]
mod tests {
    use super::*;
    use num_bigint::BigUint;

    fn create_test_error_simulator(
        ring_dim: u32,
        h_norm_values: Vec<u32>,
        plaintext_norm: u32,
    ) -> NormSimulator {
        let h_norm = MPolyCoeffs::new(h_norm_values.into_iter().map(BigUint::from).collect());
        let plaintext_norm = BigUint::from(plaintext_norm);
        NormSimulator::new(h_norm, plaintext_norm, ring_dim, 1)
    }

    #[test]
    fn test_error_simulator_addition() {
        // Create two ErrorSimulator instances
        let sim1 = create_test_error_simulator(16, vec![10u32], 5);
        let sim2 = create_test_error_simulator(16, vec![20u32], 7);

        // Test addition
        let result = sim1 + sim2;

        // Verify the result
        assert_eq!(result.h_norm.0[0], BigUint::from(30u32)); // 10 + 20
        assert_eq!(result.plaintext_norm, BigUint::from(12u32)); // 5 + 7
        assert_eq!(result.dim_sqrt.pow(2), 16);
    }

    #[test]
    fn test_error_simulator_subtraction() {
        // Create two ErrorSimulator instances
        let sim1 = create_test_error_simulator(16, vec![10u32], 5);
        let sim2 = create_test_error_simulator(16, vec![20u32], 7);

        // Test subtraction (which is actually addition in this implementation)
        let result = sim1 - sim2;

        // Verify the result (should be the same as addition)
        assert_eq!(result.h_norm.0[0], BigUint::from(30u32)); // 10 + 20
        assert_eq!(result.plaintext_norm, BigUint::from(12u32)); // 5 + 7
        assert_eq!(result.dim_sqrt.pow(2), 16);
    }

    #[test]
    fn test_error_simulator_multiplication() {
        // Create two ErrorSimulator instances
        let sim1 = create_test_error_simulator(16, vec![10u32], 5);
        let sim2 = create_test_error_simulator(16, vec![20u32], 7);

        // Test multiplication
        let result = sim1 * sim2;

        // Verify the result
        // h_norm should be sim1.h_norm.right_rotate(8) + sim2.h_norm * sim1.plaintext_norm

        // Check the length of the h_norm vector
        assert_eq!(result.h_norm.0.len(), 2);

        // First element should be 20 * 5 * 4 (from sim2.h_norm * sim1.plaintext_norm * dim_sqrt)
        assert_eq!(result.h_norm.0[0], BigUint::from(400u32)); // 20 * 5

        // Second element should be 10 * 4 (from right_rotate)
        assert_eq!(result.h_norm.0[1], BigUint::from(40u32));

        assert_eq!(result.plaintext_norm, BigUint::from(140u32)); // 5 * 7 * 4
        assert_eq!(result.dim_sqrt.pow(2), 16);
    }

    #[test]
    fn test_simulate_bgg_norm() {
        // Create a simple circuit: (input1 + input2) * input3
        let mut circuit: PolyCircuit<DCRTPolyMatrix> = PolyCircuit::new();
        let inputs = circuit.input(3);
        let add_gate = circuit.add_gate(inputs[0], inputs[1]);
        let mul_gate = circuit.mul_gate(add_gate, inputs[2]);
        circuit.output(vec![mul_gate]);

        // Simulate norm using the circuit
        let plaintext_norms = vec![BigUint::from(1u32); 3];
        let norms = circuit.simulate_bgg_norm(16, 1, plaintext_norms);

        // Manually calculate the expected norm
        // Create NormSimulator instances for inputs
        let input1 =
            NormSimulator::new(MPolyCoeffs::new(vec![BigUint::one()]), BigUint::one(), 16, 1);
        let input2 = input1.clone();
        let input3 = input1.clone();

        // Perform the operations manually
        let add_result = input1 + input2;
        let mul_result = add_result * input3;
        let expected = NormBounds::from_norm_simulators(&[mul_result]);
        // Verify the result
        assert_eq!(norms.h_norms.len(), 1);
        assert_eq!(norms, expected);
    }
}<|MERGE_RESOLUTION|>--- conflicted
+++ resolved
@@ -132,11 +132,7 @@
         _: &mut PublicLut<Self::Matrix>,
         _: Option<(Self::Matrix, PathBuf, usize, usize)>,
     ) -> Self {
-<<<<<<< HEAD
-        self
-=======
         todo!("norm simulator haven't implemented public_lookup")
->>>>>>> 296c1098
     }
 }
 
