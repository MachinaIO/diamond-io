// pub mod ciphertext;
// pub mod circuit;
// pub mod operations;
// pub mod parameters;
pub mod eval;
pub mod sampler;

<<<<<<< HEAD
use itertools::Itertools;

use crate::poly::{matrix::*, *};
=======
use crate::poly::matrix::*;
>>>>>>> bdff6087
// use thiserror::Error;

// #[derive(Error, Debug)]
// pub enum BggError {
//     #[error("Unknown plaintext for the left-hand input of multiplication: left-input index {0}, output index {1}")]
//     UnknownPlaintextForMul(usize, usize),
// }

#[derive(Debug, Clone)]
pub struct BggPublicKey<M: PolyMatrix> {
    pub matrix: M,
}

impl<M: PolyMatrix> BggPublicKey<M> {
    pub fn new(matrix: M) -> Self {
        Self { matrix }
    }

    pub fn concat_matrix(&self, others: &[Self]) -> M {
        self.matrix.concat_columns(&others.iter().map(|x| x.matrix.clone()).collect_vec()[..])
    }
}

#[derive(Debug, Clone)]
pub struct BggEncoding<M: PolyMatrix> {
    pub vector: M,
    pub pubkey: BggPublicKey<M>,
    pub plaintext: Option<<M as PolyMatrix>::P>,
}

impl<M: PolyMatrix> BggEncoding<M> {
    pub fn new(
        vector: M,
        pubkey: BggPublicKey<M>,
        plaintext: Option<<M as PolyMatrix>::P>,
    ) -> Self {
        Self { vector, pubkey, plaintext }
    }

    pub fn concat_vector(&self, others: &[Self]) -> M {
        self.vector.concat_columns(&others.iter().map(|x| x.vector.clone()).collect_vec()[..])
    }
}<|MERGE_RESOLUTION|>--- conflicted
+++ resolved
@@ -5,13 +5,7 @@
 pub mod eval;
 pub mod sampler;
 
-<<<<<<< HEAD
-use itertools::Itertools;
-
 use crate::poly::{matrix::*, *};
-=======
-use crate::poly::matrix::*;
->>>>>>> bdff6087
 // use thiserror::Error;
 
 // #[derive(Error, Debug)]
