--- conflicted
+++ resolved
@@ -1,14 +1,6 @@
-<<<<<<< HEAD
-// pub mod ciphertext;
-// pub mod circuit;
-// pub mod operations;
-// pub mod parameters;
 pub mod circuits;
-pub mod eval;
-=======
 pub mod encoding;
 pub mod public_key;
->>>>>>> 3a41085d
 pub mod sampler;
 
 pub use encoding::BggEncoding;
