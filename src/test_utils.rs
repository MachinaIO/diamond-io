use crate::{
    bgg::{circuit::PolyCircuit, lut::public_lut::PublicLut},
    io::{eval::evaluate, obf::obfuscate, params::ObfuscationParams},
    poly::{
        dcrt::{
            DCRTPoly, DCRTPolyHashSampler, DCRTPolyMatrix, DCRTPolyParams, DCRTPolyTrapdoorSampler,
            DCRTPolyUniformSampler,
        },
        sampler::{DistType, PolyUniformSampler},
        Poly, PolyParams,
    },
    utils::{calculate_directory_size, init_tracing, log_mem},
};
use keccak_asm::Keccak256;
use num_bigint::BigUint;
use num_traits::Num;
use rand::{rng, Rng};
use std::{collections::HashMap, fs, path::Path, sync::Arc};
use tracing::info;

const SIGMA: f64 = 4.578;

pub async fn test_io_common(
    ring_dim: u32,
    crt_depth: usize,
    crt_bits: usize,
    base_bits: u32,
    switched_modulus_str: &str,
    d: usize,
    input_size: usize,
    level_width: usize,
    p_sigma: f64,
    hardcoded_key_sigma: f64,
    dir_path: &str,
) {
    init_tracing();
    let dir = Path::new(&dir_path);
    if !dir.exists() {
        fs::create_dir(dir).unwrap();
    } else {
        // Clean it first to ensure no old files interfere
        fs::remove_dir_all(dir).unwrap();
        fs::create_dir(dir).unwrap();
    }

    let start_time = std::time::Instant::now();
    let params = DCRTPolyParams::new(ring_dim, crt_depth, crt_bits, base_bits);
    let log_base_q = params.modulus_digits();
    let switched_modulus = Arc::new(BigUint::from_str_radix(switched_modulus_str, 10).unwrap());
    let mut public_circuit = PolyCircuit::new();

    // inputs: BaseDecompose(ct), eval_input
    // outputs: BaseDecompose(ct) AND eval_input
    {
        let inputs = public_circuit.input((2 * log_base_q) + 1);
        let mut outputs = vec![];
        let eval_input = inputs[2 * log_base_q];
        for ct_input in inputs[0..2 * log_base_q].iter() {
            let muled = public_circuit.and_gate(*ct_input, eval_input);
            outputs.push(muled);
        }
        public_circuit.output(outputs);
    }

    let obf_params = ObfuscationParams {
        params: params.clone(),
        switched_modulus,
        input_size,
        level_width,
        public_circuit: public_circuit.clone(),
        d,
        p_sigma,
        hardcoded_key_sigma,
        trapdoor_sigma: SIGMA,
    };

    let sampler_uniform = DCRTPolyUniformSampler::new();
    let mut rng = rand::rng();
    let hardcoded_key = sampler_uniform.sample_poly(&params, &DistType::BitDist);

    obfuscate::<
        DCRTPolyMatrix,
        DCRTPolyUniformSampler,
        DCRTPolyHashSampler<Keccak256>,
        DCRTPolyTrapdoorSampler,
        _,
        _,
    >(obf_params.clone(), hardcoded_key.clone(), &mut rng, &dir_path)
    .await
    .expect("obfuscation fail");
    let obfuscation_time = start_time.elapsed();
    info!("Time to obfuscate: {:?}", obfuscation_time);

    let obf_size = calculate_directory_size(dir_path);
    log_mem(format!("Obfuscation size: {obf_size} bytes"));

    let bool_in = rng.random::<bool>();
    let mut input = vec![bool_in];
    input.append(&mut vec![false; input_size - 1]);

    let start_time = std::time::Instant::now();
    let output =
        evaluate::<DCRTPolyMatrix, DCRTPolyHashSampler<Keccak256>, DCRTPolyTrapdoorSampler, _>(
            obf_params, &input, &dir_path,
        );
    let eval_time = start_time.elapsed();
    info!("Time for evaluation: {:?}", eval_time);
    info!("Total time: {:?}", obfuscation_time + eval_time);
    let input_poly = DCRTPoly::from_usize_to_constant(&params, bool_in as usize);
    assert_eq!(output, (hardcoded_key * input_poly).to_bool_vec());
}

pub async fn test_io_plt(
    ring_dim: u32,
    crt_depth: usize,
    crt_bits: usize,
    base_bits: u32,
    switched_modulus_str: &str,
    d: usize,
    input_size: usize,
    level_width: usize,
    p_sigma: f64,
    hardcoded_key_sigma: f64,
    dir_path: &str,
) {
    init_tracing();
    let dir = Path::new(&dir_path);
    if !dir.exists() {
        fs::create_dir(dir).unwrap();
    } else {
        // Clean it first to ensure no old files interfere
        fs::remove_dir_all(dir).unwrap();
        fs::create_dir(dir).unwrap();
    }

    let start_time = std::time::Instant::now();
    let params = DCRTPolyParams::new(ring_dim, crt_depth, crt_bits, base_bits);
    let log_base_q = params.modulus_digits();
    let switched_modulus = Arc::new(BigUint::from_str_radix(switched_modulus_str, 10).unwrap());
    let mut public_circuit = PolyCircuit::new();

    let plt = setup_lsb_constant_binary_plt(8, &params);
    // inputs: BaseDecompose(ct), eval_input
    // outputs: (eval_input PLT) * BaseDecompose(ct)
    {
        let inputs = public_circuit.input((2 * log_base_q) + 1);
        let mut outputs = vec![];
        let eval_input = inputs[2 * log_base_q];
        let plt_id = public_circuit.register_public_lookup(plt.clone());
        let plt_out = public_circuit.public_lookup_gate(eval_input, plt_id);
        for ct_input in inputs[0..2 * log_base_q].iter() {
            let muled = public_circuit.mul_gate(*ct_input, plt_out);
            outputs.push(muled);
        }
        public_circuit.output(outputs);
    }

    let obf_params = ObfuscationParams {
        params: params.clone(),
        switched_modulus,
        input_size,
        level_width,
        public_circuit: public_circuit.clone(),
        d,
        p_sigma,
        hardcoded_key_sigma,
        trapdoor_sigma: SIGMA,
    };

    let sampler_uniform = DCRTPolyUniformSampler::new();
    let mut rng = rand::rng();
    let hardcoded_key = sampler_uniform.sample_poly(&params, &DistType::BitDist);

    obfuscate::<
        DCRTPolyMatrix,
        DCRTPolyUniformSampler,
        DCRTPolyHashSampler<Keccak256>,
        DCRTPolyTrapdoorSampler,
        _,
        _,
    >(obf_params.clone(), hardcoded_key.clone(), &mut rng, &dir_path)
    .await
    .expect("obfuscation fail");
    let obfuscation_time = start_time.elapsed();
    info!("Time to obfuscate: {:?}", obfuscation_time);

    let obf_size = calculate_directory_size(dir_path);
    log_mem(format!("Obfuscation size: {obf_size} bytes"));

    let input = vec![false, true, true];
    let input_poly = DCRTPoly::from_bool_vec(&params, &input);
    let start_time = std::time::Instant::now();
    let output =
        evaluate::<DCRTPolyMatrix, DCRTPolyHashSampler<Keccak256>, DCRTPolyTrapdoorSampler, _>(
            obf_params, &input, &dir_path,
        );
    let eval_time = start_time.elapsed();
    info!("output: {:?}", output);
    info!("Time for evaluation: {:?}", eval_time);
    info!("Total time: {:?}", obfuscation_time + eval_time);

    let (_, scale) = plt.f.get(&input_poly).expect("x_k doesn't exist on the PLT");
    assert_eq!(output, (hardcoded_key * scale).to_bool_vec());
}

/// only used for `test_io_plt` to map either [true, ...] or [false, ...] format
fn setup_lsb_constant_binary_plt(t_n: usize, params: &DCRTPolyParams) -> PublicLut<DCRTPoly> {
    let mut f = HashMap::new();
    let mut rng = rng();
    for k in 0..t_n {
<<<<<<< HEAD
        let r_val: usize = rng.random_range(0..2_usize);
        f.insert(DCRTPoly::from_const_int_lsb(params, k), (k, DCRTPoly::const_int(params, r_val)));
=======
        let r_val: usize = rng.random_range(0..2 as usize);
        f.insert(
            DCRTPoly::from_usize_to_lsb(&params, k),
            (k, DCRTPoly::from_usize_to_constant(&params, r_val)),
        );
>>>>>>> a8fc867a
    }

    PublicLut::<DCRTPoly>::new(f)
}

pub fn setup_lsb_plt(t_n: usize, params: &DCRTPolyParams) -> PublicLut<DCRTPoly> {
    let mut f = HashMap::new();
    for k in 0..t_n {
        let r_val: usize = t_n - k;
        f.insert(
<<<<<<< HEAD
            DCRTPoly::from_const_int_lsb(params, k),
            (k, DCRTPoly::from_const_int_lsb(params, r_val)),
=======
            DCRTPoly::from_usize_to_lsb(&params, k),
            (k, DCRTPoly::from_usize_to_lsb(&params, r_val)),
>>>>>>> a8fc867a
        );
    }

    PublicLut::<DCRTPoly>::new(f)
}

pub fn setup_constant_plt(t_n: usize, params: &DCRTPolyParams) -> PublicLut<DCRTPoly> {
    let mut f = HashMap::new();
    let mut rng = rng();
    for k in 0..t_n {
<<<<<<< HEAD
        let r_val: usize = rng.random_range(0..t_n);
        f.insert(DCRTPoly::const_int(params, k), (k, DCRTPoly::const_int(params, r_val)));
=======
        let r_val: usize = rng.random_range(0..t_n as usize);
        f.insert(
            DCRTPoly::from_usize_to_constant(&params, k),
            (k, DCRTPoly::from_usize_to_constant(&params, r_val)),
        );
>>>>>>> a8fc867a
    }

    PublicLut::<DCRTPoly>::new(f)
}<|MERGE_RESOLUTION|>--- conflicted
+++ resolved
@@ -208,16 +208,11 @@
     let mut f = HashMap::new();
     let mut rng = rng();
     for k in 0..t_n {
-<<<<<<< HEAD
-        let r_val: usize = rng.random_range(0..2_usize);
-        f.insert(DCRTPoly::from_const_int_lsb(params, k), (k, DCRTPoly::const_int(params, r_val)));
-=======
         let r_val: usize = rng.random_range(0..2 as usize);
         f.insert(
             DCRTPoly::from_usize_to_lsb(&params, k),
             (k, DCRTPoly::from_usize_to_constant(&params, r_val)),
         );
->>>>>>> a8fc867a
     }
 
     PublicLut::<DCRTPoly>::new(f)
@@ -228,13 +223,8 @@
     for k in 0..t_n {
         let r_val: usize = t_n - k;
         f.insert(
-<<<<<<< HEAD
-            DCRTPoly::from_const_int_lsb(params, k),
-            (k, DCRTPoly::from_const_int_lsb(params, r_val)),
-=======
             DCRTPoly::from_usize_to_lsb(&params, k),
             (k, DCRTPoly::from_usize_to_lsb(&params, r_val)),
->>>>>>> a8fc867a
         );
     }
 
@@ -245,16 +235,11 @@
     let mut f = HashMap::new();
     let mut rng = rng();
     for k in 0..t_n {
-<<<<<<< HEAD
-        let r_val: usize = rng.random_range(0..t_n);
-        f.insert(DCRTPoly::const_int(params, k), (k, DCRTPoly::const_int(params, r_val)));
-=======
         let r_val: usize = rng.random_range(0..t_n as usize);
         f.insert(
             DCRTPoly::from_usize_to_constant(&params, k),
             (k, DCRTPoly::from_usize_to_constant(&params, r_val)),
         );
->>>>>>> a8fc867a
     }
 
     PublicLut::<DCRTPoly>::new(f)
