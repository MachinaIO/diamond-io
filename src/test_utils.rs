--- conflicted
+++ resolved
@@ -212,20 +212,11 @@
     let mut outputs = vec![];
     let eval_input = inputs[2 * log_base_q];
     let plt_id = public_circuit.register_public_lookup(lut.clone());
-<<<<<<< HEAD
     let plt_out = public_circuit.public_lookup_gate(eval_input, plt_id);
     for ct_input in inputs[0..2 * log_base_q].iter() {
         let muled = public_circuit.mul_gate(*ct_input, plt_out);
         outputs.push(muled);
     }
-=======
-    let plt_gate = public_circuit.public_lookup_gate(eval_input, plt_id);
-    for ct_input in inputs[0..2 * log_base_q].iter() {
-        let muled = public_circuit.and_gate(*ct_input, plt_gate);
-        outputs.push(muled);
-    }
-    outputs.push(plt_gate);
->>>>>>> dea18a15
     public_circuit.output(outputs);
 
     let obf_params = ObfuscationParams {
@@ -278,10 +269,5 @@
     );
     let scale = DCRTPoly::const_int(&params, 6);
     // Public lookup for 3(0,1,1) => 6(1,1,0)
-<<<<<<< HEAD
     assert_eq!(output_poly, (hardcoded_key * scale));
-=======
-    let plt_poly = DCRTPoly::from_coeffs(&params, &[one.clone(), one.clone(), zero.clone()]);
-    assert_eq!(output, (hardcoded_key * plt_poly).to_bool_vec());
->>>>>>> dea18a15
 }