--- conflicted
+++ resolved
@@ -1,6 +1,6 @@
 pub mod eval;
 pub mod obf;
-pub mod serde;
+// pub mod serde;
 pub mod utils;
 use crate::{
     bgg::{circuit::PolyCircuit, BggEncoding},
@@ -45,13 +45,8 @@
 mod test {
     use super::*;
     use crate::{
-<<<<<<< HEAD
         bgg::circuit::PolyCircuit,
         io::{obf::obfuscate, utils::build_final_bits_circuit, ObfuscationParams},
-=======
-        bgg::{circuit::PolyCircuit, ErrorSimulator},
-        io::{obf::obfuscate, utils::build_final_step_circuit, ObfuscationParams},
->>>>>>> 4c60b487
         poly::{
             dcrt::{
                 DCRTPoly, DCRTPolyHashSampler, DCRTPolyMatrix, DCRTPolyParams,
@@ -65,10 +60,6 @@
     use num_bigint::BigUint;
     use std::sync::Arc;
     use tracing::info;
-
-    fn init_tracing() {
-        tracing_subscriber::fmt::init();
-    }
 
     #[test]
     fn test_io_just_mul_enc_and_bit() {
@@ -94,14 +85,10 @@
             switched_modulus,
             input_size: 1,
             public_circuit: public_circuit.clone(),
-<<<<<<< HEAD
             d: 3,
             encoding_sigma: 0.0,
             hardcoded_key_sigma: 0.0,
             p_sigma: 0.0,
-=======
-            error_gauss_sigma: 0.0,
->>>>>>> 4c60b487
         };
 
         let sampler_uniform = DCRTPolyUniformSampler::new();
@@ -118,89 +105,8 @@
         let obfuscation_time = start_time.elapsed();
         println!("Time to obfuscate: {:?}", obfuscation_time);
 
-<<<<<<< HEAD
-=======
         let input = [true];
         let sampler_hash = DCRTPolyHashSampler::<Keccak256>::new([0; 32]);
-        let hardcoded_key = obfuscation
-            .hardcoded_key
-            .coeffs()
-            .iter()
-            .map(|elem| elem.value() != &BigUint::from(0u8))
-            .collect::<Vec<_>>();
-        let output = obfuscation.eval(obf_params, sampler_hash, &input);
-        let total_time = start_time.elapsed();
-        println!("{:?}", output);
-        println!("Time for evaluation: {:?}", total_time - obfuscation_time);
-        println!("Total time: {:?}", total_time);
-        assert_eq!(output, hardcoded_key);
-    }
-
-    #[test]
-    #[ignore]
-    fn test_io_just_mul_enc_and_bit_real_params() {
-        init_tracing();
-        let start_time = std::time::Instant::now();
-        let params = DCRTPolyParams::new(8192, 9, 51);
-        println!("params {:?}", params);
-        let log_q = params.modulus_bits();
-        let switched_modulus = Arc::new(BigUint::from(2u32).pow(449u32));
-        let mut public_circuit = PolyCircuit::new();
-        {
-            let inputs = public_circuit.input(log_q + 1);
-            let mut outputs = vec![];
-            let eval_input = inputs[log_q];
-            for enc_input in inputs[0..log_q].iter() {
-                let muled = public_circuit.and_gate(*enc_input, eval_input);
-                outputs.push(muled);
-            }
-            public_circuit.output(outputs);
-        }
-
-        {
-            let dummy_a_decomposed_polys =
-                DCRTPolyMatrix::from_poly_vec_column(&params, vec![DCRTPoly::const_max(&params)])
-                    .decompose();
-            let dummy_b_decomposed_polys =
-                DCRTPolyMatrix::from_poly_vec_column(&params, vec![DCRTPoly::const_max(&params)])
-                    .decompose();
-            let final_circuit = build_final_step_circuit::<_, ErrorSimulator>(
-                &params,
-                &dummy_a_decomposed_polys.get_column(0),
-                &dummy_b_decomposed_polys.get_column(0),
-                public_circuit.clone(),
-            );
-            let error_m_polys = final_circuit.simulate_error(params.ring_dimension());
-            println!("error_m_polys {:?}", error_m_polys);
-        }
-
-        let obf_params = ObfuscationParams {
-            params: params.clone(),
-            switched_modulus,
-            input_size: 1,
-            public_circuit: public_circuit.clone(),
-            error_gauss_sigma: 2251799813685248.0,
-        };
-
-        let sampler_uniform = DCRTPolyUniformSampler::new();
-        let sampler_hash = DCRTPolyHashSampler::<Keccak256>::new([0; 32]);
-        let sampler_trapdoor = DCRTPolyTrapdoorSampler::new(2, 0.0);
-        let mut rng = rand::rng();
-        let obfuscation = obfuscate::<DCRTPolyMatrix, _, _, _, _>(
-            obf_params.clone(),
-            sampler_uniform,
-            sampler_hash,
-            sampler_trapdoor,
-            &mut rng,
-        );
-        let obfuscation_time = start_time.elapsed();
-        println!("Time to obfuscate: {:?}", obfuscation_time);
-
->>>>>>> 4c60b487
-        let input = [true];
-        let sampler_hash = DCRTPolyHashSampler::<Keccak256>::new([0; 32]);
-        // todo: we can wrap into method prob (even store hardcoded_key as Vec<bool> which is way
-        // compact)
         let hardcoded_key = obfuscation
             .hardcoded_key
             .coeffs()
@@ -236,6 +142,67 @@
     //         public_circuit.output(outputs);
     //     }
 
+    //     let obf_params = ObfuscationParams {
+    //         params: params.clone(),
+    //         switched_modulus,
+    //         input_size: 1,
+    //         public_circuit: public_circuit.clone(),
+    //         error_gauss_sigma: 2251799813685248.0,
+    //     };
+
+    //     let sampler_uniform = DCRTPolyUniformSampler::new();
+    //     let sampler_hash = DCRTPolyHashSampler::<Keccak256>::new([0; 32]);
+    //     let sampler_trapdoor = DCRTPolyTrapdoorSampler::new(2, 0.0);
+    //     let mut rng = rand::rng();
+    //     let obfuscation = obfuscate::<DCRTPolyMatrix, _, _, _, _>(
+    //         obf_params.clone(),
+    //         sampler_uniform,
+    //         sampler_hash,
+    //         sampler_trapdoor,
+    //         &mut rng,
+    //     );
+    //     let obfuscation_time = start_time.elapsed();
+    //     println!("Time to obfuscate: {:?}", obfuscation_time);
+
+    //     let input = [true];
+    //     let sampler_hash = DCRTPolyHashSampler::<Keccak256>::new([0; 32]);
+    //     // todo: we can wrap into method prob (even store hardcoded_key as Vec<bool> which is way
+    //     // compact)
+    //     let hardcoded_key = obfuscation
+    //         .hardcoded_key
+    //         .coeffs()
+    //         .iter()
+    //         .map(|elem| elem.value() != &BigUint::from(0u8))
+    //         .collect::<Vec<_>>();
+    //     let output = obfuscation.eval(obf_params, sampler_hash, &input);
+    //     let total_time = start_time.elapsed();
+    //     println!("{:?}", output);
+    //     println!("Time for evaluation: {:?}", total_time - obfuscation_time);
+    //     println!("Total time: {:?}", total_time);
+    //     assert_eq!(output, hardcoded_key);
+    // }
+
+    // #[test]
+    // #[ignore]
+    // fn test_io_just_mul_enc_and_bit_real_params() {
+    //     init_tracing();
+    //     let start_time = std::time::Instant::now();
+    //     let params = DCRTPolyParams::new(8192, 9, 51);
+    //     println!("params {:?}", params);
+    //     let log_q = params.modulus_bits();
+    //     let switched_modulus = Arc::new(BigUint::from(2u32).pow(449u32));
+    //     let mut public_circuit = PolyCircuit::new();
+    //     {
+    //         let inputs = public_circuit.input(log_q + 1);
+    //         let mut outputs = vec![];
+    //         let eval_input = inputs[log_q];
+    //         for enc_input in inputs[0..log_q].iter() {
+    //             let muled = public_circuit.and_gate(*enc_input, eval_input);
+    //             outputs.push(muled);
+    //         }
+    //         public_circuit.output(outputs);
+    //     }
+
     //     {
     //         let dummy_a_decomposed_polys =
     //             DCRTPolyMatrix::from_poly_vec_column(&params, vec![DCRTPoly::const_max(&params)])
