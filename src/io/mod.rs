--- conflicted
+++ resolved
@@ -27,11 +27,4 @@
     pub bs: Vec<Vec<M>>,
     #[cfg(feature = "debug")]
     pub hardcoded_key: <M as PolyMatrix>::P,
-<<<<<<< HEAD
-    // #[cfg(feature = "test")]
-    // pub final_preimage_target: M,
-=======
-    #[cfg(feature = "debug")]
-    pub final_preimage_target: M,
->>>>>>> 4fe01290
 }