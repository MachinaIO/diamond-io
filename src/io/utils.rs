--- conflicted
+++ resolved
@@ -4,7 +4,7 @@
         sampler::*,
         BggPublicKey,
     },
-    poly::{sampler::*, Poly, PolyElem, PolyMatrix, PolyParams},
+    poly::{matrix::*, sampler::*, Poly, PolyElem, PolyParams},
 };
 use itertools::Itertools;
 use std::marker::PhantomData;
@@ -64,7 +64,7 @@
         let dim = params.ring_dimension() as usize;
         // input bits, poly of the RLWE key
         let packed_input_size = obf_params.input_size.div_ceil(dim) + 1;
-        let packed_output_size = obf_params.public_circuit.num_output() / (2 * log_q);
+        let packed_output_size = obf_params.public_circuit.num_output() / log_q;
         let a_rlwe_bar =
             hash_sampler.sample_hash(params, TAG_A_RLWE_BAR, 1, 1, DistType::FinRingDist);
         let gadget_d_plus_1 = S::M::gadget_matrix(params, d + 1);
@@ -99,38 +99,26 @@
 ) -> PolyCircuit {
     let log_q = a_decomposed_polys.len();
     debug_assert_eq!(b_decomposed_polys.len(), log_q);
-    let packed_eval_input_size = public_circuit.num_input() - (2 * log_q);
-
-    // circuit outputs the cipertext ct=(a,b) as a_bit_0, b_bit_0, a_bit_1, b_bit_1, ...
+    let packed_eval_input_size = public_circuit.num_input() - log_q;
+
+    // circuit outputs the cipertext
     let mut ct_output_circuit = PolyCircuit::new();
     {
         let inputs = ct_output_circuit.input(packed_eval_input_size);
         let circuit_id = ct_output_circuit.register_sub_circuit(public_circuit);
         let mut public_circuit_inputs = vec![];
-        for poly in a_decomposed_polys.iter() {
-            let bits = poly.coeffs().iter().map(|elem| elem.to_bit()).collect_vec();
-            public_circuit_inputs.push(ct_output_circuit.const_bit_poly(&bits));
-        }
         for poly in b_decomposed_polys.iter() {
             let bits = poly.coeffs().iter().map(|elem| elem.to_bit()).collect_vec();
             public_circuit_inputs.push(ct_output_circuit.const_bit_poly(&bits));
         }
         public_circuit_inputs.extend(inputs);
-        assert_eq!(public_circuit_inputs.len(), 2 * log_q + packed_eval_input_size);
         let pc_outputs = ct_output_circuit.call_sub_circuit(circuit_id, &public_circuit_inputs);
-        let mut outputs = Vec::with_capacity(pc_outputs.len());
-        // n is the number of ciphertexts
-        let n = pc_outputs.len() / (2 * log_q);
-        for ct_idx in 0..n {
-            let ct_offset = ct_idx * 2 * log_q;
-            for bit_idx in 0..log_q {
-                let a_index = ct_offset + bit_idx;
-                let b_index = ct_offset + log_q + bit_idx;
-                let a_bit = pc_outputs[a_index];
-                let b_bit = pc_outputs[b_index];
-                outputs.push(a_bit);
-                outputs.push(b_bit);
-            }
+        let mut outputs = Vec::with_capacity(pc_outputs.len() * 2);
+        for (idx, b_bit) in pc_outputs.into_iter().enumerate() {
+            let bits =
+                a_decomposed_polys[idx].coeffs().iter().map(|elem| elem.to_bit()).collect_vec();
+            outputs.push(ct_output_circuit.const_bit_poly(&bits));
+            outputs.push(b_bit);
         }
         ct_output_circuit.output(outputs);
     }
@@ -138,7 +126,7 @@
     // actual
     let mut circuit = PolyCircuit::new();
     {
-        let mut inputs = circuit.input(packed_eval_input_size + 1); // + 1 is for t_bar
+        let mut inputs = circuit.input(packed_eval_input_size + 1);
         let minus_one = circuit.const_minus_one_gate();
         inputs.push(minus_one);
         let sub_circuit = build_circuit_ip_priv_and_pub_outputs::<E>(ct_output_circuit, 2);
@@ -152,116 +140,93 @@
 #[cfg(test)]
 #[cfg(feature = "test")]
 mod test {
-    use std::sync::Arc;
-
     use super::*;
     use crate::{
         bgg::BitToInt,
         poly::{
-<<<<<<< HEAD
-            dcrt::{DCRTPoly, DCRTPolyParams, DCRTPolyUniformSampler},
-=======
             dcrt::{
-                DCRTPoly, DCRTPolyHashSampler, DCRTPolyParams, DCRTPolyUniformSampler, FinRingElem,
+                DCRTPoly, DCRTPolyHashSampler, DCRTPolyMatrix, DCRTPolyParams,
+                DCRTPolyUniformSampler, FinRingElem,
             },
->>>>>>> 7ed78b2b
-            enc::rlwe_encrypt,
+            element::PolyElem,
             sampler::DistType,
         },
     };
-<<<<<<< HEAD
-=======
     use keccak_asm::Keccak256;
     use num_bigint::BigUint;
->>>>>>> 7ed78b2b
+    use tracing_subscriber::field::debug;
 
     #[test]
     fn test_build_final_step_circuit() {
         // 1. Set up parameters
         let params = DCRTPolyParams::default();
         let log_q = params.modulus_bits();
-        let sampler_uniform = DCRTPolyUniformSampler::new();
-        let sigma = 3.0;
-
-        // 2. Create a simple public circuit that takes 2*log_q inputs and outputs them directly
+
+        // 2. Create a simple public circuit that takes log_q inputs and outputs them directly
         let mut public_circuit = PolyCircuit::new();
         {
-            let inputs = public_circuit.input(2 * log_q + 1);
-            public_circuit.output(inputs[0..2 * log_q].to_vec());
-        }
-
-        // 3. Generate a random hardcoded key
+            let inputs = public_circuit.input(log_q + 1);
+            public_circuit.output(inputs[0..log_q].to_vec());
+        }
+
+        // 3. Generate a random hardcoded key (similar to obf.rs lines 53-65)
+        let sampler_uniform = DCRTPolyUniformSampler::new();
         let hardcoded_key = sampler_uniform.sample_uniform(&params, 1, 1, DistType::BitDist);
-
-<<<<<<< HEAD
-        // 4. Generate RLWE ciphertext for the hardcoded key
-        let a_rlwe_bar = sampler_uniform.sample_uniform(&params, 1, 1, DistType::BitDist);
-        let t_bar_matrix = sampler_uniform.sample_uniform(&params, 1, 1, DistType::BitDist);
-
-        let b = rlwe_encrypt(
-            &Arc::new(params.clone()),
-            &Arc::new(sampler_uniform),
-            &t_bar_matrix,
-            &a_rlwe_bar,
-            &hardcoded_key,
-            sigma,
-=======
+        // 4. Get the public polynomial a from PublicSampledData's sample function
+        let hash_sampler = DCRTPolyHashSampler::<Keccak256>::new([0; 32]);
+        let a_rlwe_bar =
+            hash_sampler.sample_hash(&params, TAG_A_RLWE_BAR, 1, 1, DistType::FinRingDist);
+
         // 5. Generate RLWE ciphertext for the hardcoded key
         let t_bar = sampler_uniform.sample_uniform(&params, 1, 1, DistType::FinRingDist);
-        // let e = sampler_uniform.sample_uniform(&params, 1, 1, DistType::GaussDist { sigma: 0.0
-        // }); Create a scale value (half of q)
+        let e = sampler_uniform.sample_uniform(&params, 1, 1, DistType::GaussDist { sigma: 0.0 });
+        // Create a scale value (half of q)
         let modulus = params.modulus();
         let half_q = FinRingElem::half_q(&modulus.clone());
         let scale = DCRTPoly::from_const(&params, &half_q);
         let enc_hardcoded_key =
-            rlwe_encrypt(&params, &sampler_uniform, &t_bar, &a_rlwe_bar, &hardcoded_key, 0.0);
-        // t_bar.clone() * &a_rlwe_bar + &e - &(hardcoded_key.clone() * &scale);
+            t_bar.clone() * &a_rlwe_bar + &e - &(hardcoded_key.clone() * &scale);
         assert_eq!(
             (hardcoded_key.clone() * &scale).entry(0, 0),
             (t_bar.clone() * &a_rlwe_bar - &enc_hardcoded_key).entry(0, 0)
->>>>>>> 7ed78b2b
-        );
-
-        // 5. Decompose the ciphertext
-        let a_decomposed = a_rlwe_bar.entry(0, 0).decompose_bits(&params);
-        let b_decomposed = b.entry(0, 0).decompose_bits(&params);
-
-        // 6. Build the final circuit with DCRTPoly as the Evaluable type
+        );
+
+        // 6. Decompose the ciphertext
+        let enc_hardcoded_key_polys: Vec<DCRTPoly> =
+            enc_hardcoded_key.entry(0, 0).decompose_bits(&params);
+
+        // 7. Build the final step circuit with DCRTPoly as the Evaluable type
+        let a_decomposed_polys = a_rlwe_bar.entry(0, 0).decompose_bits(&params);
         let final_circuit = build_final_bits_circuit::<DCRTPoly, DCRTPoly>(
-            &a_decomposed,
-            &b_decomposed,
-            public_circuit,
-        );
-
-        // 7. Evaluate the circuit
+            &a_decomposed_polys,
+            &enc_hardcoded_key_polys,
+            public_circuit.clone(),
+        );
+
+        // 8. Evaluate the circuit with the decomposed ciphertext
         let one = DCRTPoly::const_one(&params);
 
         let mut inputs = vec![one.clone()];
-        inputs.push(t_bar_matrix.entry(0, 0).clone());
+        inputs.push(t_bar.entry(0, 0).clone());
 
         let circuit_outputs = final_circuit.eval(&params, &one, &inputs);
-        assert_eq!(circuit_outputs.len(), log_q);
-
-        // 8. Extract the output bits
-        let output_ints = circuit_outputs
+        // 9. Extract the hardcoded key bits
+        let hardcoded_key_bits = hardcoded_key
+            .entry(0, 0)
+            .coeffs()
+            .iter()
+            .map(|elem| elem.value() != &BigUint::from(0u8))
+            .collect::<Vec<_>>();
+
+        // 10. Extract the output bits
+        let output_ints: Vec<DCRTPoly> = circuit_outputs
             .chunks(log_q)
             .map(|bits| DCRTPoly::bits_to_int(bits, &params))
             .collect_vec();
         assert_eq!(output_ints.len(), 1);
-<<<<<<< HEAD
-=======
         assert_eq!(output_ints[0], (hardcoded_key.clone() * &scale).entry(0, 0));
->>>>>>> 7ed78b2b
-        let output_bits = output_ints
-            .iter()
-            .flat_map(|output| output.extract_bits_with_threshold(&params))
-            .collect::<Vec<_>>();
-<<<<<<< HEAD
-
-        // 9. Verify that the output matches the hardcoded key bits
-        assert_eq!(output_bits.len(), params.ring_dimension() as usize);
-        assert_eq!(output_bits, hardcoded_key.entry(0, 0).to_bool_vec());
-=======
+        let output_bits =
+            output_ints.iter().flat_map(|output| output.extract_highest_bits()).collect::<Vec<_>>();
         // 11. Verify that the output matches the hardcoded key bits
         assert_eq!(output_bits.len(), hardcoded_key_bits.len());
         for (i, (output_bit, key_bit)) in
@@ -269,7 +234,6 @@
         {
             assert_eq!(output_bit, key_bit, "Bit mismatch at position {}", i);
         }
->>>>>>> 7ed78b2b
     }
 
     #[test]
@@ -281,8 +245,8 @@
         // 2. Create a simple public circuit that takes log_q inputs and outputs them directly
         let mut public_circuit = PolyCircuit::new();
         {
-            let inputs = public_circuit.input((2 * log_q) + 1);
-            public_circuit.output(inputs[0..(2 * log_q)].to_vec());
+            let inputs = public_circuit.input(log_q + 1);
+            public_circuit.output(inputs[0..log_q].to_vec());
         }
 
         let a_rlwe_bar = DCRTPoly::const_max(&params);
@@ -302,6 +266,7 @@
             1 + params.ring_dimension() as usize,
         );
         let norm_json = serde_json::to_string(&norms).unwrap();
+        // println!("norms: {}", norm_json);
         use std::{fs::File, io::Write};
         let mut file = File::create("final_bits_norm.json").unwrap();
         file.write_all(norm_json.as_bytes()).unwrap();
