use crate::{
    bgg::{
        circuit::{build_composite_circuit_from_public_and_fhe_dec, Evaluable, PolyCircuit},
        sampler::*,
        BggPublicKey,
    },
    poly::{sampler::*, Poly, PolyMatrix, PolyParams},
};
use std::marker::PhantomData;

use super::params::ObfuscationParams;

const TAG_A_RLWE_BAR: &[u8] = b"A_RLWE_BAR";
const TAG_A_PRF: &[u8] = b"A_PRF:";
pub const TAG_BGG_PUBKEY_INPUT_PREFIX: &[u8] = b"BGG_PUBKEY_INPUT:";

pub fn sample_public_key_by_id<K: AsRef<[u8]>, S>(
    sampler: &BGGPublicKeySampler<K, S>,
    params: &<<<S as PolyHashSampler<K>>::M as PolyMatrix>::P as Poly>::Params,
    id: usize,
    reveal_plaintexts: &[bool],
) -> Vec<BggPublicKey<<S as PolyHashSampler<K>>::M>>
where
    S: PolyHashSampler<K>,
{
    sampler.sample(
        params,
        &[TAG_BGG_PUBKEY_INPUT_PREFIX, &(id as u64).to_le_bytes()].concat(),
        reveal_plaintexts,
    )
}

#[derive(Debug, Clone)]
pub struct PublicSampledData<S: PolyHashSampler<[u8; 32]>> {
    pub rs: Vec<S::M>,
    pub a_rlwe_bar: S::M,
    pub rgs: Vec<S::M>,
    pub a_prf: S::M,
    pub packed_input_size: usize,
    pub packed_output_size: usize,
    _s: PhantomData<S>,
}

impl<S: PolyHashSampler<[u8; 32]>> PublicSampledData<S> {
    pub fn sample(obf_params: &ObfuscationParams<S::M>, hash_key: [u8; 32]) -> Self {
        let hash_sampler = S::new();
        let params = &obf_params.params;
        let d = obf_params.d;
<<<<<<< HEAD

        let r_0_bar = hash_sampler.sample_hash(params, hash_key, TAG_R_0, d, d, DistType::BitDist);
        let r_1_bar = hash_sampler.sample_hash(params, hash_key, TAG_R_1, d, d, DistType::BitDist);
=======
        let level_size = (1u64 << obf_params.level_width) as usize;
        let mut rs = Vec::with_capacity(level_size);
        let mut rgs = Vec::with_capacity(level_size);
>>>>>>> cee2cdb2
        let one = S::M::identity(params, 1, None);
        let gadget_d_plus_1 = S::M::gadget_matrix(params, d + 1);
        for i in 0..level_size {
            let tag = format!("R_{}", i).into_bytes();
            let r_i_bar = hash_sampler.sample_hash(params, &tag, d, d, DistType::BitDist);
            let r_i = r_i_bar.concat_diag(&[&one]);
            let rg = r_i.clone() * &gadget_d_plus_1;
            rs.push(r_i);
            rgs.push(rg);
        }

        let log_base_q = params.modulus_digits();
        let dim = params.ring_dimension() as usize;
        // input bits, poly of the RLWE key
        let packed_input_size = obf_params.input_size.div_ceil(dim) + 1;
        let packed_output_size = obf_params.public_circuit.num_output() / (2 * log_base_q);
        let a_rlwe_bar =
<<<<<<< HEAD
            hash_sampler.sample_hash(params, hash_key, TAG_A_RLWE_BAR, 1, 1, DistType::FinRingDist);
        let gadget_d_plus_1 = S::M::gadget_matrix(params, d + 1);
        let rgs: [<S as PolyHashSampler<[u8; 32]>>::M; 2] =
            [(r_0.clone() * &gadget_d_plus_1), (r_1.clone() * &gadget_d_plus_1)];
=======
            hash_sampler.sample_hash(params, TAG_A_RLWE_BAR, 1, 1, DistType::FinRingDist);
>>>>>>> cee2cdb2

        let a_prf_raw = hash_sampler.sample_hash(
            params,
            hash_key,
            TAG_A_PRF,
            d + 1,
            packed_output_size,
            DistType::FinRingDist,
        );
        let a_prf = a_prf_raw.modulus_switch(&obf_params.switched_modulus);
        Self { rs, a_rlwe_bar, rgs, a_prf, packed_input_size, packed_output_size, _s: PhantomData }
    }
}

pub fn build_final_digits_circuit<P: Poly, E: Evaluable>(
    a_decomposed_polys: &[P],
    b_decomposed_polys: &[P],
    public_circuit: PolyCircuit,
) -> PolyCircuit {
    let log_base_q = a_decomposed_polys.len();
    debug_assert_eq!(b_decomposed_polys.len(), log_base_q);
    let packed_eval_input_size = public_circuit.num_input() - (2 * log_base_q);

    // circuit outputs the cipertext ct=(a,b) as a_base_0, b_base_0, a_base_1, b_base_1, ...
    let mut ct_output_circuit = PolyCircuit::new();
    {
        let inputs = ct_output_circuit.input(packed_eval_input_size);
        let circuit_id = ct_output_circuit.register_sub_circuit(public_circuit);
        let mut public_circuit_inputs = vec![];
        for poly in a_decomposed_polys.iter() {
            let digits = poly.coeffs_digits();
            public_circuit_inputs.push(ct_output_circuit.const_digits_poly(&digits));
        }
        for poly in b_decomposed_polys.iter() {
            let digits = poly.coeffs_digits();
            public_circuit_inputs.push(ct_output_circuit.const_digits_poly(&digits));
        }
        public_circuit_inputs.extend(inputs);
        assert_eq!(public_circuit_inputs.len(), 2 * log_base_q + packed_eval_input_size);
        let pc_outputs = ct_output_circuit.call_sub_circuit(circuit_id, &public_circuit_inputs);
        let mut outputs = Vec::with_capacity(pc_outputs.len());
        // n is the number of ciphertexts
        let n = pc_outputs.len() / (2 * log_base_q);
        for ct_idx in 0..n {
            let ct_offset = ct_idx * 2 * log_base_q;
            for bit_idx in 0..log_base_q {
                let a_index = ct_offset + bit_idx;
                let b_index = ct_offset + log_base_q + bit_idx;
                let a_bit = pc_outputs[a_index];
                let b_bit = pc_outputs[b_index];
                outputs.push(a_bit);
                outputs.push(b_bit);
            }
        }
        ct_output_circuit.output(outputs);
    }

    // actual
    let mut circuit = PolyCircuit::new();
    {
        let inputs = circuit.input(packed_eval_input_size + 1); // + 1 is for -t_bar
        let sub_circuit =
            build_composite_circuit_from_public_and_fhe_dec::<E>(ct_output_circuit, log_base_q);
        let circuit_id = circuit.register_sub_circuit(sub_circuit);
        let outputs = circuit.call_sub_circuit(circuit_id, &inputs);
        circuit.output(outputs);
    }
    circuit
}

#[cfg(test)]
#[cfg(feature = "test")]
mod test {
    use super::*;
    use crate::{
        bgg::DigitsToInt,
        poly::{
            dcrt::{DCRTPoly, DCRTPolyParams, DCRTPolyUniformSampler},
            enc::rlwe_encrypt,
            sampler::DistType,
        },
    };

    #[test]
    fn test_build_final_step_circuit() {
        // 1. Set up parameters
        let params = DCRTPolyParams::default();
        let log_q = params.modulus_bits();
        let sampler_uniform = DCRTPolyUniformSampler::new();
        let sigma = 3.0;

        // 2. Create a simple public circuit that takes 2*log_q inputs and outputs them directly
        let mut public_circuit = PolyCircuit::new();
        {
            let inputs = public_circuit.input(2 * log_q + 1);
            public_circuit.output(inputs[0..2 * log_q].to_vec());
        }

        // 3. Generate a random hardcoded key
        let hardcoded_key = sampler_uniform.sample_uniform(&params, 1, 1, DistType::BitDist);

        // 4. Generate RLWE ciphertext for the hardcoded key
        let a_rlwe_bar = sampler_uniform.sample_uniform(&params, 1, 1, DistType::BitDist);
        let t_bar_matrix = sampler_uniform.sample_uniform(&params, 1, 1, DistType::BitDist);

        let b = rlwe_encrypt(
            &params,
            &sampler_uniform,
            &t_bar_matrix,
            &a_rlwe_bar,
            &hardcoded_key,
            sigma,
        );

        // 5. Decompose the ciphertext
        let a_decomposed = a_rlwe_bar.entry(0, 0).decompose_base(&params);
        let b_decomposed = b.entry(0, 0).decompose_base(&params);

        // 6. Build the final circuit with DCRTPoly as the Evaluable type
        let final_circuit = build_final_digits_circuit::<DCRTPoly, DCRTPoly>(
            &a_decomposed,
            &b_decomposed,
            public_circuit,
        );

        // 7. Evaluate the circuit
        let one = DCRTPoly::const_one(&params);

        let mut inputs = vec![one.clone()];
        inputs.push(-(t_bar_matrix.entry(0, 0)).clone());

        let circuit_outputs = final_circuit.eval(&params, &one, &inputs);
        assert_eq!(circuit_outputs.len(), log_q);

        // 8. Extract the output bits
        let output_ints = circuit_outputs
            .chunks(log_q)
            .map(|bits| DCRTPoly::digits_to_int(bits, &params))
            .collect::<Vec<_>>();
        assert_eq!(output_ints.len(), 1);
        let output_bits = output_ints
            .iter()
            .flat_map(|output| output.extract_bits_with_threshold(&params))
            .collect::<Vec<_>>();

        // 9. Verify that the output matches the hardcoded key bits
        assert_eq!(output_bits.len(), params.ring_dimension() as usize);
        assert_eq!(output_bits, hardcoded_key.entry(0, 0).to_bool_vec());
    }

    #[test]
    fn test_simulate_norm_final_bits_circuit() {
        // 1. Set up parameters
        let log_n = 13u32;
        let n = 2u32.pow(log_n);
        let crt_depth = 23;
        let crt_bits = 51;
        let base_bits = 20;
        let params = DCRTPolyParams::new(n, crt_depth, crt_bits, base_bits);
        let log_q = params.modulus_bits();
        debug_assert_eq!(crt_bits * crt_depth, log_q);
        let log_base_q = params.modulus_digits();

        // 2. Create a simple public circuit that takes log_base_q inputs and outputs them directly
        let mut public_circuit = PolyCircuit::new();
        {
            let inputs = public_circuit.input((2 * log_base_q) + 1);
            public_circuit.output(inputs[0..(2 * log_base_q)].to_vec());
        }

        let a_rlwe_bar = DCRTPoly::const_max(&params);
        let enc_hardcoded_key = DCRTPoly::const_max(&params);

        let a_decomposed_polys = a_rlwe_bar.decompose_base(&params);
        let b_decomposed_polys = enc_hardcoded_key.decompose_base(&params);
        let final_circuit = build_final_digits_circuit::<DCRTPoly, DCRTPoly>(
            &a_decomposed_polys,
            &b_decomposed_polys,
            public_circuit,
        );

        let norms = final_circuit.simulate_bgg_norm(
            params.ring_dimension(),
            params.base_bits(),
            1 + params.ring_dimension() as usize,
        );
        let norm_json = serde_json::to_string(&norms).unwrap();
        use std::{fs::File, io::Write};
        let mut file = File::create(format!(
            "final_bits_norm_n_{}_crt_{}_depth_{}_base_{}.json",
            log_n, crt_bits, crt_depth, base_bits
        ))
        .unwrap();
        file.write_all(norm_json.as_bytes()).unwrap();
    }
}<|MERGE_RESOLUTION|>--- conflicted
+++ resolved
@@ -46,20 +46,14 @@
         let hash_sampler = S::new();
         let params = &obf_params.params;
         let d = obf_params.d;
-<<<<<<< HEAD
-
-        let r_0_bar = hash_sampler.sample_hash(params, hash_key, TAG_R_0, d, d, DistType::BitDist);
-        let r_1_bar = hash_sampler.sample_hash(params, hash_key, TAG_R_1, d, d, DistType::BitDist);
-=======
         let level_size = (1u64 << obf_params.level_width) as usize;
         let mut rs = Vec::with_capacity(level_size);
         let mut rgs = Vec::with_capacity(level_size);
->>>>>>> cee2cdb2
         let one = S::M::identity(params, 1, None);
         let gadget_d_plus_1 = S::M::gadget_matrix(params, d + 1);
         for i in 0..level_size {
             let tag = format!("R_{}", i).into_bytes();
-            let r_i_bar = hash_sampler.sample_hash(params, &tag, d, d, DistType::BitDist);
+            let r_i_bar = hash_sampler.sample_hash(params, hash_key, &tag, d, d, DistType::BitDist);
             let r_i = r_i_bar.concat_diag(&[&one]);
             let rg = r_i.clone() * &gadget_d_plus_1;
             rs.push(r_i);
@@ -72,14 +66,7 @@
         let packed_input_size = obf_params.input_size.div_ceil(dim) + 1;
         let packed_output_size = obf_params.public_circuit.num_output() / (2 * log_base_q);
         let a_rlwe_bar =
-<<<<<<< HEAD
             hash_sampler.sample_hash(params, hash_key, TAG_A_RLWE_BAR, 1, 1, DistType::FinRingDist);
-        let gadget_d_plus_1 = S::M::gadget_matrix(params, d + 1);
-        let rgs: [<S as PolyHashSampler<[u8; 32]>>::M; 2] =
-            [(r_0.clone() * &gadget_d_plus_1), (r_1.clone() * &gadget_d_plus_1)];
-=======
-            hash_sampler.sample_hash(params, TAG_A_RLWE_BAR, 1, 1, DistType::FinRingDist);
->>>>>>> cee2cdb2
 
         let a_prf_raw = hash_sampler.sample_hash(
             params,
