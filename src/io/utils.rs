--- conflicted
+++ resolved
@@ -45,16 +45,7 @@
     ) -> Self {
         let hash_sampler = &bgg_pubkey_sampler.sampler;
         let params = &obf_params.params;
-<<<<<<< HEAD
         let d = obf_params.d;
-        let r_0_bar = hash_sampler.sample_hash(params, TAG_R_0, d, d, DistType::BitDist);
-        info!("r_0_bar computed");
-        let r_1_bar = hash_sampler.sample_hash(params, TAG_R_1, d, d, DistType::BitDist);
-        info!("r_1_bar computed");
-=======
-
->>>>>>> 2c44cb32
-        let one = S::M::identity(params, 1, None);
 
         let log_q = params.modulus_bits();
         let dim = params.ring_dimension() as usize;
@@ -89,26 +80,20 @@
         //     .collect_vec();
         // let identity_input = S::M::identity(params, 1 + packed_input_size, None);
         info!("pubkeys computed");
-<<<<<<< HEAD
         let gadget_d1 = S::M::gadget_matrix(params, d + 1);
-        // let identity_2 = S::M::identity(params, 2, None);
-        let rgs_decomposed: [<S as PolyHashSampler<[u8; 32]>>::M; 2] =
-            [(&r_0 * &gadget_d1).decompose(), (&r_1 * &gadget_d1).decompose()];
-
-=======
-        let gadget_2 = S::M::gadget_matrix(params, 2);
-        info!("gadget_2 computed");
+        info!("gadget_d1 computed");
+        let one = S::M::identity(params, 1, None);
         let r_0 =
-            hash_sampler.sample_hash(params, TAG_R_0, 1, 1, DistType::BitDist).concat_diag(&[&one]);
+            hash_sampler.sample_hash(params, TAG_R_0, d, d, DistType::BitDist).concat_diag(&[&one]);
         let r_1 =
-            hash_sampler.sample_hash(params, TAG_R_1, 1, 1, DistType::BitDist).concat_diag(&[&one]);
+            hash_sampler.sample_hash(params, TAG_R_1, d, d, DistType::BitDist).concat_diag(&[&one]);
         let rgs_decomposed: [<S as PolyHashSampler<[u8; 32]>>::M; 2] = {
             parallel_iter!(0..2)
                 .map(|i| {
                     if i == 0 {
-                        (&r_0 * &gadget_2).decompose()
+                        (&r_0 * &gadget_d1).decompose()
                     } else {
-                        (&r_1 * &gadget_2).decompose()
+                        (&r_1 * &gadget_d1).decompose()
                     }
                 })
                 .collect::<Vec<_>>()
@@ -116,7 +101,6 @@
                 .unwrap()
         };
         info!("rgs_decomposed computed");
->>>>>>> 2c44cb32
         let a_prf_raw = hash_sampler.sample_hash(
             params,
             TAG_A_PRF,
@@ -152,11 +136,7 @@
     debug_assert_eq!(b_decomposed_polys.len(), log_q);
     let packed_eval_input_size = public_circuit.num_input() - log_q;
 
-<<<<<<< HEAD
     // circuit outputs the cipertext
-=======
-    // circuit outputs the ciper text
->>>>>>> 2c44cb32
     let mut ct_output_circuit = PolyCircuit::<P>::new();
     {
         let inputs = ct_output_circuit.input(packed_eval_input_size);
@@ -171,16 +151,11 @@
         for (idx, b_bit) in pc_outputs.into_iter().enumerate() {
             outputs.push(ct_output_circuit.const_scalar(a_decomposed_polys[idx].clone()));
             outputs.push(b_bit);
-            // let ct_bit = circuit.and_gate(*b_bit, inputs[packed_public_input_size]);
-            // ct_bits.push(ct_bit);
         }
         ct_output_circuit.output(outputs);
     }
 
-<<<<<<< HEAD
     // actual
-=======
->>>>>>> 2c44cb32
     let mut circuit = PolyCircuit::<P>::new();
     {
         let mut inputs = circuit.input(packed_eval_input_size + 1);
@@ -188,15 +163,6 @@
         inputs.push(minus_one);
         let sub_circuit = build_circuit_ip_to_int::<P, E>(params, ct_output_circuit, 2, log_q);
         let circuit_id = circuit.register_sub_circuit(sub_circuit);
-        // debug_assert_eq!(public_outputs.len(), log_q);
-        // let mut ct_bits = vec![];
-        // for (idx, b_bit) in public_outputs.iter().enumerate() {
-        //     ct_bits.push(circuit.const_scalar(a_decomposed_polys[idx].clone()));
-        //     ct_bits.push(*b_bit);
-        //     // let ct_bit = circuit.and_gate(*b_bit, inputs[packed_public_input_size]);
-        //     // ct_bits.push(ct_bit);
-        // }
-        // inputs.extend(ct_bits);
         let outputs = circuit.call_sub_circuit(circuit_id, &inputs);
         circuit.output(outputs);
     }
