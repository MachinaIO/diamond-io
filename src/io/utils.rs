--- conflicted
+++ resolved
@@ -156,22 +156,11 @@
     use crate::{
         bgg::BitToInt,
         poly::{
-<<<<<<< HEAD
-            dcrt::{
-                DCRTPoly, DCRTPolyHashSampler, DCRTPolyParams, DCRTPolyUniformSampler, FinRingElem,
-            },
-=======
             dcrt::{DCRTPoly, DCRTPolyParams, DCRTPolyUniformSampler},
->>>>>>> 5dfddf65
             enc::rlwe_encrypt,
             sampler::DistType,
         },
     };
-<<<<<<< HEAD
-    use keccak_asm::Keccak256;
-    use num_bigint::BigUint;
-=======
->>>>>>> 5dfddf65
 
     #[test]
     fn test_build_final_step_circuit() {
@@ -191,21 +180,6 @@
         // 3. Generate a random hardcoded key
         let hardcoded_key = sampler_uniform.sample_uniform(&params, 1, 1, DistType::BitDist);
 
-<<<<<<< HEAD
-        // 5. Generate RLWE ciphertext for the hardcoded key
-        let t_bar = sampler_uniform.sample_uniform(&params, 1, 1, DistType::FinRingDist);
-        // let e = sampler_uniform.sample_uniform(&params, 1, 1, DistType::GaussDist { sigma: 0.0
-        // }); Create a scale value (half of q)
-        let modulus = params.modulus();
-        let half_q = FinRingElem::half_q(&modulus.clone());
-        let scale = DCRTPoly::from_const(&params, &half_q);
-        let enc_hardcoded_key =
-            rlwe_encrypt(&params, &sampler_uniform, &t_bar, &a_rlwe_bar, &hardcoded_key, 0.0);
-        // t_bar.clone() * &a_rlwe_bar + &e - &(hardcoded_key.clone() * &scale);
-        assert_eq!(
-            (hardcoded_key.clone() * &scale).entry(0, 0),
-            (t_bar.clone() * &a_rlwe_bar - &enc_hardcoded_key).entry(0, 0)
-=======
         // 4. Generate RLWE ciphertext for the hardcoded key
         let a_rlwe_bar = sampler_uniform.sample_uniform(&params, 1, 1, DistType::BitDist);
         let t_bar_matrix = sampler_uniform.sample_uniform(&params, 1, 1, DistType::BitDist);
@@ -217,7 +191,6 @@
             &a_rlwe_bar,
             &hardcoded_key,
             sigma,
->>>>>>> 5dfddf65
         );
 
         // 5. Decompose the ciphertext
@@ -246,28 +219,14 @@
             .map(|bits| DCRTPoly::bits_to_int(bits, &params))
             .collect_vec();
         assert_eq!(output_ints.len(), 1);
-<<<<<<< HEAD
-        assert_eq!(output_ints[0], (hardcoded_key.clone() * &scale).entry(0, 0));
-=======
->>>>>>> 5dfddf65
         let output_bits = output_ints
             .iter()
             .flat_map(|output| output.extract_bits_with_threshold(&params))
             .collect::<Vec<_>>();
-<<<<<<< HEAD
-        // 11. Verify that the output matches the hardcoded key bits
-        assert_eq!(output_bits.len(), hardcoded_key_bits.len());
-        for (i, (output_bit, key_bit)) in
-            output_bits.iter().zip(hardcoded_key_bits.iter()).enumerate()
-        {
-            assert_eq!(output_bit, key_bit, "Bit mismatch at position {}", i);
-        }
-=======
 
         // 9. Verify that the output matches the hardcoded key bits
         assert_eq!(output_bits.len(), params.ring_dimension() as usize);
         assert_eq!(output_bits, hardcoded_key.entry(0, 0).to_bool_vec());
->>>>>>> 5dfddf65
     }
 
     #[test]
