use super::ObfuscationParams;
use crate::bgg::{sampler::*, BggPublicKey};
use crate::poly::{matrix::*, sampler::*, Poly, PolyParams};
use itertools::Itertools;
use std::marker::PhantomData;
use std::sync::Arc;

const TAG_R_0: &[u8] = b"R_0";
const TAG_R_1: &[u8] = b"R_1";
const TAG_A_FHE_BAR: &[u8] = b"A_FHE_BAR";
const TAG_BGG_PUBKEY_INPUT_PREFIX: &[u8] = b"BGG_PUBKEY_INPUT:";
const TAG_BGG_PUBKEY_FHEKEY_PREFIX: &[u8] = b"BGG_PUBKEY_FHEKY:";
const TAG_A_PRF: &[u8] = b"A_PRF:";

#[derive(Debug, Clone)]
pub struct PublicSampledData<S: PolyHashSampler<[u8; 32]>> {
    pub r_0: S::M,
    pub r_1: S::M,
    pub a_fhe_bar: S::M,
    pub pubkeys_input: Vec<Vec<BggPublicKey<S::M>>>,
    pub pubkeys_fhe_key: Vec<Vec<BggPublicKey<S::M>>>,
    pub t_0: (S::M, S::M),
    pub t_1: (S::M, S::M),
    pub a_prf: S::M,
    _s: PhantomData<S>,
}

impl<S: PolyHashSampler<[u8; 32]>> PublicSampledData<S> {
    pub fn sample(
        obf_params: &ObfuscationParams<S::M>,
        bgg_pubkey_sampler: &BGGPublicKeySampler<[u8; 32], S>,
        packed_input_size: usize,
        packed_output_size: usize,
    ) -> Self {
<<<<<<< HEAD
        let hash_sampler = &bgg_pubkey_sampler.sampler;
        let params = &obf_params.params;
=======
>>>>>>> 6386be60
        let r_0_bar = hash_sampler.sample_hash(params, TAG_R_0, 1, 1, DistType::BitDist);
        let r_1_bar = hash_sampler.sample_hash(params, TAG_R_1, 1, 1, DistType::BitDist);
        let one = S::M::identity(params, 1, None);
        let r_0 = r_0_bar.concat_diag(&[one.clone()]);
        let r_1 = r_1_bar.concat_diag(&[one.clone()]);
        let log_q = params.modulus_bits();
        let a_fhe_bar =
            hash_sampler.sample_hash(params, TAG_A_FHE_BAR, 2, 2 * log_q, DistType::FinRingDist);
<<<<<<< HEAD
        let pubkeys_input = (0..obf_params.input_size + 1)
=======
        let pubkeys_input = (0..input_size + 1)
>>>>>>> 6386be60
            .map(|idx| {
                bgg_pubkey_sampler.sample(
                    params,
                    &[TAG_BGG_PUBKEY_INPUT_PREFIX, &idx.to_le_bytes()].concat(),
                    packed_input_size + 1,
                )
            })
            .collect_vec();
        let pubkeys_fhe_key = (0..obf_params.input_size + 1)
            .map(|idx| {
                bgg_pubkey_sampler.sample(
                    params,
                    &[TAG_BGG_PUBKEY_FHEKEY_PREFIX, &idx.to_le_bytes()].concat(),
                    2,
                )
            })
            .collect_vec();
        let identity_input = S::M::identity(params, packed_input_size + 1, None);
        let gadget_2 = S::M::gadget_matrix(params, 2);
        let identity_2 = S::M::identity(params, 2, None);
        let mut ts = vec![];
        for bit in 0..1 {
            let r = if bit == 0 { r_0.clone() } else { r_1.clone() };
            let rg = r * &gadget_2;
            let rg_decomposed = rg.decompose();
            let t_input = identity_input.clone().tensor(&rg_decomposed);
            let t_fhe_key = identity_2.clone().tensor(&rg_decomposed);
            ts.push((t_input, t_fhe_key));
        }
        let a_prf_raw = hash_sampler.sample_hash(
            &params,
            TAG_A_PRF,
            2,
            packed_output_size,
            DistType::FinRingDist,
        );
        let a_prf = a_prf_raw.modulus_switch(&obf_params.modulus_switch_params);
        Self {
            r_0,
            r_1,
            a_fhe_bar,
            pubkeys_input,
            pubkeys_fhe_key,
            t_0: ts[0].clone(),
            t_1: ts[1].clone(),
            a_prf,
            _s: PhantomData,
        }
    }
}<|MERGE_RESOLUTION|>--- conflicted
+++ resolved
@@ -1,9 +1,8 @@
 use super::ObfuscationParams;
 use crate::bgg::{sampler::*, BggPublicKey};
-use crate::poly::{matrix::*, sampler::*, Poly, PolyParams};
+use crate::poly::{matrix::*, sampler::*, PolyParams};
 use itertools::Itertools;
 use std::marker::PhantomData;
-use std::sync::Arc;
 
 const TAG_R_0: &[u8] = b"R_0";
 const TAG_R_1: &[u8] = b"R_1";
@@ -32,11 +31,8 @@
         packed_input_size: usize,
         packed_output_size: usize,
     ) -> Self {
-<<<<<<< HEAD
         let hash_sampler = &bgg_pubkey_sampler.sampler;
         let params = &obf_params.params;
-=======
->>>>>>> 6386be60
         let r_0_bar = hash_sampler.sample_hash(params, TAG_R_0, 1, 1, DistType::BitDist);
         let r_1_bar = hash_sampler.sample_hash(params, TAG_R_1, 1, 1, DistType::BitDist);
         let one = S::M::identity(params, 1, None);
@@ -45,11 +41,7 @@
         let log_q = params.modulus_bits();
         let a_fhe_bar =
             hash_sampler.sample_hash(params, TAG_A_FHE_BAR, 2, 2 * log_q, DistType::FinRingDist);
-<<<<<<< HEAD
         let pubkeys_input = (0..obf_params.input_size + 1)
-=======
-        let pubkeys_input = (0..input_size + 1)
->>>>>>> 6386be60
             .map(|idx| {
                 bgg_pubkey_sampler.sample(
                     params,
@@ -80,7 +72,7 @@
             ts.push((t_input, t_fhe_key));
         }
         let a_prf_raw = hash_sampler.sample_hash(
-            &params,
+            params,
             TAG_A_PRF,
             2,
             packed_output_size,
