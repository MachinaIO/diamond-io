--- conflicted
+++ resolved
@@ -1,5 +1,3 @@
-use itertools::Itertools;
-
 use super::ObfuscationParams;
 use crate::{
     bgg::{
@@ -7,18 +5,12 @@
         sampler::*,
         BggPublicKey,
     },
-    parallel_iter,
     poly::{matrix::*, sampler::*, Poly, PolyElem, PolyParams},
 };
-<<<<<<< HEAD
 use itertools::Itertools;
 #[cfg(feature = "parallel")]
-use rayon::prelude::*;
 use std::{marker::PhantomData, ops::Mul};
 use tracing::info;
-=======
-use std::{marker::PhantomData, ops::Mul};
->>>>>>> 4c60b487
 
 const TAG_R_0: &[u8] = b"R_0";
 const TAG_R_1: &[u8] = b"R_1";
@@ -51,16 +43,13 @@
     ) -> Self {
         let hash_sampler = &bgg_pubkey_sampler.sampler;
         let params = &obf_params.params;
-<<<<<<< HEAD
         let d = obf_params.d;
 
-=======
-        let r_0_bar = hash_sampler.sample_hash(params, TAG_R_0, 1, 1, DistType::BitDist);
-        let r_1_bar = hash_sampler.sample_hash(params, TAG_R_1, 1, 1, DistType::BitDist);
+        let r_0_bar = hash_sampler.sample_hash(params, TAG_R_0, d, d, DistType::BitDist);
+        let r_1_bar = hash_sampler.sample_hash(params, TAG_R_1, d, d, DistType::BitDist);
         let one = S::M::identity(params, 1, None);
         let r_0 = r_0_bar.concat_diag(&[&one]);
         let r_1 = r_1_bar.concat_diag(&[&one]);
->>>>>>> 4c60b487
         let log_q = params.modulus_bits();
         let dim = params.ring_dimension() as usize;
         // (bits of encrypted hardcoded key, input bits, poly of the FHE key)
@@ -93,36 +82,11 @@
         //     })
         //     .collect_vec();
         // let identity_input = S::M::identity(params, 1 + packed_input_size, None);
-<<<<<<< HEAD
-        info!("pubkeys computed");
         let gadget_d1 = S::M::gadget_matrix(params, d + 1);
-        info!("gadget_d1 computed");
-        let one = S::M::identity(params, 1, None);
-        let r_0 =
-            hash_sampler.sample_hash(params, TAG_R_0, d, d, DistType::BitDist).concat_diag(&[&one]);
-        let r_1 =
-            hash_sampler.sample_hash(params, TAG_R_1, d, d, DistType::BitDist).concat_diag(&[&one]);
-        let rgs_decomposed: [<S as PolyHashSampler<[u8; 32]>>::M; 2] = {
-            parallel_iter!(0..2)
-                .map(|i| {
-                    if i == 0 {
-                        (&r_0 * &gadget_d1).decompose()
-                    } else {
-                        (&r_1 * &gadget_d1).decompose()
-                    }
-                })
-                .collect::<Vec<_>>()
-                .try_into()
-                .unwrap()
-        };
-        info!("rgs_decomposed computed");
-=======
-        let gadget_2 = S::M::gadget_matrix(params, 2);
         // let identity_2 = S::M::identity(params, 2, None);
         let rgs: [<S as PolyHashSampler<[u8; 32]>>::M; 2] =
-            [(&r_0 * &gadget_2), (&r_1 * &gadget_2)];
-
->>>>>>> 4c60b487
+            [(&r_0 * &gadget_d1), (&r_1 * &gadget_d1)];
+
         let a_prf_raw = hash_sampler.sample_hash(
             params,
             TAG_A_PRF,
@@ -151,45 +115,31 @@
     params: &P::Params,
     a_decomposed_polys: &[P],
     b_decomposed_polys: &[P],
-<<<<<<< HEAD
     public_circuit: PolyCircuit,
 ) -> PolyCircuit {
-=======
-    public_circuit: PolyCircuit<P>,
-) -> PolyCircuit<P> {
->>>>>>> 4c60b487
     let log_q = params.modulus_bits();
     debug_assert_eq!(a_decomposed_polys.len(), log_q);
     debug_assert_eq!(b_decomposed_polys.len(), log_q);
     let packed_eval_input_size = public_circuit.num_input() - log_q;
 
     // circuit outputs the cipertext
-<<<<<<< HEAD
     let mut ct_output_circuit = PolyCircuit::new();
-=======
-    let mut ct_output_circuit = PolyCircuit::<P>::new();
->>>>>>> 4c60b487
     {
         let inputs = ct_output_circuit.input(packed_eval_input_size);
         let circuit_id = ct_output_circuit.register_sub_circuit(public_circuit);
         let mut public_circuit_inputs = vec![];
         for poly in b_decomposed_polys.iter() {
-<<<<<<< HEAD
             let bits = poly
                 .coeffs()
                 .iter()
                 .map(|elem| elem != &P::Elem::zero(&params.modulus()))
                 .collect_vec();
             public_circuit_inputs.push(ct_output_circuit.const_bit_poly(&bits));
-=======
-            public_circuit_inputs.push(ct_output_circuit.const_scalar(poly.clone()));
->>>>>>> 4c60b487
         }
         public_circuit_inputs.extend(inputs);
         let pc_outputs = ct_output_circuit.call_sub_circuit(circuit_id, &public_circuit_inputs);
         let mut outputs = Vec::with_capacity(pc_outputs.len() * 2);
         for (idx, b_bit) in pc_outputs.into_iter().enumerate() {
-<<<<<<< HEAD
             let bits = a_decomposed_polys[idx]
                 .coeffs()
                 .iter()
@@ -197,22 +147,12 @@
                 .collect_vec();
             outputs.push(ct_output_circuit.const_bit_poly(&bits));
             outputs.push(b_bit);
-=======
-            outputs.push(ct_output_circuit.const_scalar(a_decomposed_polys[idx].clone()));
-            outputs.push(b_bit);
-            // let ct_bit = circuit.and_gate(*b_bit, inputs[packed_public_input_size]);
-            // ct_bits.push(ct_bit);
->>>>>>> 4c60b487
         }
         ct_output_circuit.output(outputs);
     }
 
     // actual
-<<<<<<< HEAD
     let mut circuit = PolyCircuit::new();
-=======
-    let mut circuit = PolyCircuit::<P>::new();
->>>>>>> 4c60b487
     {
         let mut inputs = circuit.input(packed_eval_input_size + 1);
         let minus_one = circuit.const_minus_one_gate();
@@ -291,13 +231,7 @@
         let one = DCRTPoly::const_one(&params);
         let mut inputs = vec![one.clone()];
         inputs.push(t_bar.entry(0, 0).clone());
-<<<<<<< HEAD
         let circuit_outputs = final_circuit.eval(&params, one, &inputs);
-        println!("circuit_outputs {:?}", circuit_outputs);
-=======
-        let outputs = final_circuit.eval(&(), one, &inputs);
-
->>>>>>> 4c60b487
         // 9. Extract the hardcoded key bits
         let hardcoded_key_bits = hardcoded_key
             .entry(0, 0)
@@ -343,51 +277,8 @@
         let final_circuit = build_final_bits_circuit::<DCRTPoly, DCRTPoly>(
             &params,
             &a_decomposed_polys,
-<<<<<<< HEAD
             &b_decomposed_polys,
             public_circuit,
-=======
-            &enc_hardcoded_key_polys,
-            public_circuit.clone(),
-        );
-        let final_circuit_encoding =
-            build_final_step_circuit::<DCRTPoly, BggEncoding<DCRTPolyMatrix>>(
-                &params,
-                &a_decomposed_polys,
-                &enc_hardcoded_key_polys,
-                public_circuit,
-            );
-
-        // 9. Create BggEncoding instances for the inputs
-        // First, create a secret key for the BGGEncodingSampler
-        let secret = create_bit_random_poly(&params);
-
-        // Generate random tag for sampling
-        let tag: u64 = rand::random();
-        let tag_bytes = tag.to_le_bytes();
-
-        // Create public keys for the encodings
-        let reveal_plaintexts = vec![true; 1 + 1]; // +1 for t_bar
-        let pubkeys = bgg_pubkey_sampler.sample(&params, &tag_bytes, &reveal_plaintexts);
-
-        // Create plaintexts from the decomposed ciphertext
-        let mut plaintexts = vec![DCRTPoly::const_one(&params)];
-        plaintexts.push(t_bar.entry(0, 0).clone());
-
-        // Create encoding sampler and encodings
-        let bgg_encoding_sampler = BGGEncodingSampler::new(&params, &secret, uniform_sampler, 0.0);
-        let encodings = bgg_encoding_sampler.sample(&params, &pubkeys, &plaintexts);
-
-        // 10. Evaluate the circuit with the BggPublicKey/BggEncoding inputs
-        let outputs_pubkeys = final_circuit_pubkey.eval(&params, pubkeys[0].clone(), &pubkeys[1..]);
-        let outputs_encodings =
-            final_circuit_encoding.eval(&params, encodings[0].clone(), &encodings[1..]);
-        assert_eq!(
-            outputs_pubkeys[0].concat_matrix(&outputs_pubkeys[1..]),
-            outputs_encodings[0].pubkey.concat_matrix(
-                &outputs_encodings[1..].iter().map(|enc| enc.pubkey.clone()).collect_vec()
-            )
->>>>>>> 4c60b487
         );
 
         let serde_circuit = SerializablePolyCircuit::from_circuit(&final_circuit);
@@ -425,7 +316,8 @@
 
     //     // 6. Generate RLWE ciphertext for the hardcoded key
     //     let t_bar = uniform_sampler.sample_uniform(&params, 1, 1, DistType::FinRingDist);
-    //     let e = uniform_sampler.sample_uniform(&params, 1, 1, DistType::GaussDist { sigma: 0.0 });
+    //     let e = uniform_sampler.sample_uniform(&params, 1, 1, DistType::GaussDist { sigma: 0.0
+    // });
 
     //     // Create a scale value (half of q)
     //     let modulus = params.modulus();
@@ -439,8 +331,8 @@
 
     //     // 8. Build the final step circuit with BggEncoding as the Evaluable type
     //     let a_decomposed_polys = a_rlwe_bar.decompose().get_column(0);
-    //     let final_circuit_pubkey = build_final_step_circuit::<DCRTPoly, BggPublicKey<DCRTPolyMatrix>>(
-    //         &params,
+    //     let final_circuit_pubkey = build_final_step_circuit::<DCRTPoly,
+    // BggPublicKey<DCRTPolyMatrix>>(         &params,
     //         &a_decomposed_polys,
     //         &enc_hardcoded_key_polys,
     //         public_circuit.clone(),
@@ -470,12 +362,12 @@
     //     plaintexts.push(t_bar.entry(0, 0).clone());
 
     //     // Create encoding sampler and encodings
-    //     let bgg_encoding_sampler = BGGEncodingSampler::new(&params, &secrets, uniform_sampler, 0.0);
-    //     let encodings = bgg_encoding_sampler.sample(&params, &pubkeys, &plaintexts);
+    //     let bgg_encoding_sampler = BGGEncodingSampler::new(&params, &secrets, uniform_sampler,
+    // 0.0);     let encodings = bgg_encoding_sampler.sample(&params, &pubkeys, &plaintexts);
 
     //     // 10. Evaluate the circuit with the BggPublicKey/BggEncoding inputs
-    //     let outputs_pubkeys = final_circuit_pubkey.eval(&params, pubkeys[0].clone(), &pubkeys[1..]);
-    //     let outputs_encodings =
+    //     let outputs_pubkeys = final_circuit_pubkey.eval(&params, pubkeys[0].clone(),
+    // &pubkeys[1..]);     let outputs_encodings =
     //         final_circuit_encoding.eval(&params, encodings[0].clone(), &encodings[1..]);
     //     assert_eq!(
     //         outputs_pubkeys[0].concat_matrix(&outputs_pubkeys[1..]),
