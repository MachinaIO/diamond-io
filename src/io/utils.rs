--- conflicted
+++ resolved
@@ -179,39 +179,22 @@
         // 3. Generate a random hardcoded key
         let hardcoded_key = sampler_uniform.sample_uniform(&params, 1, 1, DistType::BitDist);
 
-<<<<<<< HEAD
-        // 5. Generate RLWE ciphertext for the hardcoded key
-        let t_bar = sampler_uniform.sample_uniform(&params, 1, 1, DistType::FinRingDist);
-        // let e = sampler_uniform.sample_uniform(&params, 1, 1, DistType::GaussDist { sigma: 0.0
-        // }); Create a scale value (half of q)
-        let modulus = params.modulus();
-        let half_q = FinRingElem::half_q(&modulus.clone());
-        let scale = DCRTPoly::from_const(&params, &half_q);
-        let enc_hardcoded_key = rlwe_encrypt(
-            &params,
-            &sampler_uniform,
-            t_bar.clone(),
-            &a_rlwe_bar,
-            hardcoded_key.clone(),
-            0.0,
-        );
-        // t_bar.clone() * &a_rlwe_bar + &e - &(hardcoded_key.clone() * &scale);
-        assert_eq!(
-            (hardcoded_key.clone() * &scale).entry(0, 0),
-            (t_bar.clone() * &a_rlwe_bar - &enc_hardcoded_key).entry(0, 0)
-=======
         // 4. Generate RLWE ciphertext for the hardcoded key
         let a_rlwe_bar = sampler_uniform.sample_uniform(&params, 1, 1, DistType::BitDist);
         let t_bar_matrix = sampler_uniform.sample_uniform(&params, 1, 1, DistType::BitDist);
+        // 7. Evaluate the circuit
+        let one = DCRTPoly::const_one(&params);
+
+        let mut inputs = vec![one.clone()];
+        inputs.push(-(t_bar_matrix.entry(0, 0)).clone());
 
         let b = rlwe_encrypt(
             &params,
             &sampler_uniform,
-            &t_bar_matrix,
+            t_bar_matrix,
             &a_rlwe_bar,
-            &hardcoded_key,
+            hardcoded_key.clone(),
             sigma,
->>>>>>> 4d8f4089
         );
 
         // 5. Decompose the ciphertext
@@ -220,22 +203,10 @@
 
         // 6. Build the final circuit with DCRTPoly as the Evaluable type
         let final_circuit = build_final_bits_circuit::<DCRTPoly, DCRTPoly>(
-<<<<<<< HEAD
-            a_decomposed_polys,
-            enc_hardcoded_key_polys,
-            public_circuit.clone(),
-=======
-            &a_decomposed,
-            &b_decomposed,
+            a_decomposed,
+            b_decomposed,
             public_circuit,
->>>>>>> 4d8f4089
-        );
-
-        // 7. Evaluate the circuit
-        let one = DCRTPoly::const_one(&params);
-
-        let mut inputs = vec![one.clone()];
-        inputs.push(-(t_bar_matrix.entry(0, 0)).clone());
+        );
 
         let circuit_outputs = final_circuit.eval(&params, &one, &inputs);
         assert_eq!(circuit_outputs.len(), log_q);
