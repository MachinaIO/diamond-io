#[cfg(feature = "bgm")]
use super::bgm::Player;

use super::{params::ObfuscationParams, utils::*, Obfuscation};
use crate::{
    bgg::{sampler::BGGPublicKeySampler, BggEncoding, DigitsToInt},
    poly::{sampler::*, Poly, PolyElem, PolyMatrix, PolyParams},
    utils::log_mem,
};
use itertools::Itertools;
use rayon::{iter::ParallelIterator, slice::ParallelSlice};
use std::sync::Arc;

impl<M> Obfuscation<M>
where
    M: PolyMatrix,
{
    pub fn eval<SH, ST>(&self, obf_params: ObfuscationParams<M>, inputs: &[bool]) -> Vec<bool>
    where
        SH: PolyHashSampler<[u8; 32], M = M>,
        ST: PolyTrapdoorSampler<M = M>,
    {
<<<<<<< HEAD
=======
        #[cfg(feature = "bgm")]
        let player = Player::new();

        #[cfg(feature = "bgm")]
        {
            player.play_music("bgm/eval_bgm1.mp3");
        }

        sampler_hash.set_key(self.hash_key);
>>>>>>> facf4686
        let params = Arc::new(obf_params.params.clone());
        let d = obf_params.d;
        let d1 = d + 1;

        debug_assert_eq!(inputs.len(), obf_params.input_size);
        let bgg_pubkey_sampler = BGGPublicKeySampler::<_, SH>::new(self.hash_key, d);
        let public_data = PublicSampledData::<SH>::sample(&obf_params, self.hash_key);
        log_mem("Sampled public data");
        let packed_input_size = public_data.packed_input_size;
        let packed_output_size = public_data.packed_output_size;
        let (mut ps, mut encodings) = (vec![], vec![]);
        ps.push(self.p_init.clone());
        encodings.push(self.encodings_init.clone());

        // Sample public keys
        #[cfg(feature = "test")]
        let reveal_plaintexts = [vec![true; packed_input_size - 1], vec![true; 1]].concat();
        #[cfg(not(feature = "test"))]
        let reveal_plaintexts = [vec![true; packed_input_size - 1], vec![false; 1]].concat();
        let level_width = obf_params.level_width;
        let level_size = (1u64 << obf_params.level_width) as usize;
        assert!(inputs.len() % level_width == 0);
        let depth = obf_params.input_size / level_width;
        let pubkeys = (0..depth + 1)
            .map(|id| {
                sample_public_key_by_id(
                    &bgg_pubkey_sampler,
                    &obf_params.params,
                    id,
                    &reveal_plaintexts,
                )
            })
            .collect_vec();
        log_mem("Sampled public keys");

        #[cfg(feature = "test")]
        if obf_params.encoding_sigma == 0.0 &&
            obf_params.hardcoded_key_sigma == 0.0 &&
            obf_params.p_sigma == 0.0
        {
            let expected_p_init = {
                let s_connect = self.s_init.concat_columns(&[&self.s_init]);
                s_connect * &self.bs[0][level_size]
            };
            assert_eq!(self.p_init, expected_p_init);

            let zero = <M::P as Poly>::const_zero(&params);
            let one = <M::P as Poly>::const_one(&params);
            let inserted_poly_gadget = {
                let mut polys = vec![];
                polys.push(one.clone());
                for _ in 0..(packed_input_size - 1) {
                    polys.push(zero.clone());
                }
                polys.push(self.minus_t_bar.clone());
                let gadget_d1 = M::gadget_matrix(&params, d1);
                M::from_poly_vec_row(params.as_ref(), polys).tensor(&gadget_d1)
            };
            let expected_encoding_init = self.s_init.clone() *
                &(pubkeys[0][0].concat_matrix(&pubkeys[0][1..]) - inserted_poly_gadget);
            assert_eq!(encodings[0][0].concat_vector(&encodings[0][1..]), expected_encoding_init);
        }
        let log_base_q = params.as_ref().modulus_digits();
        let dim = params.as_ref().ring_dimension() as usize;
        let nums: Vec<u64> = inputs
            .chunks(level_width)
            .map(|chunk| {
                chunk.iter().enumerate().fold(0u64, |acc, (i, &bit)| acc + ((bit as u64) << i))
            })
            .collect();
        debug_assert_eq!(nums.len(), depth);
        for (level, num) in nums.iter().enumerate() {
            let m = &self.m_preimages[level][*num as usize];
            let q = ps[level].clone() * m;
            log_mem(format!("q at {} computed", level));
            let n = &self.n_preimages[level][*num as usize];
            let p = q.clone() * n;
            log_mem(format!("p at {} computed", level));
            let k = &self.k_preimages[level][*num as usize];
            let v = q.clone() * k;
            log_mem(format!("v at {} computed", level));
            let new_encode_vec = {
                let rg = &public_data.rgs[*num as usize];
                let encode_vec = encodings[level][0].concat_vector(&encodings[level][1..]);
                let packed_input_size = obf_params.input_size.div_ceil(dim) + 1;
                encode_vec.mul_tensor_identity_decompose(rg, packed_input_size + 1) + v
            };
            log_mem(format!("new_encode_vec at {} computed", level));
            let mut new_encodings = vec![];
            let inserted_poly_index = 1 + (level * level_width) / dim;
            for (j, encode) in encodings[level].iter().enumerate() {
                let m = d1 * log_base_q;
                let new_vec = new_encode_vec.slice_columns(j * m, (j + 1) * m);
                log_mem(format!("new_vec at {}, {} computed", level, j));
                let plaintext = if j == inserted_poly_index {
                    let inserted_coeff_indices =
                        (0..level_width).map(|i| (i + (level * level_width)) % dim).collect_vec();
                    let mut coeffs = encode.plaintext.as_ref().unwrap().coeffs().clone();
                    let num_bits: Vec<bool> =
                        (0..level_width).map(|i| (num >> i) & 1 == 1).collect();
                    debug_assert_eq!(num_bits.len(), level_width);
                    for (i, coeff_idx) in inserted_coeff_indices.iter().enumerate() {
                        let bit = num_bits[i];
                        if bit {
                            coeffs[*coeff_idx] = <M::P as Poly>::Elem::one(&params.modulus());
                        }
                    }
                    Some(M::P::from_coeffs(params.as_ref(), &coeffs))
                } else {
                    encode.plaintext.clone()
                };
                log_mem(format!("plaintext at {}, {} computed", level, j));
                let new_pubkey = pubkeys[level + 1][j].clone();
                let new_encode: BggEncoding<M> =
                    BggEncoding::new(new_vec, new_pubkey.clone(), plaintext);
                log_mem(format!("new_encode at {}, {} computed", level, j));
                new_encodings.push(new_encode);
            }
            ps.push(p.clone());
            encodings.push(new_encodings);
            #[cfg(feature = "test")]
            if obf_params.encoding_sigma == 0.0 &&
                obf_params.hardcoded_key_sigma == 0.0 &&
                obf_params.p_sigma == 0.0
            {
                let mut cur_s = self.s_init.clone();
                for prev_num in nums[0..level].iter() {
                    let r = public_data.rs[*prev_num as usize].clone();
                    cur_s = cur_s * r;
                }
                let new_s = cur_s.clone() * &public_data.rs[*num as usize];
                let b_next_bit = self.bs[level + 1][*num as usize].clone();
                let expected_q = cur_s.concat_columns(&[&new_s]) * &b_next_bit;
                assert_eq!(q, expected_q);
                let expected_p = new_s.concat_columns(&[&new_s]) * &self.bs[level + 1][level_size];
                assert_eq!(p, expected_p);
                let expcted_new_encode = {
                    let dim = params.ring_dimension() as usize;
                    let one = <M::P as Poly>::const_one(&params);
                    let gadget_d1 = M::gadget_matrix(&params, d1);
                    let inserted_poly_gadget = {
                        let mut polys = vec![];
                        polys.push(one.clone());
                        let mut coeffs = vec![];
                        for bit in inputs[0..(level_width * (level + 1))].iter() {
                            if *bit {
                                coeffs.push(<M::P as Poly>::Elem::one(&params.modulus()));
                            } else {
                                coeffs.push(<M::P as Poly>::Elem::zero(&params.modulus()));
                            }
                        }
                        for _ in 0..(obf_params.input_size - level_width * (level + 1)) {
                            coeffs.push(<M::P as Poly>::Elem::zero(&params.modulus()));
                        }
                        let input_polys = coeffs
                            .chunks(dim)
                            .map(|coeffs| M::P::from_coeffs(&params, coeffs))
                            .collect_vec();
                        polys.extend(input_polys);
                        polys.push(self.minus_t_bar.clone());
                        M::from_poly_vec_row(params.as_ref(), polys).tensor(&gadget_d1)
                    };
                    let pubkey = pubkeys[level + 1][0].concat_matrix(&pubkeys[level + 1][1..]);
                    new_s * (pubkey - inserted_poly_gadget)
                };
                assert_eq!(new_encode_vec, expcted_new_encode);
            }
        }

        #[cfg(feature = "bgm")]
        {
            player.play_music("bgm/eval_bgm2.mp3");
        }

        let a_decomposed = public_data.a_rlwe_bar.entry(0, 0).decompose_base(params.as_ref());
        let b_decomposed = &self.ct_b.entry(0, 0).decompose_base(params.as_ref());
        log_mem("a,b decomposed");
        let final_circuit = build_final_digits_circuit::<M::P, BggEncoding<M>>(
            &a_decomposed,
            b_decomposed,
            obf_params.public_circuit.clone(),
        );
        log_mem("final_circuit built");
        let last_input_encodings = encodings.last().unwrap();
        let output_encodings = final_circuit.eval::<BggEncoding<M>>(
            params.as_ref(),
            &last_input_encodings[0],
            &last_input_encodings[1..],
        );
        log_mem("final_circuit evaluated");
        let output_encoding_ints = output_encodings
            .par_chunks(log_base_q)
            .map(|digits| BggEncoding::digits_to_int(digits, &params))
            .collect::<Vec<_>>();
        let output_encodings_vec =
            output_encoding_ints[0].concat_vector(&output_encoding_ints[1..]);
        log_mem("final_circuit evaluated and recomposed");
        let final_preimage = &self.final_preimage;
        let final_v = ps.last().unwrap().clone() * final_preimage;
        log_mem("final_v computed");
        let z = output_encodings_vec.clone() - final_v.clone();
        log_mem("z computed");
        debug_assert_eq!(z.size(), (1, packed_output_size));
        #[cfg(feature = "test")]
        if obf_params.encoding_sigma == 0.0 &&
            obf_params.hardcoded_key_sigma == 0.0 &&
            obf_params.p_sigma == 0.0
        {
            let mut last_s = self.s_init.clone();
            for num in nums.iter() {
                let r = public_data.rs[*num as usize].clone();
                last_s = last_s * r;
            }
            {
                let expected = last_s *
                    (output_encoding_ints[0].pubkey.matrix.clone() -
                        M::unit_column_vector(params.as_ref(), d1, d1 - 1) *
                            output_encoding_ints[0].plaintext.clone().unwrap());
                assert_eq!(output_encoding_ints[0].vector, expected);
            }
            assert_eq!(z.size(), (1, packed_output_size));
            if inputs[0] {
                assert_eq!(
                    output_encoding_ints[0]
                        .plaintext
                        .clone()
                        .unwrap()
                        .extract_bits_with_threshold(&params),
                    self.hardcoded_key.to_bool_vec()
                );
            }
        }
        z.get_row(0).into_iter().flat_map(|p| p.extract_bits_with_threshold(&params)).collect_vec()
    }
}<|MERGE_RESOLUTION|>--- conflicted
+++ resolved
@@ -20,8 +20,6 @@
         SH: PolyHashSampler<[u8; 32], M = M>,
         ST: PolyTrapdoorSampler<M = M>,
     {
-<<<<<<< HEAD
-=======
         #[cfg(feature = "bgm")]
         let player = Player::new();
 
@@ -30,8 +28,6 @@
             player.play_music("bgm/eval_bgm1.mp3");
         }
 
-        sampler_hash.set_key(self.hash_key);
->>>>>>> facf4686
         let params = Arc::new(obf_params.params.clone());
         let d = obf_params.d;
         let d1 = d + 1;
