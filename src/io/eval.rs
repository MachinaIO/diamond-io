--- conflicted
+++ resolved
@@ -19,17 +19,11 @@
     let params = Arc::new(obf_params.params.clone());
     let sampler = Arc::new(sampler);
     let dim = params.as_ref().ring_dimension() as usize;
-<<<<<<< HEAD
     #[cfg(debug_assertions)]
     assert_eq!(input.len(), obf_params.input_size);
     let packed_input_size = obf_params.input_size.div_ceil(dim);
     let packed_output_size = obf_params.output_size.div_ceil(dim);
-    let bgg_pubkey_sampler = BGGPublicKeySampler::new(params.clone(), sampler.clone());
-=======
-    let input_size = input.len();
-    let packed_input_size = input_size.div_ceil(dim);
     let bgg_pubkey_sampler = BGGPublicKeySampler::new(sampler.clone());
->>>>>>> 49a721c8
     let public_data = PublicSampledData::sample(
         &obf_params,
         &bgg_pubkey_sampler,
