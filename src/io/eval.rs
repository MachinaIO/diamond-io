use super::{params::ObfuscationParams, utils::*, Obfuscation};
use crate::{
    bgg::{sampler::BGGPublicKeySampler, BggEncoding, BitToInt},
    poly::{sampler::*, Poly, PolyElem, PolyMatrix, PolyParams},
};
use itertools::Itertools;
use std::sync::Arc;

impl<M> Obfuscation<M>
where
    M: PolyMatrix,
{
    pub fn eval<SH, ST>(
        &self,
        obf_params: ObfuscationParams<M>,
        mut sampler_hash: SH,
        inputs: &[bool],
    ) -> Vec<bool>
    where
        SH: PolyHashSampler<[u8; 32], M = M>,
        ST: PolyTrapdoorSampler<M = M>,
    {
        sampler_hash.set_key(self.hash_key);
        let params = Arc::new(obf_params.params.clone());
        let d = obf_params.d;
        let d1 = d + 1;
        let sampler = Arc::new(sampler_hash);
        debug_assert_eq!(inputs.len(), obf_params.input_size);
        let bgg_pubkey_sampler = BGGPublicKeySampler::new(sampler.clone(), d);
        let public_data = PublicSampledData::sample(&obf_params, &bgg_pubkey_sampler);
        let packed_input_size = public_data.packed_input_size;
        let packed_output_size = public_data.packed_output_size;
        let (mut ps, mut encodings) = (vec![], vec![]);
        ps.push(self.p_init.clone());
        encodings.push(self.encodings_init.clone());

        // Sample public keys
        #[cfg(feature = "test")]
        let reveal_plaintexts = [vec![true; packed_input_size - 1], vec![true; 1]].concat();
        #[cfg(not(feature = "test"))]
        let reveal_plaintexts = [vec![true; packed_input_size - 1], vec![false; 1]].concat();
        let pubkeys = (0..obf_params.input_size + 1)
            .map(|idx| {
                sample_public_key_by_idx(
                    &bgg_pubkey_sampler,
                    &obf_params.params,
                    idx,
                    &reveal_plaintexts,
                )
            })
            .collect_vec();

        #[cfg(feature = "test")]
        if obf_params.encoding_sigma == 0.0 &&
            obf_params.hardcoded_key_sigma == 0.0 &&
            obf_params.p_sigma == 0.0
        {
            let expected_p_init = {
                let s_connect = self.s_init.concat_columns(&[&self.s_init]);
                s_connect * &self.bs[0][2]
            };
            assert_eq!(self.p_init, expected_p_init);

            let zero = <M::P as Poly>::const_zero(&params);
            let one = <M::P as Poly>::const_one(&params);
            let inserted_poly_gadget = {
                let mut polys = vec![];
                polys.push(one.clone());
                for _ in 0..(obf_params.input_size.div_ceil(params.ring_dimension() as usize)) {
                    polys.push(zero.clone());
                }
                polys.push(self.minus_t_bar.clone());
                let gadget_d1 = M::gadget_matrix(&params, d1);
                M::from_poly_vec_row(params.as_ref(), polys).tensor(&gadget_d1)
            };
            let expected_encoding_init = self.s_init.clone() *
                &(pubkeys[0][0].concat_matrix(&pubkeys[0][1..]) - inserted_poly_gadget);
            assert_eq!(encodings[0][0].concat_vector(&encodings[0][1..]), expected_encoding_init);
        }
        let log_base_q = params.as_ref().modulus_digits();
        let dim = params.as_ref().ring_dimension() as usize;
        for (idx, input) in inputs.iter().enumerate() {
            let m = if *input { &self.m_preimages[idx][1] } else { &self.m_preimages[idx][0] };
            let q = ps[idx].clone() * m;
            let n = if *input { &self.n_preimages[idx][1] } else { &self.n_preimages[idx][0] };
            let p = q.clone() * n;
            let k = if *input { &self.k_preimages[idx][1] } else { &self.k_preimages[idx][0] };
            let v = q.clone() * k;
            let new_encode_vec = {
                let t = if *input { &public_data.rgs[1] } else { &public_data.rgs[0] };
                let encode_vec = encodings[idx][0].concat_vector(&encodings[idx][1..]);
                let packed_input_size = obf_params.input_size.div_ceil(dim) + 1;
                encode_vec.mul_tensor_identity_decompose(t, packed_input_size + 1) + v
            };
            let mut new_encodings = vec![];
            let inserted_poly_index = 1 + idx / dim;
            for (j, encode) in encodings[idx].iter().enumerate() {
                let m = d1 * log_base_q;
                let new_vec = new_encode_vec.slice_columns(j * m, (j + 1) * m);
                let plaintext = if j == inserted_poly_index {
                    let inserted_coeff_index = idx % dim;
                    let mut coeffs = encode.plaintext.as_ref().unwrap().coeffs().clone();
                    coeffs[inserted_coeff_index] = if *input {
                        <M::P as Poly>::Elem::one(&params.modulus())
                    } else {
                        <M::P as Poly>::Elem::zero(&params.modulus())
                    };
                    Some(M::P::from_coeffs(params.as_ref(), &coeffs))
                } else {
                    encode.plaintext.clone()
                };
                let new_pubkey = pubkeys[idx + 1][j].clone();
                let new_encode: BggEncoding<M> =
                    BggEncoding::new(new_vec, new_pubkey.clone(), plaintext);
                new_encodings.push(new_encode);
            }
            ps.push(p.clone());
            encodings.push(new_encodings);
            #[cfg(feature = "test")]
            if obf_params.encoding_sigma == 0.0 &&
                obf_params.hardcoded_key_sigma == 0.0 &&
                obf_params.p_sigma == 0.0
            {
                let mut cur_s = self.s_init.clone();
                for bit in inputs[0..idx].iter() {
                    let r = if *bit { public_data.r_1.clone() } else { public_data.r_0.clone() };
                    cur_s = cur_s * r;
                }
                let new_s = if *input {
                    cur_s.clone() * &public_data.r_1
                } else {
                    cur_s.clone() * &public_data.r_0
                };
                let b_next_bit =
                    if *input { self.bs[idx + 1][1].clone() } else { self.bs[idx + 1][0].clone() };
                let expected_q = cur_s.concat_columns(&[&new_s]) * &b_next_bit;
                assert_eq!(q, expected_q);
                let expected_p = new_s.concat_columns(&[&new_s]) * &self.bs[idx + 1][2];
                assert_eq!(p, expected_p);
                let expcted_new_encode = {
                    let dim = params.ring_dimension() as usize;
                    let one = <M::P as Poly>::const_one(&params);
                    let gadget_d1 = M::gadget_matrix(&params, d1);
                    let inserted_poly_gadget = {
                        let mut polys = vec![];
                        polys.push(one.clone());
                        let mut coeffs = vec![];
                        for bit in inputs[0..=idx].iter() {
                            if *bit {
                                coeffs.push(<M::P as Poly>::Elem::one(&params.modulus()));
                            } else {
                                coeffs.push(<M::P as Poly>::Elem::zero(&params.modulus()));
                            }
                        }
                        for _ in 0..(obf_params.input_size - idx - 1) {
                            coeffs.push(<M::P as Poly>::Elem::zero(&params.modulus()));
                        }
                        let input_polys = coeffs
                            .chunks(dim)
                            .map(|coeffs| M::P::from_coeffs(&params, coeffs))
                            .collect_vec();
                        polys.extend(input_polys);
                        polys.push(self.minus_t_bar.clone());
                        M::from_poly_vec_row(params.as_ref(), polys).tensor(&gadget_d1)
                    };
                    let pubkey = pubkeys[idx + 1][0].concat_matrix(&pubkeys[idx + 1][1..]);
                    new_s * (pubkey - inserted_poly_gadget)
                };
                assert_eq!(new_encode_vec, expcted_new_encode);
            }
        }
<<<<<<< HEAD
        let enc_hardcoded_key_decomposed =
            self.enc_hardcoded_key.entry(0, 0).decompose_bits(params.as_ref());
        let a_decomposed_polys = public_data.a_rlwe_bar.entry(0, 0).decompose_bits(params.as_ref());
        let final_circuit = build_final_bits_circuit::<M::P, BggEncoding<M>>(
            a_decomposed_polys,
            enc_hardcoded_key_decomposed,
=======
        let a_decomposed = public_data.a_rlwe_bar.entry(0, 0).decompose_bits(params.as_ref());
        let b_decomposed = &self.ct_b.entry(0, 0).decompose_bits(params.as_ref());
        let final_circuit = build_final_bits_circuit::<M::P, BggEncoding<M>>(
            &a_decomposed,
            b_decomposed,
>>>>>>> 4d8f4089
            obf_params.public_circuit.clone(),
        );
        let last_input_encodings = encodings.last().unwrap();
        let output_encodings = final_circuit.eval::<BggEncoding<M>>(
            params.as_ref(),
            &last_input_encodings[0],
            &last_input_encodings[1..],
        );
        let log_q = params.as_ref().modulus_bits();
        let output_encoding_ints = output_encodings
            .chunks(log_q)
            .map(|bits| BggEncoding::bits_to_int(bits, &params))
            .collect_vec();
        let output_encodings_vec =
            output_encoding_ints[0].concat_vector(&output_encoding_ints[1..]);
        let final_preimage = &self.final_preimage;
        let final_v = ps.last().unwrap().clone() * final_preimage;
        let z = output_encodings_vec.clone() - final_v.clone();
        debug_assert_eq!(z.size(), (1, packed_output_size));
        #[cfg(feature = "test")]
        if obf_params.encoding_sigma == 0.0 &&
            obf_params.hardcoded_key_sigma == 0.0 &&
            obf_params.p_sigma == 0.0
        {
            let mut last_s = self.s_init.clone();
            for bit in inputs.iter() {
                let r = if *bit { public_data.r_1.clone() } else { public_data.r_0.clone() };
                last_s = last_s * r;
            }
            {
                let expected = last_s *
                    (output_encoding_ints[0].pubkey.matrix.clone() -
                        M::unit_column_vector(params.as_ref(), d1, d1 - 1) *
                            output_encoding_ints[0].plaintext.clone().unwrap());
                assert_eq!(output_encoding_ints[0].vector, expected);
            }
            assert_eq!(z.size(), (1, packed_output_size));
            assert_eq!(z.entry(0, 0), output_encoding_ints[0].plaintext.clone().unwrap());
        }
        z.get_row(0).into_iter().flat_map(|p| p.extract_bits_with_threshold(&params)).collect_vec()
    }
}<|MERGE_RESOLUTION|>--- conflicted
+++ resolved
@@ -169,21 +169,12 @@
                 assert_eq!(new_encode_vec, expcted_new_encode);
             }
         }
-<<<<<<< HEAD
-        let enc_hardcoded_key_decomposed =
-            self.enc_hardcoded_key.entry(0, 0).decompose_bits(params.as_ref());
-        let a_decomposed_polys = public_data.a_rlwe_bar.entry(0, 0).decompose_bits(params.as_ref());
+        let a_decomposed = public_data.a_rlwe_bar.entry(0, 0).decompose_bits(params.as_ref());
+        let b_decomposed = self.ct_b.entry(0, 0).decompose_bits(params.as_ref());
         let final_circuit = build_final_bits_circuit::<M::P, BggEncoding<M>>(
-            a_decomposed_polys,
-            enc_hardcoded_key_decomposed,
-=======
-        let a_decomposed = public_data.a_rlwe_bar.entry(0, 0).decompose_bits(params.as_ref());
-        let b_decomposed = &self.ct_b.entry(0, 0).decompose_bits(params.as_ref());
-        let final_circuit = build_final_bits_circuit::<M::P, BggEncoding<M>>(
-            &a_decomposed,
+            a_decomposed,
             b_decomposed,
->>>>>>> 4d8f4089
-            obf_params.public_circuit.clone(),
+            obf_params.public_circuit,
         );
         let last_input_encodings = encodings.last().unwrap();
         let output_encodings = final_circuit.eval::<BggEncoding<M>>(
