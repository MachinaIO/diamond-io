--- conflicted
+++ resolved
@@ -1,10 +1,10 @@
 #[cfg(feature = "bgm")]
 use super::bgm::Player;
 
-use super::{params::ObfuscationParams, utils::*, Obfuscation};
+use super::{Obfuscation, params::ObfuscationParams, utils::*};
 use crate::{
-    bgg::{sampler::BGGPublicKeySampler, BggEncoding, DigitsToInt},
-    poly::{sampler::*, Poly, PolyElem, PolyMatrix, PolyParams},
+    bgg::{BggEncoding, DigitsToInt, sampler::BGGPublicKeySampler},
+    poly::{Poly, PolyElem, PolyMatrix, PolyParams, sampler::*},
     utils::log_mem,
 };
 use itertools::Itertools;
@@ -39,36 +39,21 @@
         ps.push(self.p_init.clone());
         encodings.push(self.encodings_init.clone());
 
-<<<<<<< HEAD
-        // Sample public keys
+        let level_width = obf_params.level_width;
+        #[cfg(feature = "debug")]
+        let level_size = (1u64 << obf_params.level_width) as usize;
+        assert!(inputs.len() % level_width == 0);
+        let depth = obf_params.input_size / level_width;
+
         #[cfg(feature = "debug")]
         let reveal_plaintexts = [vec![true; packed_input_size - 1], vec![true; 1]].concat();
         #[cfg(not(feature = "debug"))]
         let reveal_plaintexts = [vec![true; packed_input_size - 1], vec![false; 1]].concat();
-=======
->>>>>>> 7b594ce8
-        let level_width = obf_params.level_width;
-        #[cfg(feature = "debug")]
-        let level_size = (1u64 << obf_params.level_width) as usize;
-        assert!(inputs.len() % level_width == 0);
-        let depth = obf_params.input_size / level_width;
-<<<<<<< HEAD
-        let pubkeys = (0..depth + 1)
-            .map(|id| sample_public_key_by_id(&bgg_pubkey_sampler, &params, id, &reveal_plaintexts))
-            .collect_vec();
-        log_mem("Sampled public keys");
-=======
-
-        #[cfg(feature = "test")]
-        let reveal_plaintexts = [vec![true; packed_input_size - 1], vec![true; 1]].concat();
-        #[cfg(not(feature = "test"))]
-        let reveal_plaintexts = [vec![true; packed_input_size - 1], vec![false; 1]].concat();
         let pub_key_init =
-            sample_public_key_by_id(&bgg_pubkey_sampler, &obf_params.params, 0, &reveal_plaintexts);
+            sample_public_key_by_id(&bgg_pubkey_sampler, &params, 0, &reveal_plaintexts);
         log_mem("Sampled pub_key_init");
 
         let mut pub_key_cur = pub_key_init;
->>>>>>> 7b594ce8
 
         #[cfg(feature = "debug")]
         if obf_params.encoding_sigma == 0.0 &&
@@ -126,7 +111,7 @@
             let inserted_poly_index = 1 + (level * level_width) / dim;
             let pub_key_level = sample_public_key_by_id(
                 &bgg_pubkey_sampler,
-                &obf_params.params,
+                &params,
                 level + 1,
                 &reveal_plaintexts,
             );
@@ -153,13 +138,8 @@
                     encode.plaintext.clone()
                 };
                 log_mem(format!("plaintext at {}, {} computed", level, j));
-<<<<<<< HEAD
-                let new_pubkey = pubkeys[level + 1][j].clone();
-                let new_encode: BggEncoding<M> = BggEncoding::new(new_vec, new_pubkey, plaintext);
-=======
                 let new_encode: BggEncoding<M> =
                     BggEncoding::new(new_vec, pub_key_level[j].clone(), plaintext);
->>>>>>> 7b594ce8
                 log_mem(format!("new_encode at {}, {} computed", level, j));
                 new_encodings.push(new_encode);
             }
