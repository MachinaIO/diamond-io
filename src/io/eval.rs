--- conflicted
+++ resolved
@@ -202,28 +202,19 @@
                 assert_eq!(new_encode_vec, expcted_new_encode);
             }
         }
-<<<<<<< HEAD
-
+      
         #[cfg(feature = "bgm")]
         {
             player.play_music("bgm/eval_bgm2.mp3");
         }
 
-        let enc_hardcoded_key_decomposed =
-            &self.enc_hardcoded_key.get_column_matrix_decompose(0).get_column(0);
-        let a_decomposed_polys =
-            public_data.a_rlwe_bar.get_column_matrix_decompose(0).get_column(0);
-        let final_circuit = build_final_bits_circuit::<M::P, BggEncoding<M>>(
-            &a_decomposed_polys,
-            enc_hardcoded_key_decomposed,
-=======
+
         let a_decomposed = public_data.a_rlwe_bar.entry(0, 0).decompose_base(params.as_ref());
         let b_decomposed = &self.ct_b.entry(0, 0).decompose_base(params.as_ref());
         log_mem("a,b decomposed");
         let final_circuit = build_final_digits_circuit::<M::P, BggEncoding<M>>(
             &a_decomposed,
             b_decomposed,
->>>>>>> cee2cdb2
             obf_params.public_circuit.clone(),
         );
         log_mem("final_circuit built");
