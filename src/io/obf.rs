use super::{params::ObfuscationParams, utils::sample_public_key_by_idx, Obfuscation};
use crate::{
    bgg::{
        sampler::{BGGEncodingSampler, BGGPublicKeySampler},
        BggPublicKey, BitToInt,
    },
    io::utils::{build_final_bits_circuit, PublicSampledData},
    poly::{
        sampler::{DistType, PolyHashSampler, PolyTrapdoorSampler, PolyUniformSampler},
        Poly, PolyElem, PolyMatrix, PolyParams,
    },
    utils::log_mem,
};
use itertools::Itertools;
use rand::{Rng, RngCore};
use std::{ops::Mul, sync::Arc};

pub fn obfuscate<M, SU, SH, ST, R>(
    obf_params: ObfuscationParams<M>,
    sampler_uniform: SU,
    mut sampler_hash: SH,
    sampler_trapdoor: ST,
    rng: &mut R,
) -> Obfuscation<M>
where
    M: PolyMatrix,
    SU: PolyUniformSampler<M = M>,
    SH: PolyHashSampler<[u8; 32], M = M>,
    ST: PolyTrapdoorSampler<M = M>,
    R: RngCore,
    for<'a> &'a M: Mul<&'a <M as PolyMatrix>::P, Output = M>,
    for<'a> &'a M: Mul<&'a M, Output = M>,
{
    let public_circuit = &obf_params.public_circuit;
    let dim = obf_params.params.ring_dimension() as usize;
    let log_q = obf_params.params.modulus_bits();
    debug_assert_eq!(public_circuit.num_input(), log_q + obf_params.input_size);
    let d = obf_params.d;
    let hash_key = rng.random::<[u8; 32]>();
    sampler_hash.set_key(hash_key);
    let sampler_uniform = Arc::new(sampler_uniform);
    let bgg_pubkey_sampler = BGGPublicKeySampler::new(Arc::new(sampler_hash), d);
    let public_data = PublicSampledData::sample(&obf_params, &bgg_pubkey_sampler);
    log_mem("Sampled public data");

    let packed_input_size = public_data.packed_input_size;
    #[cfg(feature = "test")]
    let reveal_plaintexts = [vec![true; packed_input_size - 1], vec![true; 1]].concat();
    #[cfg(not(feature = "test"))]
    let reveal_plaintexts = [vec![true; packed_input_size - 1], vec![false; 1]].concat();

    let pub_key_init =
        sample_public_key_by_idx(&bgg_pubkey_sampler, &obf_params.params, 0, &reveal_plaintexts);
    log_mem("Sampled pub key init");

    let params = Arc::new(obf_params.params);
    let packed_input_size = public_data.packed_input_size;
    let packed_output_size = public_data.packed_output_size;
    let s_bars = sampler_uniform.sample_uniform(&params, 1, d, DistType::BitDist).get_row(0);
    log_mem("Sampled s_bars");
    let bgg_encode_sampler = BGGEncodingSampler::new(
        params.as_ref(),
        &s_bars,
        sampler_uniform.clone(),
        obf_params.encoding_sigma,
    );
    let s_init = &bgg_encode_sampler.secret_vec;
    let t_bar_matrix = sampler_uniform.sample_uniform(&params, 1, 1, DistType::FinRingDist);
    log_mem("Sampled t_bar_matrix");

    let hardcoded_key_matrix = sampler_uniform.sample_uniform(&params, 1, 1, DistType::BitDist);
    log_mem("Sampled hardcoded_key_matrix");

    let enc_hardcoded_key = {
        let e = sampler_uniform.sample_uniform(
            &params,
            1,
            1,
            DistType::GaussDist { sigma: obf_params.hardcoded_key_sigma },
        );
        let scale = M::P::from_const(&params, &<M::P as Poly>::Elem::half_q(&params.modulus()));
        &t_bar_matrix * &public_data.a_rlwe_bar + &e - &(&hardcoded_key_matrix * &scale)
    };
    let enc_hardcoded_key_polys = enc_hardcoded_key.get_column_matrix_decompose(0).get_column(0);
    log_mem("Sampled enc_hardcoded_key_polys");

    let t_bar = t_bar_matrix.entry(0, 0);
    #[cfg(feature = "test")]
    let hardcoded_key = hardcoded_key_matrix.entry(0, 0);

    let mut plaintexts = (0..obf_params.input_size.div_ceil(dim))
        .map(|_| M::P::const_zero(params.as_ref()))
        .collect_vec();
    plaintexts.push(t_bar.clone());

    let encodings_init = bgg_encode_sampler.sample(&params, &pub_key_init, &plaintexts);
    log_mem("Sampled initial encodings");

    let (mut b_star_trapdoor_cur, mut b_star_cur) = sampler_trapdoor.trapdoor(&params, 2 * (d + 1));
    log_mem("b star trapdoor init sampled");

    let p_init = {
        let m_b = (2 * (d + 1)) * (2 + log_q);
        let s_connect = s_init.concat_columns(&[s_init]);
        let s_b = s_connect * &b_star_cur;
        let error = sampler_uniform.sample_uniform(
            &params,
            1,
            m_b,
            DistType::GaussDist { sigma: obf_params.p_sigma },
        );
        s_b + error
    };
    log_mem("Computed p_init");

    let identity_d_plus_1 = M::identity(params.as_ref(), d + 1, None);
    let u_0 = identity_d_plus_1.concat_diag(&[&public_data.r_0]);
    let u_1 = identity_d_plus_1.concat_diag(&[&public_data.r_1]);
    let u_bits = [u_0, u_1];
    let u_star = {
        let zeros = M::zero(params.as_ref(), d + 1, 2 * (d + 1));
        let identities = identity_d_plus_1.concat_columns(&[&identity_d_plus_1]);
        zeros.concat_rows(&[&identities])
    };
    log_mem("Computed u_0, u_1, u_star");

    let (mut m_preimages_paths, mut n_preimages_paths, mut k_preimages_paths) = (
        vec![vec![vec![]; 2]; obf_params.input_size],
        vec![vec![vec![]; 2]; obf_params.input_size],
        vec![vec![vec![]; 2]; obf_params.input_size],
    );

    #[cfg(feature = "test")]
    let mut bs: Vec<Vec<M>> =
        vec![vec![M::zero(params.as_ref(), 0, 0); 3]; obf_params.input_size + 1];

    #[cfg(feature = "test")]
    {
        bs[0][2] = b_star_cur.clone();
    }

    let mut pub_key_cur = pub_key_init;

    for idx in 0..obf_params.input_size {
        let (b_star_trapdoor_idx, b_star_idx) = sampler_trapdoor.trapdoor(&params, 2 * (d + 1));
        log_mem("Sampled b_star trapdoor for idx");

        let pub_key_idx =
            sample_public_key_by_idx(&bgg_pubkey_sampler, &params, idx + 1, &reveal_plaintexts);
        log_mem("Sampled pub key idx");

        #[cfg(feature = "test")]
        {
            bs[idx + 1][2] = b_star_idx.clone();
        }

        log_mem("Sampled b_star trapdoor for idx");

        // Precomputation for k_preimage that are not bit dependent
        let lhs = -pub_key_cur[0].concat_matrix(&pub_key_cur[1..]);
        let inserted_poly_index = 1 + idx / dim;
        let inserted_coeff_index = idx % dim;
        let zero_coeff = <M::P as Poly>::Elem::zero(&params.modulus());
        let mut coeffs = vec![zero_coeff; dim];

        for bit in 0..=1 {
            let (b_bit_trapdoor_idx, b_bit_idx) = sampler_trapdoor.trapdoor(&params, 2 * (d + 1));
            log_mem("Sampled b trapdoor for idx and bit");

            #[cfg(feature = "test")]
            {
                bs[idx + 1][bit] = b_bit_idx.clone();
            }
            let m_preimage_bit_id = format!("m_preimage_{}_{}", idx, bit);
            let n_preimage_bit_id = format!("n_preimage_{}_{}", idx, bit);
            let k_preimage_bit_id = format!("k_preimage_{}_{}", idx, bit);

            let m_preimage_bit_path = sampler_trapdoor.preimage_to_fs(
                &params,
                &b_star_trapdoor_cur,
                &b_star_cur,
                &(&u_bits[bit] * &b_bit_idx),
                &m_preimage_bit_id,
            );

            log_mem("Computed m_preimage_bit");

            m_preimages_paths[idx][bit] = m_preimage_bit_path;

            let n_preimage_bit_path = sampler_trapdoor.preimage_to_fs(
                &params,
                &b_bit_trapdoor_idx,
                &b_bit_idx,
                &(&u_star * &b_star_idx.clone()),
                &n_preimage_bit_id,
            );
            log_mem("Computed n_preimage_bit");

            n_preimages_paths[idx][bit] = n_preimage_bit_path;

            let rg = &public_data.rgs[bit];
            let top = lhs.mul_tensor_identity_decompose(rg, 1 + packed_input_size);
            if bit != 0 {
                coeffs[inserted_coeff_index] = <M::P as Poly>::Elem::one(&params.modulus())
            };
            let inserted_poly = M::P::from_coeffs(params.as_ref(), &coeffs);
            let inserted_poly_gadget = {
                let gadget_d_plus_1 = M::gadget_matrix(&params, d + 1);
                let zero = <M::P as Poly>::const_zero(params.as_ref());
                let mut polys = vec![];
                for _ in 0..(inserted_poly_index) {
                    polys.push(zero.clone());
                }
                polys.push(inserted_poly);
                for _ in (inserted_poly_index + 1)..(packed_input_size + 1) {
                    polys.push(zero.clone());
                }
                M::from_poly_vec_row(params.as_ref(), polys).tensor(&gadget_d_plus_1)
            };
            let bottom = pub_key_idx[0].concat_matrix(&pub_key_idx[1..]) - &inserted_poly_gadget;
            let k_target = top.concat_rows(&[&bottom]);
            let k_preimage_bit_path = sampler_trapdoor.preimage_to_fs(
                &params,
                &b_bit_trapdoor_idx,
                &b_bit_idx,
                &k_target,
                &k_preimage_bit_id,
            );
            log_mem("Computed k_preimage_bit");

            k_preimages_paths[idx][bit] = k_preimage_bit_path;
        }

        b_star_trapdoor_cur = b_star_trapdoor_idx;
        b_star_cur = b_star_idx;
        pub_key_cur = pub_key_idx;
    }

<<<<<<< HEAD
    let a_decomposed_polys = public_data.a_rlwe_bar.get_column_matrix_decompose(0).get_column(0);
    let final_circuit = build_final_bits_circuit::<M::P, BggPublicKey<M>>(
        &a_decomposed_polys,
        &enc_hardcoded_key_polys,
        public_circuit.clone(),
    );
    log_mem("Computed final_circuit");
=======
>>>>>>> 473b09fc
    let final_preimage_target = {
        let final_circuit = build_final_bits_circuit::<M::P, BggPublicKey<M>>(
            &public_data.a_rlwe_bar.get_column_matrix_decompose(0).get_column(0),
            &enc_hardcoded_key_polys,
            public_circuit.clone(),
        );
        let eval_outputs = final_circuit.eval(params.as_ref(), &pub_key_cur[0], &pub_key_cur[1..]);
        assert_eq!(eval_outputs.len(), log_q * packed_output_size);
        let output_ints = eval_outputs
            .chunks(log_q)
            .map(|bits| BggPublicKey::bits_to_int(bits, &params))
            .collect_vec();
        let eval_outputs_matrix = output_ints[0].concat_matrix(&output_ints[1..]);
        debug_assert_eq!(eval_outputs_matrix.col_size(), packed_output_size);
        (eval_outputs_matrix + public_data.a_prf).concat_rows(&[&M::zero(
            params.as_ref(),
            d + 1,
            packed_output_size,
        )])
    };
    log_mem("Computed final_preimage_target");

    let final_preimage_id = "final_preimage";

    let final_preimage_path = sampler_trapdoor.preimage_to_fs(
        &params,
        &b_star_trapdoor_cur,
        &b_star_cur,
        &final_preimage_target,
        final_preimage_id,
    );
    log_mem("Sampled final_preimage");

    Obfuscation {
        hash_key,
        enc_hardcoded_key,
        encodings_init,
        p_init,
        m_preimages_paths,
        n_preimages_paths,
        k_preimages_paths,
        final_preimage_path,
        #[cfg(feature = "test")]
        s_init: s_init.clone(),
        #[cfg(feature = "test")]
        t_bar: t_bar.clone(),
        #[cfg(feature = "test")]
        bs,
        #[cfg(feature = "test")]
        hardcoded_key: hardcoded_key.clone(),
        #[cfg(feature = "test")]
        final_preimage_target,
    }
}<|MERGE_RESOLUTION|>--- conflicted
+++ resolved
@@ -236,22 +236,14 @@
         pub_key_cur = pub_key_idx;
     }
 
-<<<<<<< HEAD
-    let a_decomposed_polys = public_data.a_rlwe_bar.get_column_matrix_decompose(0).get_column(0);
-    let final_circuit = build_final_bits_circuit::<M::P, BggPublicKey<M>>(
-        &a_decomposed_polys,
-        &enc_hardcoded_key_polys,
-        public_circuit.clone(),
-    );
-    log_mem("Computed final_circuit");
-=======
->>>>>>> 473b09fc
     let final_preimage_target = {
+        let a_decomposed_polys = public_data.a_rlwe_bar.get_column_matrix_decompose(0).get_column(0);
         let final_circuit = build_final_bits_circuit::<M::P, BggPublicKey<M>>(
-            &public_data.a_rlwe_bar.get_column_matrix_decompose(0).get_column(0),
+            &a_decomposed_polys,
             &enc_hardcoded_key_polys,
             public_circuit.clone(),
         );
+        log_mem("Computed final_circuit");
         let eval_outputs = final_circuit.eval(params.as_ref(), &pub_key_cur[0], &pub_key_cur[1..]);
         assert_eq!(eval_outputs.len(), log_q * packed_output_size);
         let output_ints = eval_outputs
