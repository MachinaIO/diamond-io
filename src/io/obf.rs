use super::{params::ObfuscationParams, utils::sample_public_key_by_idx, Obfuscation};
use crate::{
    bgg::{
        sampler::{BGGEncodingSampler, BGGPublicKeySampler},
        BggPublicKey, BitToInt,
    },
    io::utils::{build_final_bits_circuit, PublicSampledData},
    poly::{
        enc::rlwe_encrypt,
        sampler::{DistType, PolyHashSampler, PolyTrapdoorSampler, PolyUniformSampler},
        Poly, PolyElem, PolyMatrix, PolyParams,
    },
    utils::log_mem,
};
use itertools::Itertools;
use rand::{Rng, RngCore};
use std::sync::Arc;

pub fn obfuscate<M, SU, SH, ST, R>(
    obf_params: ObfuscationParams<M>,
    sampler_uniform: SU,
    mut sampler_hash: SH,
    sampler_trapdoor: ST,
    hardcoded_key: M::P,
    rng: &mut R,
) -> Obfuscation<M>
where
    M: PolyMatrix,
    SU: PolyUniformSampler<M = M>,
    SH: PolyHashSampler<[u8; 32], M = M>,
    ST: PolyTrapdoorSampler<M = M>,
    R: RngCore,
{
    let public_circuit = &obf_params.public_circuit;
    let dim = obf_params.params.ring_dimension() as usize;
    let log_q = obf_params.params.modulus_bits();
    let log_base_q = obf_params.params.modulus_digits();
    debug_assert_eq!(public_circuit.num_input(), (2 * log_q) + obf_params.input_size);
    let d = obf_params.d;
    let hash_key = rng.random::<[u8; 32]>();
    sampler_hash.set_key(hash_key);
    let sampler_uniform = Arc::new(sampler_uniform);
    let bgg_pubkey_sampler = BGGPublicKeySampler::new(Arc::new(sampler_hash), d);
    let public_data = PublicSampledData::sample(&obf_params, &bgg_pubkey_sampler);
    log_mem("Sampled public data");

    let packed_input_size = public_data.packed_input_size;
    #[cfg(feature = "test")]
    let reveal_plaintexts = [vec![true; packed_input_size - 1], vec![true; 1]].concat();
    #[cfg(not(feature = "test"))]
    let reveal_plaintexts = [vec![true; packed_input_size - 1], vec![false; 1]].concat();

    let pub_key_init =
        sample_public_key_by_idx(&bgg_pubkey_sampler, &obf_params.params, 0, &reveal_plaintexts);
    log_mem("Sampled pub key init");

    let params = Arc::new(obf_params.params);
    let packed_input_size = public_data.packed_input_size;
    let packed_output_size = public_data.packed_output_size;
    let s_bars = sampler_uniform.sample_uniform(&params, 1, d, DistType::BitDist).get_row(0);
    log_mem("Sampled s_bars");
    let bgg_encode_sampler = BGGEncodingSampler::new(
        params.as_ref(),
        &s_bars,
        sampler_uniform.clone(),
        obf_params.encoding_sigma,
    );

    let s_init = &bgg_encode_sampler.secret_vec;
    let t_bar_matrix = sampler_uniform.sample_uniform(&params, 1, 1, DistType::FinRingDist);
    log_mem("Sampled t_bar_matrix");

    let hardcoded_key_matrix = M::from_poly_vec_row(&params, vec![hardcoded_key.clone()]);
    log_mem("Sampled hardcoded_key_matrix");

<<<<<<< HEAD
    let a = public_data.a_rlwe_bar;

    let b = rlwe_encrypt(
        &params,
        &sampler_uniform,
=======
    let enc_hardcoded_key = rlwe_encrypt(
        params.as_ref(),
        sampler_uniform.as_ref(),
>>>>>>> 7ed78b2b
        &t_bar_matrix,
        &a,
        &hardcoded_key_matrix,
        obf_params.hardcoded_key_sigma,
    );

    log_mem("Generated RLWE ciphertext {a, b}");

    let a_decomposed = a.entry(0, 0).decompose_bits(params.as_ref());
    let b_decomposed = b.entry(0, 0).decompose_bits(params.as_ref());

    log_mem("Decomposed RLWE ciphertext into {bits(a), bits(b)}");

    let t_bar = t_bar_matrix.entry(0, 0);

    let mut plaintexts = (0..obf_params.input_size.div_ceil(dim))
        .map(|_| M::P::const_zero(params.as_ref()))
        .collect_vec();
    plaintexts.push(t_bar.clone());

    let encodings_init = bgg_encode_sampler.sample(&params, &pub_key_init, &plaintexts);
    log_mem("Sampled initial encodings");

    let (mut b_star_trapdoor_cur, mut b_star_cur) = sampler_trapdoor.trapdoor(&params, 2 * (d + 1));
    log_mem("b star trapdoor init sampled");

    let p_init = {
        let m_b = (2 * (d + 1)) * (2 + log_base_q);
        let s_connect = s_init.concat_columns(&[s_init]);
        let s_b = s_connect * &b_star_cur;
        let error = sampler_uniform.sample_uniform(
            &params,
            1,
            m_b,
            DistType::GaussDist { sigma: obf_params.p_sigma },
        );
        s_b + error
    };
    log_mem("Computed p_init");

    let identity_d_plus_1 = M::identity(params.as_ref(), d + 1, None);
    let u_0 = identity_d_plus_1.concat_diag(&[&public_data.r_0]);
    let u_1 = identity_d_plus_1.concat_diag(&[&public_data.r_1]);
    let u_bits = [u_0, u_1];
    let u_star = {
        let zeros = M::zero(params.as_ref(), d + 1, 2 * (d + 1));
        let identities = identity_d_plus_1.concat_columns(&[&identity_d_plus_1]);
        zeros.concat_rows(&[&identities])
    };
    log_mem("Computed u_0, u_1, u_star");

    let (mut m_preimages, mut n_preimages, mut k_preimages) = (
        vec![Vec::with_capacity(2); obf_params.input_size],
        vec![Vec::with_capacity(2); obf_params.input_size],
        vec![Vec::with_capacity(2); obf_params.input_size],
    );

    #[cfg(feature = "test")]
    let mut bs: Vec<Vec<M>> =
        vec![vec![M::zero(params.as_ref(), 0, 0); 3]; obf_params.input_size + 1];

    #[cfg(feature = "test")]
    {
        bs[0][2] = b_star_cur.clone();
    }

    let mut pub_key_cur = pub_key_init;

    for idx in 0..obf_params.input_size {
        let (b_star_trapdoor_idx, b_star_idx) = sampler_trapdoor.trapdoor(&params, 2 * (d + 1));
        log_mem("Sampled b_star trapdoor for idx");

        let pub_key_idx =
            sample_public_key_by_idx(&bgg_pubkey_sampler, &params, idx + 1, &reveal_plaintexts);
        log_mem("Sampled pub key idx");

        #[cfg(feature = "test")]
        {
            bs[idx + 1][2] = b_star_idx.clone();
        }

        // Precomputation for k_preimage that are not bit dependent
        let lhs = -pub_key_cur[0].concat_matrix(&pub_key_cur[1..]);
        let inserted_poly_index = 1 + idx / dim;
        let inserted_coeff_index = idx % dim;
        let zero_coeff = <M::P as Poly>::Elem::zero(&params.modulus());
        let mut coeffs = vec![zero_coeff; dim];

        for bit in 0..=1 {
            let (b_bit_trapdoor_idx, b_bit_idx) = sampler_trapdoor.trapdoor(&params, 2 * (d + 1));
            log_mem("Sampled b trapdoor for idx and bit");

            #[cfg(feature = "test")]
            {
                bs[idx + 1][bit] = b_bit_idx.clone();
            }

            let m_preimage_bit = sampler_trapdoor.preimage(
                &params,
                &b_star_trapdoor_cur,
                &b_star_cur,
                &(u_bits[bit].clone() * &b_bit_idx),
            );

            log_mem("Computed m_preimage_bit");

            m_preimages[idx].push(m_preimage_bit);

            let n_preimage_bit = sampler_trapdoor.preimage(
                &params,
                &b_bit_trapdoor_idx,
                &b_bit_idx,
                &(u_star.clone() * &b_star_idx.clone()),
            );
            log_mem("Computed n_preimage_bit");

            n_preimages[idx].push(n_preimage_bit);

            let rg = &public_data.rgs[bit];
            let top = lhs.mul_tensor_identity_decompose(rg, 1 + packed_input_size);
            if bit != 0 {
                coeffs[inserted_coeff_index] = <M::P as Poly>::Elem::one(&params.modulus())
            };
            let inserted_poly = M::P::from_coeffs(params.as_ref(), &coeffs);
            let inserted_poly_gadget = {
                let gadget_d_plus_1 = M::gadget_matrix(&params, d + 1);
                let zero = <M::P as Poly>::const_zero(params.as_ref());
                let mut polys = vec![];
                for _ in 0..(inserted_poly_index) {
                    polys.push(zero.clone());
                }
                polys.push(inserted_poly);
                for _ in (inserted_poly_index + 1)..(packed_input_size + 1) {
                    polys.push(zero.clone());
                }
                M::from_poly_vec_row(params.as_ref(), polys).tensor(&gadget_d_plus_1)
            };
            let bottom = pub_key_idx[0].concat_matrix(&pub_key_idx[1..]) - &inserted_poly_gadget;
            let k_target = top.concat_rows(&[&bottom]);
            let k_preimage_bit =
                sampler_trapdoor.preimage(&params, &b_bit_trapdoor_idx, &b_bit_idx, &k_target);
            log_mem("Computed k_preimage_bit");

            k_preimages[idx].push(k_preimage_bit);
        }

        b_star_trapdoor_cur = b_star_trapdoor_idx;
        b_star_cur = b_star_idx;
        pub_key_cur = pub_key_idx;
    }

    let final_preimage_target = {
        let final_circuit = build_final_bits_circuit::<M::P, BggPublicKey<M>>(
            &a_decomposed,
            &b_decomposed,
            public_circuit.clone(),
        );
        log_mem("Computed final_circuit");
        let eval_outputs = final_circuit.eval(params.as_ref(), &pub_key_cur[0], &pub_key_cur[1..]);
        log_mem("Evaluated outputs");
        assert_eq!(eval_outputs.len(), log_q * packed_output_size);
        let output_ints = eval_outputs
            .chunks(log_q)
            .map(|bits| BggPublicKey::bits_to_int(bits, &params))
            .collect_vec();
        let eval_outputs_matrix = output_ints[0].concat_matrix(&output_ints[1..]);
        debug_assert_eq!(eval_outputs_matrix.col_size(), packed_output_size);
        (eval_outputs_matrix + public_data.a_prf).concat_rows(&[&M::zero(
            params.as_ref(),
            d + 1,
            packed_output_size,
        )])
    };
    log_mem("Computed final_preimage_target");

    let final_preimage = sampler_trapdoor.preimage(
        &params,
        &b_star_trapdoor_cur,
        &b_star_cur,
        &final_preimage_target,
    );
    log_mem("Sampled final_preimage");

    Obfuscation {
        hash_key,
        ct_b: b,
        encodings_init,
        p_init,
        m_preimages,
        n_preimages,
        k_preimages,
        final_preimage,
        #[cfg(feature = "test")]
        s_init: s_init.clone(),
        #[cfg(feature = "test")]
        t_bar,
        #[cfg(feature = "test")]
        bs,
        #[cfg(feature = "test")]
        hardcoded_key,
        #[cfg(feature = "test")]
        final_preimage_target,
    }
}<|MERGE_RESOLUTION|>--- conflicted
+++ resolved
@@ -73,17 +73,11 @@
     let hardcoded_key_matrix = M::from_poly_vec_row(&params, vec![hardcoded_key.clone()]);
     log_mem("Sampled hardcoded_key_matrix");
 
-<<<<<<< HEAD
     let a = public_data.a_rlwe_bar;
 
     let b = rlwe_encrypt(
-        &params,
-        &sampler_uniform,
-=======
-    let enc_hardcoded_key = rlwe_encrypt(
         params.as_ref(),
         sampler_uniform.as_ref(),
->>>>>>> 7ed78b2b
         &t_bar_matrix,
         &a,
         &hardcoded_key_matrix,
