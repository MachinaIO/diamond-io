use super::{params::ObfuscationParams, utils::sample_public_key_by_idx, Obfuscation};
use crate::{
    bgg::{
        sampler::{BGGEncodingSampler, BGGPublicKeySampler},
        BggPublicKey, BitToInt,
    },
    io::utils::{build_final_bits_circuit, PublicSampledData},
    poly::{
        sampler::{DistType, PolyHashSampler, PolyTrapdoorSampler, PolyUniformSampler},
        Poly, PolyElem, PolyMatrix, PolyParams,
    },
    utils::log_mem,
};
use itertools::Itertools;
use rand::{Rng, RngCore};
use std::sync::Arc;

pub fn obfuscate<M, SU, SH, ST, R>(
    obf_params: ObfuscationParams<M>,
    sampler_uniform: SU,
    mut sampler_hash: SH,
    sampler_trapdoor: ST,
    rng: &mut R,
) -> Obfuscation<M>
where
    M: PolyMatrix,
    SU: PolyUniformSampler<M = M>,
    SH: PolyHashSampler<[u8; 32], M = M>,
    ST: PolyTrapdoorSampler<M = M>,
    R: RngCore,
{
    let public_circuit = &obf_params.public_circuit;
    let dim = obf_params.params.ring_dimension() as usize;
    let log_q = obf_params.params.modulus_bits();
    let log_base_q = obf_params.params.modulus_digits();
    debug_assert_eq!(public_circuit.num_input(), log_q + obf_params.input_size);
    let d = obf_params.d;
    let hash_key = rng.random::<[u8; 32]>();
    sampler_hash.set_key(hash_key);
    let sampler_uniform = Arc::new(sampler_uniform);
    let bgg_pubkey_sampler = BGGPublicKeySampler::new(Arc::new(sampler_hash), d);
    let public_data = PublicSampledData::sample(&obf_params, &bgg_pubkey_sampler);
    log_mem("Sampled public data");

    let packed_input_size = public_data.packed_input_size;
    #[cfg(feature = "test")]
    let reveal_plaintexts = [vec![true; packed_input_size - 1], vec![true; 1]].concat();
    #[cfg(not(feature = "test"))]
    let reveal_plaintexts = [vec![true; packed_input_size - 1], vec![false; 1]].concat();

    let pub_key_init =
        sample_public_key_by_idx(&bgg_pubkey_sampler, &obf_params.params, 0, &reveal_plaintexts);
    log_mem("Sampled pub key init");

    let params = Arc::new(obf_params.params);
    let packed_input_size = public_data.packed_input_size;
    let packed_output_size = public_data.packed_output_size;
    let s_bars = sampler_uniform.sample_uniform(&params, 1, d, DistType::BitDist).get_row(0);
    log_mem("Sampled s_bars");
    let bgg_encode_sampler = BGGEncodingSampler::new(
        params.as_ref(),
        &s_bars,
        sampler_uniform.clone(),
        obf_params.encoding_sigma,
    );
    let s_init = &bgg_encode_sampler.secret_vec;
    let t_bar_matrix = sampler_uniform.sample_uniform(&params, 1, 1, DistType::FinRingDist);
    log_mem("Sampled t_bar_matrix");

    let hardcoded_key_matrix = sampler_uniform.sample_uniform(&params, 1, 1, DistType::BitDist);
    log_mem("Sampled hardcoded_key_matrix");

    let enc_hardcoded_key = {
        let e = sampler_uniform.sample_uniform(
            &params,
            1,
            1,
            DistType::GaussDist { sigma: obf_params.hardcoded_key_sigma },
        );
        let scale = M::P::from_const(&params, &<M::P as Poly>::Elem::half_q(&params.modulus()));
        t_bar_matrix.clone() * &public_data.a_rlwe_bar + &e -
            &(hardcoded_key_matrix.clone() * &scale)
    };
    let enc_hardcoded_key_polys = enc_hardcoded_key.entry(0, 0).decompose_bits(params.as_ref());
    log_mem("Sampled enc_hardcoded_key_polys");

    let t_bar = t_bar_matrix.entry(0, 0);
    #[cfg(feature = "test")]
    let hardcoded_key = hardcoded_key_matrix.entry(0, 0);

    let mut plaintexts = (0..obf_params.input_size.div_ceil(dim))
        .map(|_| M::P::const_zero(params.as_ref()))
        .collect_vec();
    plaintexts.push(t_bar.clone());

    let encodings_init = bgg_encode_sampler.sample(&params, &pub_key_init, &plaintexts);
    log_mem("Sampled initial encodings");

    let (mut b_star_trapdoor_cur, mut b_star_cur) = sampler_trapdoor.trapdoor(&params, 2 * (d + 1));
    log_mem("b star trapdoor init sampled");

    let p_init = {
<<<<<<< HEAD
        log_mem("p_init");
        let m_b = (2 * (d + 1)) * (2 + log_base_q);
        log_mem("m_b");
=======
        let m_b = (2 * (d + 1)) * (2 + log_base_q);
>>>>>>> 244c599b
        let s_connect = s_init.concat_columns(&[s_init]);
        let s_b = s_connect * &b_star_cur;
        let error = sampler_uniform.sample_uniform(
            &params,
            1,
            m_b,
            DistType::GaussDist { sigma: obf_params.p_sigma },
        );
        log_mem(format!(
            "error : {} {} | {} {}",
            s_b.col_size(),
            s_b.row_size(),
            error.col_size(),
            error.row_size()
        ));
        s_b + error
    };
    log_mem("Computed p_init");

    let identity_d_plus_1 = M::identity(params.as_ref(), d + 1, None);
    let u_0 = identity_d_plus_1.concat_diag(&[&public_data.r_0]);
    let u_1 = identity_d_plus_1.concat_diag(&[&public_data.r_1]);
    let u_bits = [u_0, u_1];
    let u_star = {
        let zeros = M::zero(params.as_ref(), d + 1, 2 * (d + 1));
        let identities = identity_d_plus_1.concat_columns(&[&identity_d_plus_1]);
        zeros.concat_rows(&[&identities])
    };
    log_mem("Computed u_0, u_1, u_star");

    let (mut m_preimages, mut n_preimages, mut k_preimages) = (
        vec![Vec::with_capacity(2); obf_params.input_size],
        vec![Vec::with_capacity(2); obf_params.input_size],
        vec![Vec::with_capacity(2); obf_params.input_size],
    );

    #[cfg(feature = "test")]
    let mut bs: Vec<Vec<M>> =
        vec![vec![M::zero(params.as_ref(), 0, 0); 3]; obf_params.input_size + 1];

    #[cfg(feature = "test")]
    {
        bs[0][2] = b_star_cur.clone();
    }

    let mut pub_key_cur = pub_key_init;

    for idx in 0..obf_params.input_size {
        let (b_star_trapdoor_idx, b_star_idx) = sampler_trapdoor.trapdoor(&params, 2 * (d + 1));
        log_mem("Sampled b_star trapdoor for idx");

        let pub_key_idx =
            sample_public_key_by_idx(&bgg_pubkey_sampler, &params, idx + 1, &reveal_plaintexts);
        log_mem("Sampled pub key idx");

        #[cfg(feature = "test")]
        {
            bs[idx + 1][2] = b_star_idx.clone();
        }

        // Precomputation for k_preimage that are not bit dependent
        let lhs = -pub_key_cur[0].concat_matrix(&pub_key_cur[1..]);
        let inserted_poly_index = 1 + idx / dim;
        let inserted_coeff_index = idx % dim;
        let zero_coeff = <M::P as Poly>::Elem::zero(&params.modulus());
        let mut coeffs = vec![zero_coeff; dim];

        for bit in 0..=1 {
            let (b_bit_trapdoor_idx, b_bit_idx) = sampler_trapdoor.trapdoor(&params, 2 * (d + 1));
            log_mem("Sampled b trapdoor for idx and bit");

            #[cfg(feature = "test")]
            {
                bs[idx + 1][bit] = b_bit_idx.clone();
            }
            // let m_preimage_bit_id = format!("m_preimage_{}_{}", idx, bit);
            // let n_preimage_bit_id = format!("n_preimage_{}_{}", idx, bit);
            // let k_preimage_bit_id = format!("k_preimage_{}_{}", idx, bit);

            let m_preimage_bit = sampler_trapdoor.preimage(
                &params,
                &b_star_trapdoor_cur,
                &b_star_cur,
                &(u_bits[bit].clone() * &b_bit_idx),
            );

            log_mem("Computed m_preimage_bit");

            m_preimages[idx].push(m_preimage_bit);

            let n_preimage_bit = sampler_trapdoor.preimage(
                &params,
                &b_bit_trapdoor_idx,
                &b_bit_idx,
                &(u_star.clone() * &b_star_idx.clone()),
            );
            log_mem("Computed n_preimage_bit");

            n_preimages[idx].push(n_preimage_bit);

            let rg = &public_data.rgs[bit];
            let top = lhs.mul_tensor_identity_decompose(rg, 1 + packed_input_size);
            if bit != 0 {
                coeffs[inserted_coeff_index] = <M::P as Poly>::Elem::one(&params.modulus())
            };
            let inserted_poly = M::P::from_coeffs(params.as_ref(), &coeffs);
            let inserted_poly_gadget = {
                let gadget_d_plus_1 = M::gadget_matrix(&params, d + 1);
                let zero = <M::P as Poly>::const_zero(params.as_ref());
                let mut polys = vec![];
                for _ in 0..(inserted_poly_index) {
                    polys.push(zero.clone());
                }
                polys.push(inserted_poly);
                for _ in (inserted_poly_index + 1)..(packed_input_size + 1) {
                    polys.push(zero.clone());
                }
                M::from_poly_vec_row(params.as_ref(), polys).tensor(&gadget_d_plus_1)
            };
            let bottom = pub_key_idx[0].concat_matrix(&pub_key_idx[1..]) - &inserted_poly_gadget;
            let k_target = top.concat_rows(&[&bottom]);
            let k_preimage_bit =
                sampler_trapdoor.preimage(&params, &b_bit_trapdoor_idx, &b_bit_idx, &k_target);
            log_mem("Computed k_preimage_bit");

            k_preimages[idx].push(k_preimage_bit);
        }

        b_star_trapdoor_cur = b_star_trapdoor_idx;
        b_star_cur = b_star_idx;
        pub_key_cur = pub_key_idx;
    }

    let final_preimage_target = {
        let a_decomposed_polys = public_data.a_rlwe_bar.entry(0, 0).decompose_bits(params.as_ref());
        let final_circuit = build_final_bits_circuit::<M::P, BggPublicKey<M>>(
            &a_decomposed_polys,
            &enc_hardcoded_key_polys,
            public_circuit.clone(),
        );
        log_mem("Computed final_circuit");
        let eval_outputs = final_circuit.eval(params.as_ref(), &pub_key_cur[0], &pub_key_cur[1..]);
        log_mem("Evaluated outputs");
        assert_eq!(eval_outputs.len(), log_q * packed_output_size);
        let output_ints = eval_outputs
            .chunks(log_q)
            .map(|bits| BggPublicKey::bits_to_int(bits, &params))
            .collect_vec();
        let eval_outputs_matrix = output_ints[0].concat_matrix(&output_ints[1..]);
        debug_assert_eq!(eval_outputs_matrix.col_size(), packed_output_size);
        (eval_outputs_matrix + public_data.a_prf).concat_rows(&[&M::zero(
            params.as_ref(),
            d + 1,
            packed_output_size,
        )])
    };
    log_mem("Computed final_preimage_target");

    let final_preimage = sampler_trapdoor.preimage(
        &params,
        &b_star_trapdoor_cur,
        &b_star_cur,
        &final_preimage_target,
    );
    log_mem("Sampled final_preimage");

    Obfuscation {
        hash_key,
        enc_hardcoded_key,
        encodings_init,
        p_init,
        m_preimages,
        n_preimages,
        k_preimages,
        final_preimage,
        #[cfg(feature = "test")]
        s_init: s_init.clone(),
        #[cfg(feature = "test")]
        t_bar: t_bar.clone(),
        #[cfg(feature = "test")]
        bs,
        #[cfg(feature = "test")]
        hardcoded_key: hardcoded_key.clone(),
        #[cfg(feature = "test")]
        final_preimage_target,
    }
}<|MERGE_RESOLUTION|>--- conflicted
+++ resolved
@@ -100,13 +100,7 @@
     log_mem("b star trapdoor init sampled");
 
     let p_init = {
-<<<<<<< HEAD
-        log_mem("p_init");
         let m_b = (2 * (d + 1)) * (2 + log_base_q);
-        log_mem("m_b");
-=======
-        let m_b = (2 * (d + 1)) * (2 + log_base_q);
->>>>>>> 244c599b
         let s_connect = s_init.concat_columns(&[s_init]);
         let s_b = s_connect * &b_star_cur;
         let error = sampler_uniform.sample_uniform(
