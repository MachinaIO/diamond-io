--- conflicted
+++ resolved
@@ -370,26 +370,12 @@
         );
         log_mem("Computed final_circuit");
 
-<<<<<<< HEAD
-        // after update the target matrix above while evaluation, now can sample preimage L_k
-        final_circuit.preimage_sample_all_lookups(
-            &params,
-            &b_star_cur,
-            &b_l_plus_one,
-            &sampler_trapdoor,
-            &b_star_trapdoor_cur,
-            &b_l_plus_one_trapdoor,
-            packed_input_size + 1,
-            &dir_path,
-            &mut handles,
-=======
         let bgg_plt_evaluator = BggPubKeyPltEvaluator::<M, SH, SU, ST>::new(
             hash_key,
             sampler_trapdoor.clone(),
             b_l_plus_one.clone(),
             b_l_plus_one_trapdoor.clone(),
             dir_path.clone(),
->>>>>>> 2c7d697a
         );
         let eval_outputs = final_circuit.eval(
             params.as_ref(),
