use super::{params::ObfuscationParams, utils::sample_public_key_by_idx, Obfuscation};
use crate::{
    bgg::{
        circuit::build_composite_circuit_from_public_and_fhe_dec,
        sampler::{BGGEncodingSampler, BGGPublicKeySampler},
        BggPublicKey, BitToInt,
    },
    io::utils::PublicSampledData,
    poly::{
        sampler::{DistType, PolyHashSampler, PolyTrapdoorSampler, PolyUniformSampler},
        Poly, PolyElem, PolyMatrix, PolyParams,
    },
    utils::log_mem,
};
use itertools::Itertools;
use rand::{Rng, RngCore};
use std::sync::Arc;

pub fn obfuscate<M, SU, SH, ST, R>(
    obf_params: ObfuscationParams<M>,
    t: &M,
    sampler_uniform: SU,
    mut sampler_hash: SH,
    sampler_trapdoor: ST,
    rng: &mut R,
) -> Obfuscation<M>
where
    M: PolyMatrix,
    SU: PolyUniformSampler<M = M>,
    SH: PolyHashSampler<[u8; 32], M = M>,
    ST: PolyTrapdoorSampler<M = M>,
    R: RngCore,
{
    let dim = obf_params.params.ring_dimension() as usize;
    let log_q = obf_params.params.modulus_bits();
<<<<<<< HEAD
=======
    let log_base_q = obf_params.params.modulus_digits();
    debug_assert_eq!(public_circuit.num_input(), log_q + obf_params.input_size);
>>>>>>> 244c599b
    let d = obf_params.d;
    let hash_key = rng.random::<[u8; 32]>();
    sampler_hash.set_key(hash_key);
    let sampler_uniform = Arc::new(sampler_uniform);
    let bgg_pubkey_sampler = BGGPublicKeySampler::new(Arc::new(sampler_hash), d);
    let public_data = PublicSampledData::sample(&obf_params, &bgg_pubkey_sampler);
    log_mem("Sampled public data");

    let packed_input_size = public_data.packed_input_size;
    let packed_output_size = public_data.packed_output_size;
    #[cfg(feature = "test")]
    let reveal_plaintexts = [vec![true; packed_input_size - 1], vec![true; 1]].concat();
    #[cfg(not(feature = "test"))]
    let reveal_plaintexts = [vec![true; packed_input_size - 1], vec![false; 1]].concat();

    let pub_key_init =
        sample_public_key_by_idx(&bgg_pubkey_sampler, &obf_params.params, 0, &reveal_plaintexts);
    log_mem("Sampled pub key init");

    let params = Arc::new(obf_params.params);
    let packed_input_size = public_data.packed_input_size;
    let s_bars = sampler_uniform.sample_uniform(&params, 1, d, DistType::BitDist).get_row(0);
    log_mem("Sampled s_bars");
    let bgg_encode_sampler = BGGEncodingSampler::new(
        params.as_ref(),
        &s_bars,
        sampler_uniform.clone(),
        obf_params.encoding_sigma,
    );
    let s_init = &bgg_encode_sampler.secret_vec;
<<<<<<< HEAD
=======
    let t_bar_matrix = sampler_uniform.sample_uniform(&params, 1, 1, DistType::FinRingDist);
    log_mem("Sampled t_bar_matrix");

    let hardcoded_key_matrix = sampler_uniform.sample_uniform(&params, 1, 1, DistType::BitDist);
    log_mem("Sampled hardcoded_key_matrix");

    let enc_hardcoded_key = {
        let e = sampler_uniform.sample_uniform(
            &params,
            1,
            1,
            DistType::GaussDist { sigma: obf_params.hardcoded_key_sigma },
        );
        let scale = M::P::from_const(&params, &<M::P as Poly>::Elem::half_q(&params.modulus()));
        t_bar_matrix.clone() * &public_data.a_rlwe_bar + &e -
            &(hardcoded_key_matrix.clone() * &scale)
    };
    let enc_hardcoded_key_polys = enc_hardcoded_key.entry(0, 0).decompose_bits(params.as_ref());
    log_mem("Sampled enc_hardcoded_key_polys");

    let t_bar = t_bar_matrix.entry(0, 0);
    #[cfg(feature = "test")]
    let hardcoded_key = hardcoded_key_matrix.entry(0, 0);
>>>>>>> 244c599b

    let mut plaintexts = (0..obf_params.input_size.div_ceil(dim))
        .map(|_| M::P::const_zero(params.as_ref()))
        .collect_vec();
    plaintexts.push(t.entry(0, 0).clone());

    let encodings_init = bgg_encode_sampler.sample(&params, &pub_key_init, &plaintexts);
    log_mem("Sampled initial encodings");

    let (mut b_star_trapdoor_cur, mut b_star_cur) = sampler_trapdoor.trapdoor(&params, 2 * (d + 1));
    log_mem("b star trapdoor init sampled");

    let p_init = {
        let m_b = (2 * (d + 1)) * (2 + log_base_q);
        let s_connect = s_init.concat_columns(&[s_init]);
        let s_b = s_connect * &b_star_cur;
        let error = sampler_uniform.sample_uniform(
            &params,
            1,
            m_b,
            DistType::GaussDist { sigma: obf_params.p_sigma },
        );
        s_b + error
    };
    log_mem("Computed p_init");

    let identity_d_plus_1 = M::identity(params.as_ref(), d + 1, None);
    let u_0 = identity_d_plus_1.concat_diag(&[&public_data.r_0]);
    let u_1 = identity_d_plus_1.concat_diag(&[&public_data.r_1]);
    let u_bits = [u_0, u_1];
    let u_star = {
        let zeros = M::zero(params.as_ref(), d + 1, 2 * (d + 1));
        let identities = identity_d_plus_1.concat_columns(&[&identity_d_plus_1]);
        zeros.concat_rows(&[&identities])
    };
    log_mem("Computed u_0, u_1, u_star");

    let (mut m_preimages, mut n_preimages, mut k_preimages) = (
        vec![Vec::with_capacity(2); obf_params.input_size],
        vec![Vec::with_capacity(2); obf_params.input_size],
        vec![Vec::with_capacity(2); obf_params.input_size],
    );

    #[cfg(feature = "test")]
    let mut bs: Vec<Vec<M>> =
        vec![vec![M::zero(params.as_ref(), 0, 0); 3]; obf_params.input_size + 1];

    #[cfg(feature = "test")]
    {
        bs[0][2] = b_star_cur.clone();
    }

    let mut pub_key_cur = pub_key_init;

    for idx in 0..obf_params.input_size {
        let (b_star_trapdoor_idx, b_star_idx) = sampler_trapdoor.trapdoor(&params, 2 * (d + 1));
        log_mem("Sampled b_star trapdoor for idx");

        let pub_key_idx =
            sample_public_key_by_idx(&bgg_pubkey_sampler, &params, idx + 1, &reveal_plaintexts);
        log_mem("Sampled pub key idx");

        #[cfg(feature = "test")]
        {
            bs[idx + 1][2] = b_star_idx.clone();
        }

        // Precomputation for k_preimage that are not bit dependent
        let lhs = -pub_key_cur[0].concat_matrix(&pub_key_cur[1..]);
        let inserted_poly_index = 1 + idx / dim;
        let inserted_coeff_index = idx % dim;
        let zero_coeff = <M::P as Poly>::Elem::zero(&params.modulus());
        let mut coeffs = vec![zero_coeff; dim];

        for bit in 0..=1 {
            let (b_bit_trapdoor_idx, b_bit_idx) = sampler_trapdoor.trapdoor(&params, 2 * (d + 1));
            log_mem("Sampled b trapdoor for idx and bit");

            #[cfg(feature = "test")]
            {
                bs[idx + 1][bit] = b_bit_idx.clone();
            }

            let m_preimage_bit = sampler_trapdoor.preimage(
                &params,
                &b_star_trapdoor_cur,
                &b_star_cur,
                &(u_bits[bit].clone() * &b_bit_idx),
            );

            log_mem("Computed m_preimage_bit");

            m_preimages[idx].push(m_preimage_bit);

            let n_preimage_bit = sampler_trapdoor.preimage(
                &params,
                &b_bit_trapdoor_idx,
                &b_bit_idx,
                &(u_star.clone() * &b_star_idx.clone()),
            );
            log_mem("Computed n_preimage_bit");

            n_preimages[idx].push(n_preimage_bit);

            let rg = &public_data.rgs[bit];
            let top = lhs.mul_tensor_identity_decompose(rg, 1 + packed_input_size);
            if bit != 0 {
                coeffs[inserted_coeff_index] = <M::P as Poly>::Elem::one(&params.modulus())
            };
            let inserted_poly = M::P::from_coeffs(params.as_ref(), &coeffs);
            let inserted_poly_gadget = {
                let gadget_d_plus_1 = M::gadget_matrix(&params, d + 1);
                let zero = <M::P as Poly>::const_zero(params.as_ref());
                let mut polys = vec![];
                for _ in 0..(inserted_poly_index) {
                    polys.push(zero.clone());
                }
                polys.push(inserted_poly);
                for _ in (inserted_poly_index + 1)..(packed_input_size + 1) {
                    polys.push(zero.clone());
                }
                M::from_poly_vec_row(params.as_ref(), polys).tensor(&gadget_d_plus_1)
            };
            let bottom = pub_key_idx[0].concat_matrix(&pub_key_idx[1..]) - &inserted_poly_gadget;
            let k_target = top.concat_rows(&[&bottom]);
            let k_preimage_bit =
                sampler_trapdoor.preimage(&params, &b_bit_trapdoor_idx, &b_bit_idx, &k_target);
            log_mem("Computed k_preimage_bit");

            k_preimages[idx].push(k_preimage_bit);
        }

        b_star_trapdoor_cur = b_star_trapdoor_idx;
        b_star_cur = b_star_idx;
        pub_key_cur = pub_key_idx;
    }

    let final_preimage_target = {
<<<<<<< HEAD
        let public_circuit = obf_params.public_circuit;
        debug_assert_eq!(public_circuit.num_input(), obf_params.input_size);
        let final_circuit = build_composite_circuit_from_public_and_fhe_dec::<BggPublicKey<M>>(
            public_circuit,
            log_q,
=======
        let a_decomposed_polys = public_data.a_rlwe_bar.entry(0, 0).decompose_bits(params.as_ref());
        let final_circuit = build_final_bits_circuit::<M::P, BggPublicKey<M>>(
            &a_decomposed_polys,
            &enc_hardcoded_key_polys,
            public_circuit.clone(),
>>>>>>> 244c599b
        );
        log_mem("Computed final_circuit");
        let eval_outputs = final_circuit.eval(params.as_ref(), &pub_key_cur[0], &pub_key_cur[1..]);
        log_mem("Evaluated outputs");
        assert_eq!(eval_outputs.len(), (packed_output_size / 2) * log_q);
        let output_ints = eval_outputs
            .chunks(log_q)
            .map(|bits| BggPublicKey::bits_to_int(bits, &params))
            .collect_vec();
        let eval_outputs_matrix = output_ints[0].concat_matrix(&output_ints[1..]);
        debug_assert_eq!(eval_outputs_matrix.col_size(), (packed_output_size / 2));
        (eval_outputs_matrix + public_data.a_prf).concat_rows(&[&M::zero(
            params.as_ref(),
            d + 1,
            packed_output_size / 2,
        )])
    };
    log_mem("Computed final_preimage_target");

    let final_preimage = sampler_trapdoor.preimage(
        &params,
        &b_star_trapdoor_cur,
        &b_star_cur,
        &final_preimage_target,
    );
    log_mem("Sampled final_preimage");

    Obfuscation {
        hash_key,
        encodings_init,
        p_init,
        m_preimages,
        n_preimages,
        k_preimages,
        final_preimage,
        #[cfg(feature = "test")]
        s_init: s_init.clone(),
        #[cfg(feature = "test")]
        t: t.entry(0, 0).clone(),
        #[cfg(feature = "test")]
        bs,
        #[cfg(feature = "test")]
        final_preimage_target,
    }
}<|MERGE_RESOLUTION|>--- conflicted
+++ resolved
@@ -33,11 +33,8 @@
 {
     let dim = obf_params.params.ring_dimension() as usize;
     let log_q = obf_params.params.modulus_bits();
-<<<<<<< HEAD
-=======
     let log_base_q = obf_params.params.modulus_digits();
-    debug_assert_eq!(public_circuit.num_input(), log_q + obf_params.input_size);
->>>>>>> 244c599b
+    debug_assert_eq!(public_circuit.num_input(), obf_params.input_size);
     let d = obf_params.d;
     let hash_key = rng.random::<[u8; 32]>();
     sampler_hash.set_key(hash_key);
@@ -68,32 +65,6 @@
         obf_params.encoding_sigma,
     );
     let s_init = &bgg_encode_sampler.secret_vec;
-<<<<<<< HEAD
-=======
-    let t_bar_matrix = sampler_uniform.sample_uniform(&params, 1, 1, DistType::FinRingDist);
-    log_mem("Sampled t_bar_matrix");
-
-    let hardcoded_key_matrix = sampler_uniform.sample_uniform(&params, 1, 1, DistType::BitDist);
-    log_mem("Sampled hardcoded_key_matrix");
-
-    let enc_hardcoded_key = {
-        let e = sampler_uniform.sample_uniform(
-            &params,
-            1,
-            1,
-            DistType::GaussDist { sigma: obf_params.hardcoded_key_sigma },
-        );
-        let scale = M::P::from_const(&params, &<M::P as Poly>::Elem::half_q(&params.modulus()));
-        t_bar_matrix.clone() * &public_data.a_rlwe_bar + &e -
-            &(hardcoded_key_matrix.clone() * &scale)
-    };
-    let enc_hardcoded_key_polys = enc_hardcoded_key.entry(0, 0).decompose_bits(params.as_ref());
-    log_mem("Sampled enc_hardcoded_key_polys");
-
-    let t_bar = t_bar_matrix.entry(0, 0);
-    #[cfg(feature = "test")]
-    let hardcoded_key = hardcoded_key_matrix.entry(0, 0);
->>>>>>> 244c599b
 
     let mut plaintexts = (0..obf_params.input_size.div_ceil(dim))
         .map(|_| M::P::const_zero(params.as_ref()))
@@ -232,19 +203,11 @@
     }
 
     let final_preimage_target = {
-<<<<<<< HEAD
         let public_circuit = obf_params.public_circuit;
         debug_assert_eq!(public_circuit.num_input(), obf_params.input_size);
         let final_circuit = build_composite_circuit_from_public_and_fhe_dec::<BggPublicKey<M>>(
             public_circuit,
             log_q,
-=======
-        let a_decomposed_polys = public_data.a_rlwe_bar.entry(0, 0).decompose_bits(params.as_ref());
-        let final_circuit = build_final_bits_circuit::<M::P, BggPublicKey<M>>(
-            &a_decomposed_polys,
-            &enc_hardcoded_key_polys,
-            public_circuit.clone(),
->>>>>>> 244c599b
         );
         log_mem("Computed final_circuit");
         let eval_outputs = final_circuit.eval(params.as_ref(), &pub_key_cur[0], &pub_key_cur[1..]);
