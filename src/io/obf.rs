<<<<<<< HEAD
=======
use super::utils::*;
use super::{Obfuscation, ObfuscationError};
use crate::bgg::*;
use crate::bgg::{eval::*, sampler::*, *};
use crate::poly::gadget::PolyGadgetOps;
use crate::poly::{matrix::*, sampler::*, *};
use crate::utils::*;
use num_traits::{One, Zero};
use rand::Rng;
use rand::RngCore;
use std::sync::Arc;

pub fn obfuscate<T, P, M, G, S, R>(
    poly_op: P,
    matrix_op: M,
    gadget_op: G,
    mut sampler: S,
    rng: &mut R,
    input_size: usize,
) -> Result<Obfuscation<T, P, M>, ObfuscationError>
where
    T: PolyElemOps,
    P: PolyOps<T>,
    M: PolyMatrixOps<T, P>,
    G: PolyGadgetOps<T, P, M>,
    S: PolyUniformSampler<T, P, M> + PolyHashSampler<T, P, M> + PolyTrapdoorSampler<T, P, M>,
    R: RngCore,
{
    let hash_key = rng.gen::<[u8; 32]>().to_vec();
    sampler.set_key(&hash_key);
    let sampler = Arc::new(sampler);
    let poly_op = Arc::new(poly_op);
    let matrix_op = Arc::new(matrix_op);
    let gadget_op = Arc::new(gadget_op);
    let deg = poly_op.degree();
    let packed_input_size = ceil_div(input_size, deg);
    let public_data = PublicSampledData::sample(
        matrix_op.clone(),
        gadget_op.clone(),
        sampler.clone(),
        packed_input_size,
    )?;
    let s_bar = sampler
        .sample_uniform::<_, BitDist>(rng, 1, 1)
        .map_err(|e| ObfuscationError::SampleError(e.to_string()))?;
    let bgg_encode_sampler = BGGEncodingSampler::new(
        matrix_op
            .entry(&s_bar, 1, 1)
            .map_err(|e| ObfuscationError::MatrixError(e.to_string()))?,
        sampler.clone(),
        poly_op.clone(),
        matrix_op.clone(),
        gadget_op.clone(),
    );
    let s_init = bgg_encode_sampler.secret_vec.clone();
    let t_bar: PolyMatrix<T, P, M> = sampler
        .sample_uniform::<_, BitDist>(rng, 1, 1)
        .map_err(|e| ObfuscationError::SampleError(e.to_string()))?;
    let minus_one_poly = matrix_op.from_poly_vec(vec![poly_op.minus_one()]);
    let t = matrix_op
        .concat_columns(&[t_bar.clone(), minus_one_poly.clone()])
        .map_err(|e| ObfuscationError::MatrixError(e.to_string()))?;
    let log_q = poly_op.modulus_bits();
    // let a_fhe_bar = sampler
    //     .sample_hash::<_, FinRingDist>(TAG_A_FHE_BAR, 2, 2 * log_q)
    //     .map_err(|e| ObfuscationError::SampleError(e.to_string()))?;
    let a_fhe_bar = &public_data.a_fhe_bar;
    let b_fhe = {
        let muled = matrix_op
            .mul(&t_bar, &a_fhe_bar)
            .map_err(|e| ObfuscationError::MatrixError(e.to_string()))?;
        let error = sampler
            .sample_uniform::<_, GaussianDist>(rng, 1, 2 * log_q)
            .map_err(|e| ObfuscationError::SampleError(e.to_string()))?;
        matrix_op
            .add(&muled, &error)
            .map_err(|e| ObfuscationError::MatrixError(e.to_string()))?
    };
    // let a_fhe = matrix_op.concat_rows(&[a_fhe_bar, b_fhe]);
    // let fhe_enc =

    // let bgg_pubkeys_input =
    //     bgg_pubkey_sampler.sample(TAG_BGG_PUBKEY_INPUT, packed_input_size + 1)?;
    // let bgg_pubkeys_fhe_key = bgg_pubkey_sampler.sample(TAG_BGG_PUBKEY_FHEKEY, 2)?;
    let zero_plaintexts: Vec<Poly<T, P>> = (0..packed_input_size).map(|_| poly_op.zero()).collect();
    let encode_input = bgg_encode_sampler.sample(
        rng,
        &public_data.pubkeys_input,
        &vec![vec![poly_op.one()], zero_plaintexts].concat(),
        true,
    )?;
    let encode_fhe_key = bgg_encode_sampler.sample(
        rng,
        &public_data.pubkeys_fhe_key,
        &matrix_op.to_poly_vec(&t),
        false,
    )?;
    let mut bs = vec![];
    let mut b_trapdoors = vec![];
    for _ in 0..=input_size {
        let (b_0, b_0_trapdoor) =
            sampler
                .trapdoor(rng)
                .map_err(|e: <S as PolyTrapdoorSampler<T, P, M>>::Error| {
                    ObfuscationError::SampleError(e.to_string())
                })?;
        let (b_1, b_1_trapdoor) =
            sampler
                .trapdoor(rng)
                .map_err(|e: <S as PolyTrapdoorSampler<T, P, M>>::Error| {
                    ObfuscationError::SampleError(e.to_string())
                })?;
        let (b_star, b_star_trapdoor) =
            sampler
                .trapdoor(rng)
                .map_err(|e: <S as PolyTrapdoorSampler<T, P, M>>::Error| {
                    ObfuscationError::SampleError(e.to_string())
                })?;
        bs.push((b_0, b_1, b_star));
        b_trapdoors.push((b_0_trapdoor, b_1_trapdoor, b_star_trapdoor));
    }
    let m_b = 2 + log_q;
    let p_init = {
        let s_connect = matrix_op
            .concat_columns(&[s_init.clone(), s_init.clone()])
            .map_err(|e| ObfuscationError::MatrixError(e.to_string()))?;
        let s_b = matrix_op
            .mul(&s_connect, &bs[0].2)
            .map_err(|e| ObfuscationError::MatrixError(e.to_string()))?;
        let error = sampler
            .sample_uniform::<_, GaussianDist>(rng, 1, m_b)
            .map_err(|e| ObfuscationError::SampleError(e.to_string()))?;
        matrix_op
            .add(&s_b, &error)
            .map_err(|e| ObfuscationError::MatrixError(e.to_string()))?
    };
    let identity_2 = matrix_op.identity(2, None);
    let u_0 = matrix_op
        .concat_diag(&[identity_2.clone(), public_data.r_0.clone()])
        .map_err(|e| ObfuscationError::MatrixError(e.to_string()))?;
    let u_1 = matrix_op
        .concat_diag(&[identity_2.clone(), public_data.r_1.clone()])
        .map_err(|e| ObfuscationError::MatrixError(e.to_string()))?;
    let u_star = {
        let zeros = matrix_op.zero(2, 4);
        let identitys = matrix_op
            .concat_columns(&[identity_2.clone(), identity_2.clone()])
            .map_err(|e| ObfuscationError::MatrixError(e.to_string()))?;
        matrix_op
            .concat_rows(&[zeros, identitys])
            .map_err(|e| ObfuscationError::MatrixError(e.to_string()))?
    };
    let gadget_2 = gadget_op.gadget_matrix(2);
    let (mut m_preimages, mut n_preimages, mut k_preimages) = (vec![], vec![], vec![]);
    for idx in 0..input_size {
        let (b_next_0, b_next_1, b_next_star) = &bs[idx + 1];
        let (_, _, b_cur_star_trapdoor) = &b_trapdoors[idx];
        let (b_next_0_trapdoor, b_next_1_trapdoor, _) = &b_trapdoors[idx + 1];
        let m_0 = {
            let ub = matrix_op
                .mul(&u_0, &b_next_0)
                .map_err(|e| ObfuscationError::MatrixError(e.to_string()))?;
            sampler
                .preimage(rng, b_cur_star_trapdoor, &ub)
                .map_err(|e| ObfuscationError::SampleError(e.to_string()))?
        };
        let m_1 = {
            let ub: <M as PolyMatrixOps<T, P>>::Matrix = matrix_op
                .mul(&u_1, &b_next_1)
                .map_err(|e| ObfuscationError::MatrixError(e.to_string()))?;
            sampler
                .preimage(rng, b_cur_star_trapdoor, &ub)
                .map_err(|e| ObfuscationError::SampleError(e.to_string()))?
        };
        m_preimages.push((m_0, m_1));

        let ub_star = matrix_op
            .mul(&u_star, &b_next_star)
            .map_err(|e| ObfuscationError::MatrixError(e.to_string()))?;
        let n_0 = sampler
            .preimage(rng, b_next_0_trapdoor, &ub_star)
            .map_err(|e| ObfuscationError::SampleError(e.to_string()))?;
        let n_1 = sampler
            .preimage(rng, b_next_1_trapdoor, &ub_star)
            .map_err(|e| ObfuscationError::SampleError(e.to_string()))?;
        n_preimages.push((n_0, n_1));

        let mut ks = vec![];
        for bit in 0..1 {
            let (t_input, t_fhe_key) = if bit == 0 {
                &public_data.t_0
            } else {
                &public_data.t_1
            };
            let at_input = matrix_op
                .mul(&public_data.pubkeys_input[idx].matrix, t_input)
                .map_err(|e| ObfuscationError::MatrixError(e.to_string()))?;
            let at_fhe_key = matrix_op
                .mul(&public_data.pubkeys_fhe_key[bit].matrix, t_fhe_key)
                .map_err(|e| ObfuscationError::MatrixError(e.to_string()))?;
            let former = matrix_op
                .concat_columns(&[at_input, at_fhe_key])
                .map_err(|e| ObfuscationError::MatrixError(e.to_string()))?;
            let inserted_poly_index = idx / deg;
            let inserted_coeff_index = idx % deg;
            let zero_coeff = <PElem<T> as Zero>::zero();
            let mut coeffs = vec![zero_coeff; deg];
            coeffs[inserted_coeff_index] = <PElem<T> as One>::one();
            let inserted_poly =
                poly_op
                    .from_coeffs(coeffs)
                    .map_err(|e: <P as PolyOps<T>>::Error| {
                        ObfuscationError::PolyError(e.to_string())
                    })?;
            let inserted_poly_gadget = {
                let zero = poly_op.zero();
                let mut polys = vec![];
                for _ in 0..inserted_poly_index {
                    polys.push(zero.clone());
                }
                polys.push(inserted_poly);
                for _ in inserted_poly_index + 1..packed_input_size {
                    polys.push(zero.clone());
                }
                matrix_op
                    .mul(&matrix_op.from_poly_vec(polys), &gadget_2)
                    .map_err(|e| ObfuscationError::MatrixError(e.to_string()))?
            };
            let a_input_next = matrix_op
                .sub(
                    &public_data.pubkeys_input[idx + 1].matrix,
                    &inserted_poly_gadget,
                )
                .map_err(|e| ObfuscationError::MatrixError(e.to_string()))?;
            let latter = matrix_op
                .concat_columns(&[
                    a_input_next,
                    public_data.pubkeys_fhe_key[idx + 1].matrix.clone(),
                ])
                .map_err(|e| ObfuscationError::MatrixError(e.to_string()))?;
            let k_target = matrix_op.concat_rows(&[former, latter]).map_err(
                |e: <M as PolyMatrixOps<T, P>>::Error| ObfuscationError::MatrixError(e.to_string()),
            )?;
            let trapdoor = if bit == 0 {
                b_next_0_trapdoor
            } else {
                b_next_1_trapdoor
            };
            let k = sampler.preimage(rng, trapdoor, &k_target).map_err(
                |e: <S as PolyTrapdoorSampler<T, P, M>>::Error| {
                    ObfuscationError::SampleError(e.to_string())
                },
            )?;
            ks.push(k);
        }
        k_preimages.push((ks[0].clone(), ks[1].clone()));
    }
    let obf = Obfuscation {
        hash_key,
        b_fhe,
        encode_input,
        encode_fhe_key,
        p_init,
        m_preimages,
        n_preimages,
        k_preimages,
    };

    Ok(obf)
}
>>>>>>> d9f9767e
<|MERGE_RESOLUTION|>--- conflicted
+++ resolved
@@ -1,5 +1,3 @@
-<<<<<<< HEAD
-=======
 use super::utils::*;
 use super::{Obfuscation, ObfuscationError};
 use crate::bgg::*;
@@ -46,9 +44,7 @@
         .sample_uniform::<_, BitDist>(rng, 1, 1)
         .map_err(|e| ObfuscationError::SampleError(e.to_string()))?;
     let bgg_encode_sampler = BGGEncodingSampler::new(
-        matrix_op
-            .entry(&s_bar, 1, 1)
-            .map_err(|e| ObfuscationError::MatrixError(e.to_string()))?,
+        matrix_op.entry(&s_bar, 1, 1).map_err(|e| ObfuscationError::MatrixError(e.to_string()))?,
         sampler.clone(),
         poly_op.clone(),
         matrix_op.clone(),
@@ -74,9 +70,7 @@
         let error = sampler
             .sample_uniform::<_, GaussianDist>(rng, 1, 2 * log_q)
             .map_err(|e| ObfuscationError::SampleError(e.to_string()))?;
-        matrix_op
-            .add(&muled, &error)
-            .map_err(|e| ObfuscationError::MatrixError(e.to_string()))?
+        matrix_op.add(&muled, &error).map_err(|e| ObfuscationError::MatrixError(e.to_string()))?
     };
     // let a_fhe = matrix_op.concat_rows(&[a_fhe_bar, b_fhe]);
     // let fhe_enc =
@@ -101,23 +95,17 @@
     let mut b_trapdoors = vec![];
     for _ in 0..=input_size {
         let (b_0, b_0_trapdoor) =
-            sampler
-                .trapdoor(rng)
-                .map_err(|e: <S as PolyTrapdoorSampler<T, P, M>>::Error| {
-                    ObfuscationError::SampleError(e.to_string())
-                })?;
+            sampler.trapdoor(rng).map_err(|e: <S as PolyTrapdoorSampler<T, P, M>>::Error| {
+                ObfuscationError::SampleError(e.to_string())
+            })?;
         let (b_1, b_1_trapdoor) =
-            sampler
-                .trapdoor(rng)
-                .map_err(|e: <S as PolyTrapdoorSampler<T, P, M>>::Error| {
-                    ObfuscationError::SampleError(e.to_string())
-                })?;
+            sampler.trapdoor(rng).map_err(|e: <S as PolyTrapdoorSampler<T, P, M>>::Error| {
+                ObfuscationError::SampleError(e.to_string())
+            })?;
         let (b_star, b_star_trapdoor) =
-            sampler
-                .trapdoor(rng)
-                .map_err(|e: <S as PolyTrapdoorSampler<T, P, M>>::Error| {
-                    ObfuscationError::SampleError(e.to_string())
-                })?;
+            sampler.trapdoor(rng).map_err(|e: <S as PolyTrapdoorSampler<T, P, M>>::Error| {
+                ObfuscationError::SampleError(e.to_string())
+            })?;
         bs.push((b_0, b_1, b_star));
         b_trapdoors.push((b_0_trapdoor, b_1_trapdoor, b_star_trapdoor));
     }
@@ -132,9 +120,7 @@
         let error = sampler
             .sample_uniform::<_, GaussianDist>(rng, 1, m_b)
             .map_err(|e| ObfuscationError::SampleError(e.to_string()))?;
-        matrix_op
-            .add(&s_b, &error)
-            .map_err(|e| ObfuscationError::MatrixError(e.to_string()))?
+        matrix_op.add(&s_b, &error).map_err(|e| ObfuscationError::MatrixError(e.to_string()))?
     };
     let identity_2 = matrix_op.identity(2, None);
     let u_0 = matrix_op
@@ -189,11 +175,7 @@
 
         let mut ks = vec![];
         for bit in 0..1 {
-            let (t_input, t_fhe_key) = if bit == 0 {
-                &public_data.t_0
-            } else {
-                &public_data.t_1
-            };
+            let (t_input, t_fhe_key) = if bit == 0 { &public_data.t_0 } else { &public_data.t_1 };
             let at_input = matrix_op
                 .mul(&public_data.pubkeys_input[idx].matrix, t_input)
                 .map_err(|e| ObfuscationError::MatrixError(e.to_string()))?;
@@ -209,11 +191,9 @@
             let mut coeffs = vec![zero_coeff; deg];
             coeffs[inserted_coeff_index] = <PElem<T> as One>::one();
             let inserted_poly =
-                poly_op
-                    .from_coeffs(coeffs)
-                    .map_err(|e: <P as PolyOps<T>>::Error| {
-                        ObfuscationError::PolyError(e.to_string())
-                    })?;
+                poly_op.from_coeffs(coeffs).map_err(|e: <P as PolyOps<T>>::Error| {
+                    ObfuscationError::PolyError(e.to_string())
+                })?;
             let inserted_poly_gadget = {
                 let zero = poly_op.zero();
                 let mut polys = vec![];
@@ -229,10 +209,7 @@
                     .map_err(|e| ObfuscationError::MatrixError(e.to_string()))?
             };
             let a_input_next = matrix_op
-                .sub(
-                    &public_data.pubkeys_input[idx + 1].matrix,
-                    &inserted_poly_gadget,
-                )
+                .sub(&public_data.pubkeys_input[idx + 1].matrix, &inserted_poly_gadget)
                 .map_err(|e| ObfuscationError::MatrixError(e.to_string()))?;
             let latter = matrix_op
                 .concat_columns(&[
@@ -243,11 +220,7 @@
             let k_target = matrix_op.concat_rows(&[former, latter]).map_err(
                 |e: <M as PolyMatrixOps<T, P>>::Error| ObfuscationError::MatrixError(e.to_string()),
             )?;
-            let trapdoor = if bit == 0 {
-                b_next_0_trapdoor
-            } else {
-                b_next_1_trapdoor
-            };
+            let trapdoor = if bit == 0 { b_next_0_trapdoor } else { b_next_1_trapdoor };
             let k = sampler.preimage(rng, trapdoor, &k_target).map_err(
                 |e: <S as PolyTrapdoorSampler<T, P, M>>::Error| {
                     ObfuscationError::SampleError(e.to_string())
@@ -269,5 +242,4 @@
     };
 
     Ok(obf)
-}
->>>>>>> d9f9767e
+}