--- conflicted
+++ resolved
@@ -20,33 +20,22 @@
     let sampler = Arc::new(sampler);
     let params = Arc::new(obf_params.params.clone());
     let dim = params.as_ref().ring_dimension() as usize;
-<<<<<<< HEAD
     let packed_input_size = obf_params.input_size.div_ceil(dim);
     let packed_output_size = obf_params.output_size.div_ceil(dim);
-    let bgg_pubkey_sampler = BGGPublicKeySampler::new(params.clone(), sampler.clone());
-=======
-    let packed_input_size = input_size.div_ceil(dim);
     let bgg_pubkey_sampler = BGGPublicKeySampler::new(sampler.clone());
->>>>>>> 49a721c8
     let public_data = PublicSampledData::sample(
         &obf_params,
         &bgg_pubkey_sampler,
         packed_input_size,
         packed_output_size,
     );
-<<<<<<< HEAD
-    let s_bar = sampler.sample_uniform(1, 1, DistType::BitDist).entry(1, 1).clone();
+    let s_bar = sampler.sample_uniform(&params, 1, 1, DistType::BitDist).entry(1, 1).clone();
     let bgg_encode_sampler = BGGEncodingSampler::new(
+        params.as_ref(),
         &s_bar,
-        params.clone(),
         sampler.clone(),
         obf_params.error_gauss_sigma,
     );
-=======
-    let s_bar = sampler.sample_uniform(&params, 1, 1, DistType::BitDist).entry(1, 1).clone();
-    let bgg_encode_sampler =
-        BGGEncodingSampler::new(params.as_ref(), &s_bar, sampler.clone(), error_gauss_sigma);
->>>>>>> 49a721c8
     let s_init = &bgg_encode_sampler.secret_vec;
     let t_bar = sampler.sample_uniform(&params, 1, 1, DistType::BitDist);
     let minus_one_poly =
@@ -57,16 +46,10 @@
     let b_fhe = {
         let muled = t_bar * a_fhe_bar;
         let error = sampler.sample_uniform(
-<<<<<<< HEAD
+            &params,
             1,
             2 * log_q,
             DistType::GaussDist { sigma: obf_params.error_gauss_sigma },
-=======
-            &params,
-            1,
-            2 * log_q,
-            DistType::GaussDist { sigma: error_gauss_sigma },
->>>>>>> 49a721c8
         );
         muled + error
     };
@@ -85,17 +68,10 @@
         bgg_encode_sampler.sample(&params, &public_data.pubkeys_fhe_key[0], &t.get_row(1), false);
     let mut bs = vec![];
     let mut b_trapdoors = vec![];
-<<<<<<< HEAD
     for _ in 0..=obf_params.input_size {
-        let (b_0_trapdoor, b_0) = sampler.trapdoor();
-        let (b_1_trapdoor, b_1) = sampler.trapdoor();
-        let (b_star_trapdoor, b_star) = sampler.trapdoor();
-=======
-    for _ in 0..=input_size {
         let (b_0_trapdoor, b_0) = sampler.trapdoor(&params);
         let (b_1_trapdoor, b_1) = sampler.trapdoor(&params);
         let (b_star_trapdoor, b_star) = sampler.trapdoor(&params);
->>>>>>> 49a721c8
         bs.push((b_0, b_1, b_star));
         b_trapdoors.push((b_0_trapdoor, b_1_trapdoor, b_star_trapdoor));
     }
@@ -104,16 +80,10 @@
         let s_connect = s_init.concat_columns(&[s_init.clone()]);
         let s_b = s_connect * &bs[0].2;
         let error = sampler.sample_uniform(
-<<<<<<< HEAD
+            &params,
             1,
             m_b,
             DistType::GaussDist { sigma: obf_params.error_gauss_sigma },
-=======
-            &params,
-            1,
-            m_b,
-            DistType::GaussDist { sigma: error_gauss_sigma },
->>>>>>> 49a721c8
         );
         s_b + error
     };
@@ -205,18 +175,11 @@
     }
     let ip_pubkey = ip_pubkey.unwrap().matrix + &public_data.a_prf;
     let final_preimage_target =
-<<<<<<< HEAD
         ip_pubkey.concat_rows(&[M::zero(params.as_ref(), 2, ip_pubkey.col_size())]);
     let (_, _, b_final) = &bs[obf_params.input_size];
     let (_, _, b_final_trapdoor) = &b_trapdoors[obf_params.input_size];
-    let final_preimage = sampler.preimage(b_final_trapdoor, b_final, &final_preimage_target);
-=======
-        ip_pubkey.matrix.concat_rows(&[M::zero(params.as_ref(), 2, ip_pubkey.matrix.col_size())]);
-    let (_, _, b_final) = &bs[input_size];
-    let (_, _, b_final_trapdoor) = &b_trapdoors[input_size];
     let final_preimage =
         sampler.preimage(&params, b_final_trapdoor, b_final, &final_preimage_target);
->>>>>>> 49a721c8
 
     Obfuscation {
         hash_key,
