--- conflicted
+++ resolved
@@ -1,12 +1,10 @@
-<<<<<<< HEAD
 use super::utils::*;
+use super::{utils::*, Obfuscation, ObfuscationParams};
 use super::{Obfuscation, ObfuscationParams};
 use crate::bgg::sampler::{BGGEncodingSampler, BGGPublicKeySampler};
 use crate::bgg::BggPublicKey;
 use crate::poly::{matrix::*, sampler::*, Poly, PolyElem, PolyParams};
 use crate::utils::print_memory_usage;
-=======
-use super::{utils::*, Obfuscation, ObfuscationParams};
 use crate::{
     bgg::{
         sampler::{BGGEncodingSampler, BGGPublicKeySampler},
@@ -15,7 +13,6 @@
     join,
     poly::{matrix::*, sampler::*, Poly, PolyElem, PolyParams},
 };
->>>>>>> 58c7242b
 use rand::{Rng, RngCore};
 use std::sync::Arc;
 
@@ -151,22 +148,11 @@
                 b_next_1
             ))
         };
-
-<<<<<<< HEAD
-        let mut ks = vec![];
-        for bit in 0..2 {
+        let k_preimage = |bit: usize| {
             let rg_decomposed = &public_data.rgs_decomposed[bit];
-            // println!("t size: {:?}", t.size());
-            let lhs = -public_data.pubkeys[idx][0].concat_matrix(&public_data.pubkeys[idx][1..]);
-            println!("lhs size: {:?}", lhs.size());
-            let top = lhs.mul_tensor_identity(rg_decomposed, 1 + packed_input_size);
-            println!("top size: {:?}", top.size());
-=======
-        let k_preimage = |bit: usize| {
-            let t = &public_data.ts[bit];
-            let top =
-                -public_data.pubkeys[idx][0].concat_matrix(&public_data.pubkeys[idx][1..]) * t;
->>>>>>> 58c7242b
+            let top = -public_data.pubkeys[idx][0]
+                .concat_matrix(&public_data.pubkeys[idx][1..])
+                .mul_tensor_identity(rg_decomposed, 1 + packed_input_size);
             let inserted_poly_index = 1 + log_q + idx / dim;
             let inserted_coeff_index = idx % dim;
             let zero_coeff = <M::P as Poly>::Elem::zero(&params.modulus());
