use super::{params::ObfuscationParams, utils::sample_public_key_by_idx, Obfuscation};
use crate::{
    bgg::{
        sampler::{BGGEncodingSampler, BGGPublicKeySampler},
        BggPublicKey, BitToInt,
    },
    io::utils::{build_final_bits_circuit, PublicSampledData},
    poly::{
        sampler::{DistType, PolyHashSampler, PolyTrapdoorSampler, PolyUniformSampler},
        Poly, PolyElem, PolyMatrix, PolyParams,
    },
    utils::log_mem,
};
use itertools::Itertools;
use rand::{Rng, RngCore};
use std::{ops::Mul, sync::Arc};

pub fn obfuscate<M, SU, SH, ST, R>(
    obf_params: ObfuscationParams<M>,
    sampler_uniform: SU,
    mut sampler_hash: SH,
    sampler_trapdoor: ST,
    rng: &mut R,
) -> Obfuscation<M>
where
    M: PolyMatrix,
    SU: PolyUniformSampler<M = M>,
    SH: PolyHashSampler<[u8; 32], M = M>,
    ST: PolyTrapdoorSampler<M = M>,
    R: RngCore,
    for<'a> &'a M: Mul<&'a <M as PolyMatrix>::P, Output = M>,
    for<'a> &'a M: Mul<&'a M, Output = M>,
{
    let public_circuit = &obf_params.public_circuit;
    let dim = obf_params.params.ring_dimension() as usize;
    let log_q = obf_params.params.modulus_bits();
    debug_assert_eq!(public_circuit.num_input(), log_q + obf_params.input_size);
    let d = obf_params.d;
    let hash_key = rng.random::<[u8; 32]>();
    sampler_hash.set_key(hash_key);
    let sampler_uniform = Arc::new(sampler_uniform);
    let bgg_pubkey_sampler = BGGPublicKeySampler::new(Arc::new(sampler_hash), d);
    let public_data = PublicSampledData::sample(&obf_params, &bgg_pubkey_sampler);
    log_mem("Sampled public data");

    let packed_input_size = public_data.packed_input_size;
    #[cfg(feature = "test")]
    let reveal_plaintexts = [vec![true; packed_input_size - 1], vec![true; 1]].concat();
    #[cfg(not(feature = "test"))]
    let reveal_plaintexts = [vec![true; packed_input_size - 1], vec![false; 1]].concat();

    let pub_key_init =
        sample_public_key_by_idx(&bgg_pubkey_sampler, &obf_params.params, 0, &reveal_plaintexts);
    log_mem("Sampled pub key init");

    let params = Arc::new(obf_params.params);
    let packed_input_size = public_data.packed_input_size;
    let packed_output_size = public_data.packed_output_size;
    let s_bars = sampler_uniform.sample_uniform(&params, 1, d, DistType::BitDist).get_row(0);
    log_mem("Sampled s_bars");
    let bgg_encode_sampler = BGGEncodingSampler::new(
        params.as_ref(),
        &s_bars,
        sampler_uniform.clone(),
        obf_params.encoding_sigma,
    );
    let s_init = &bgg_encode_sampler.secret_vec;
    let t_bar_matrix = sampler_uniform.sample_uniform(&params, 1, 1, DistType::FinRingDist);
    log_mem("Sampled t_bar_matrix");

    let hardcoded_key_matrix = sampler_uniform.sample_uniform(&params, 1, 1, DistType::BitDist);
    log_mem("Sampled hardcoded_key_matrix");

    let enc_hardcoded_key = {
        let e = sampler_uniform.sample_uniform(
            &params,
            1,
            1,
            DistType::GaussDist { sigma: obf_params.hardcoded_key_sigma },
        );
        let scale = M::P::from_const(&params, &<M::P as Poly>::Elem::half_q(&params.modulus()));
        &t_bar_matrix * &public_data.a_rlwe_bar + &e - &(&hardcoded_key_matrix * &scale)
    };
    let enc_hardcoded_key_polys = enc_hardcoded_key.get_column_matrix_decompose(0).get_column(0);
    log_mem("Sampled enc_hardcoded_key_polys");

    let t_bar = t_bar_matrix.entry(0, 0);
    #[cfg(feature = "test")]
    let hardcoded_key = hardcoded_key_matrix.entry(0, 0);

    let mut plaintexts = (0..obf_params.input_size.div_ceil(dim))
        .map(|_| M::P::const_zero(params.as_ref()))
        .collect_vec();
    plaintexts.push(t_bar.clone());

    let encodings_init = bgg_encode_sampler.sample(&params, &pub_key_init, &plaintexts);
    log_mem("Sampled initial encodings");

    let (mut b_star_trapdoor_cur, mut b_star_cur) = sampler_trapdoor.trapdoor(&params, 2 * (d + 1));
    log_mem("b star trapdoor init sampled");

    let p_init = {
        let m_b = (2 * (d + 1)) * (2 + log_q);
        let s_connect = s_init.concat_columns(&[s_init]);
        let s_b = s_connect * &b_star_cur;
        let error = sampler_uniform.sample_uniform(
            &params,
            1,
            m_b,
            DistType::GaussDist { sigma: obf_params.p_sigma },
        );
        s_b + error
    };
    log_mem("Computed p_init");

    let identity_d_plus_1 = M::identity(params.as_ref(), d + 1, None);
    let u_0 = identity_d_plus_1.concat_diag(&[&public_data.r_0]);
    let u_1 = identity_d_plus_1.concat_diag(&[&public_data.r_1]);
    let u_bits = [u_0, u_1];
    let u_star = {
        let zeros = M::zero(params.as_ref(), d + 1, 2 * (d + 1));
        let identities = identity_d_plus_1.concat_columns(&[&identity_d_plus_1]);
        zeros.concat_rows(&[&identities])
    };
    log_mem("Computed u_0, u_1, u_star");

    let (mut m_preimages_paths, mut n_preimages_paths, mut k_preimages_paths) = (
        vec![vec![vec![]; 2]; obf_params.input_size],
        vec![vec![vec![]; 2]; obf_params.input_size],
        vec![vec![vec![]; 2]; obf_params.input_size],
    );

    #[cfg(feature = "test")]
    let mut bs: Vec<Vec<M>> =
        vec![vec![M::zero(params.as_ref(), 0, 0); 3]; obf_params.input_size + 1];

    #[cfg(feature = "test")]
    {
        bs[0][2] = b_star_cur.clone();
    }

    let mut pub_key_cur = pub_key_init;

    for idx in 0..obf_params.input_size {
        let (b_star_trapdoor_idx, b_star_idx) = sampler_trapdoor.trapdoor(&params, 2 * (d + 1));
        log_mem("Sampled b_star trapdoor for idx");

        let pub_key_idx =
            sample_public_key_by_idx(&bgg_pubkey_sampler, &params, idx + 1, &reveal_plaintexts);
        log_mem("Sampled pub key idx");

        #[cfg(feature = "test")]
        {
            bs[idx + 1][2] = b_star_idx.clone();
        }

        log_mem("Sampled b_star trapdoor for idx");

        // Precomputation for k_preimage that are not bit dependent
        let lhs = -pub_key_cur[0].concat_matrix(&pub_key_cur[1..]);
        let inserted_poly_index = 1 + idx / dim;
        let inserted_coeff_index = idx % dim;
        let zero_coeff = <M::P as Poly>::Elem::zero(&params.modulus());
        let mut coeffs = vec![zero_coeff; dim];

        for bit in 0..=1 {
            let (b_bit_trapdoor_idx, b_bit_idx) = sampler_trapdoor.trapdoor(&params, 2 * (d + 1));
            log_mem("Sampled b trapdoor for idx and bit");

            #[cfg(feature = "test")]
            {
                bs[idx + 1][bit] = b_bit_idx.clone();
            }
            let m_preimage_bit_id = format!("m_preimage_{}_{}", idx, bit);
            let n_preimage_bit_id = format!("n_preimage_{}_{}", idx, bit);
            let k_preimage_bit_id = format!("k_preimage_{}_{}", idx, bit);

<<<<<<< HEAD
            m_preimages[idx][bit] = sampler_trapdoor.preimage(
=======
            let m_preimage_bit_path = sampler_trapdoor.preimage_to_fs(
>>>>>>> 8f7cba3c
                &params,
                &b_star_trapdoor_cur,
                &b_star_cur,
                &(&u_bits[bit] * &b_bit_idx),
                &m_preimage_bit_id,
            );

            log_mem("Computed m_preimage_bit");

<<<<<<< HEAD
            n_preimages[idx][bit] = sampler_trapdoor.preimage(
                &params,
                &b_bit_trapdoor_idx,
                &b_bit_idx,
                &(&u_star * &b_star_idx),
            );
            log_mem("Computed n_preimage_bit");

=======
            m_preimages_paths[idx][bit] = m_preimage_bit_path;

            let n_preimage_bit_path = sampler_trapdoor.preimage_to_fs(
                &params,
                &b_bit_trapdoor_idx,
                &b_bit_idx,
                &(&u_star * &b_star_idx.clone()),
                &n_preimage_bit_id,
            );
            log_mem("Computed n_preimage_bit");

            n_preimages_paths[idx][bit] = n_preimage_bit_path;

            let rg = &public_data.rgs[bit];
            let top = lhs.mul_tensor_identity_decompose(rg, 1 + packed_input_size);
>>>>>>> 8f7cba3c
            if bit != 0 {
                coeffs[inserted_coeff_index] = <M::P as Poly>::Elem::one(&params.modulus())
            };

            k_preimages[idx][bit] = {
                let inserted_poly_gadget = {
                    let gadget_d_plus_1 = M::gadget_matrix(&params, d + 1);
                    let zero = <M::P as Poly>::const_zero(params.as_ref());
                    let mut polys = vec![];
                    for _ in 0..(inserted_poly_index) {
                        polys.push(zero.clone());
                    }
                    polys.push(M::P::from_coeffs(params.as_ref(), &coeffs));
                    for _ in (inserted_poly_index + 1)..(packed_input_size + 1) {
                        polys.push(zero.clone());
                    }
                    M::from_poly_vec_row(params.as_ref(), polys).tensor(&gadget_d_plus_1)
                };
                let k_target = {
                    let rg = &public_data.rgs[bit];
                    let top = lhs.mul_tensor_identity_decompose(rg, 1 + packed_input_size);

                    let bottom =
                        pub_key_idx[0].concat_matrix(&pub_key_idx[1..]) - &inserted_poly_gadget;
                    top.concat_rows(&[&bottom])
                };
                sampler_trapdoor.preimage(&params, &b_bit_trapdoor_idx, &b_bit_idx, &k_target)
            };
<<<<<<< HEAD
            log_mem("Computed k_preimage_bit");
=======
            let bottom = pub_key_idx[0].concat_matrix(&pub_key_idx[1..]) - &inserted_poly_gadget;
            let k_target = top.concat_rows(&[&bottom]);
            let k_preimage_bit_path = sampler_trapdoor.preimage_to_fs(
                &params,
                &b_bit_trapdoor_idx,
                &b_bit_idx,
                &k_target,
                &k_preimage_bit_id,
            );
            log_mem("Computed k_preimage_bit");

            k_preimages_paths[idx][bit] = k_preimage_bit_path;
>>>>>>> 8f7cba3c
        }

        b_star_trapdoor_cur = b_star_trapdoor_idx;
        b_star_cur = b_star_idx;
        pub_key_cur = pub_key_idx;
    }

    let final_preimage_target = {
        let final_circuit = build_final_bits_circuit::<M::P, BggPublicKey<M>>(
            &public_data.a_rlwe_bar.get_column_matrix_decompose(0).get_column(0),
            &enc_hardcoded_key_polys,
            public_circuit.clone(),
        );
        let eval_outputs = final_circuit.eval(params.as_ref(), &pub_key_cur[0], &pub_key_cur[1..]);
        assert_eq!(eval_outputs.len(), log_q * packed_output_size);
        let output_ints = eval_outputs
            .chunks(log_q)
            .map(|bits| BggPublicKey::bits_to_int(bits, &params))
            .collect_vec();
        let eval_outputs_matrix = output_ints[0].concat_matrix(&output_ints[1..]);
        debug_assert_eq!(eval_outputs_matrix.col_size(), packed_output_size);
        (eval_outputs_matrix + public_data.a_prf).concat_rows(&[&M::zero(
            params.as_ref(),
            d + 1,
            packed_output_size,
        )])
    };
    log_mem("Computed final_preimage_target");

    let final_preimage_id = "final_preimage";

    let final_preimage_path = sampler_trapdoor.preimage_to_fs(
        &params,
        &b_star_trapdoor_cur,
        &b_star_cur,
        &final_preimage_target,
        final_preimage_id,
    );
    log_mem("Sampled final_preimage");

    Obfuscation {
        hash_key,
        enc_hardcoded_key,
        encodings_init,
        p_init,
        m_preimages_paths,
        n_preimages_paths,
        k_preimages_paths,
        final_preimage_path,
        #[cfg(feature = "test")]
        s_init: s_init.clone(),
        #[cfg(feature = "test")]
        t_bar: t_bar.clone(),
        #[cfg(feature = "test")]
        bs,
        #[cfg(feature = "test")]
        hardcoded_key: hardcoded_key.clone(),
        #[cfg(feature = "test")]
        final_preimage_target,
    }
}<|MERGE_RESOLUTION|>--- conflicted
+++ resolved
@@ -175,11 +175,7 @@
             let n_preimage_bit_id = format!("n_preimage_{}_{}", idx, bit);
             let k_preimage_bit_id = format!("k_preimage_{}_{}", idx, bit);
 
-<<<<<<< HEAD
-            m_preimages[idx][bit] = sampler_trapdoor.preimage(
-=======
             let m_preimage_bit_path = sampler_trapdoor.preimage_to_fs(
->>>>>>> 8f7cba3c
                 &params,
                 &b_star_trapdoor_cur,
                 &b_star_cur,
@@ -189,16 +185,6 @@
 
             log_mem("Computed m_preimage_bit");
 
-<<<<<<< HEAD
-            n_preimages[idx][bit] = sampler_trapdoor.preimage(
-                &params,
-                &b_bit_trapdoor_idx,
-                &b_bit_idx,
-                &(&u_star * &b_star_idx),
-            );
-            log_mem("Computed n_preimage_bit");
-
-=======
             m_preimages_paths[idx][bit] = m_preimage_bit_path;
 
             let n_preimage_bit_path = sampler_trapdoor.preimage_to_fs(
@@ -214,38 +200,23 @@
 
             let rg = &public_data.rgs[bit];
             let top = lhs.mul_tensor_identity_decompose(rg, 1 + packed_input_size);
->>>>>>> 8f7cba3c
             if bit != 0 {
                 coeffs[inserted_coeff_index] = <M::P as Poly>::Elem::one(&params.modulus())
             };
-
-            k_preimages[idx][bit] = {
-                let inserted_poly_gadget = {
-                    let gadget_d_plus_1 = M::gadget_matrix(&params, d + 1);
-                    let zero = <M::P as Poly>::const_zero(params.as_ref());
-                    let mut polys = vec![];
-                    for _ in 0..(inserted_poly_index) {
-                        polys.push(zero.clone());
-                    }
-                    polys.push(M::P::from_coeffs(params.as_ref(), &coeffs));
-                    for _ in (inserted_poly_index + 1)..(packed_input_size + 1) {
-                        polys.push(zero.clone());
-                    }
-                    M::from_poly_vec_row(params.as_ref(), polys).tensor(&gadget_d_plus_1)
-                };
-                let k_target = {
-                    let rg = &public_data.rgs[bit];
-                    let top = lhs.mul_tensor_identity_decompose(rg, 1 + packed_input_size);
-
-                    let bottom =
-                        pub_key_idx[0].concat_matrix(&pub_key_idx[1..]) - &inserted_poly_gadget;
-                    top.concat_rows(&[&bottom])
-                };
-                sampler_trapdoor.preimage(&params, &b_bit_trapdoor_idx, &b_bit_idx, &k_target)
+            let inserted_poly = M::P::from_coeffs(params.as_ref(), &coeffs);
+            let inserted_poly_gadget = {
+                let gadget_d_plus_1 = M::gadget_matrix(&params, d + 1);
+                let zero = <M::P as Poly>::const_zero(params.as_ref());
+                let mut polys = vec![];
+                for _ in 0..(inserted_poly_index) {
+                    polys.push(zero.clone());
+                }
+                polys.push(inserted_poly);
+                for _ in (inserted_poly_index + 1)..(packed_input_size + 1) {
+                    polys.push(zero.clone());
+                }
+                M::from_poly_vec_row(params.as_ref(), polys).tensor(&gadget_d_plus_1)
             };
-<<<<<<< HEAD
-            log_mem("Computed k_preimage_bit");
-=======
             let bottom = pub_key_idx[0].concat_matrix(&pub_key_idx[1..]) - &inserted_poly_gadget;
             let k_target = top.concat_rows(&[&bottom]);
             let k_preimage_bit_path = sampler_trapdoor.preimage_to_fs(
@@ -258,7 +229,6 @@
             log_mem("Computed k_preimage_bit");
 
             k_preimages_paths[idx][bit] = k_preimage_bit_path;
->>>>>>> 8f7cba3c
         }
 
         b_star_trapdoor_cur = b_star_trapdoor_idx;
