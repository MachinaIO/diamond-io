--- conflicted
+++ resolved
@@ -1,163 +1,10 @@
 #[cfg(test)]
 mod test {
-<<<<<<< HEAD
     use diamond_io::test_utils::test_io_common;
 
     #[tokio::test]
     async fn test_io_just_mul_enc_and_and_bit_width() {
         test_io_common(4, 2, 17, 10, "1", 3, 4, 2, 0.0, 0.0, 0.0, "tests/io_dummy_param_width")
             .await;
-        // init_tracing();
-        // let start_time = std::time::Instant::now();
-        // let params = DCRTPolyParams::new(4, 2, 17, 10);
-        // let log_base_q = params.modulus_digits();
-        // let switched_modulus = Arc::new(BigUint::from(1u32));
-        // let mut public_circuit = PolyCircuit::new();
-
-        // // inputs: BaseDecompose(ct), eval_input
-        // // outputs: BaseDecompose(ct) AND eval_input, BaseDecompose(ct) AND eval_input
-        // {
-        //     let inputs = public_circuit.input((2 * log_base_q) + 1);
-        //     let mut outputs = vec![];
-        //     let eval_input = inputs[2 * log_base_q];
-        //     for ct_input in inputs[0..2 * log_base_q].iter() {
-        //         let muled = public_circuit.and_gate(*ct_input, eval_input);
-        //         outputs.push(muled);
-        //     }
-        //     for ct_input in inputs[0..2 * log_base_q].iter() {
-        //         let muled = public_circuit.and_gate(*ct_input, eval_input);
-        //         outputs.push(muled);
-        //     }
-        //     public_circuit.output(outputs);
-        // }
-=======
-    use diamond_io::{
-        bgg::circuit::PolyCircuit,
-        io::{obf::obfuscate, params::ObfuscationParams},
-        poly::{
-            dcrt::{
-                DCRTPoly, DCRTPolyHashSampler, DCRTPolyMatrix, DCRTPolyParams,
-                DCRTPolyTrapdoorSampler, DCRTPolyUniformSampler, FinRingElem,
-            },
-            sampler::{DistType, PolyUniformSampler},
-            Poly, PolyElem, PolyParams,
-        },
-        utils::init_tracing,
-    };
-    use keccak_asm::Keccak256;
-    use num_bigint::BigUint;
-    use rand::Rng;
-    use std::sync::Arc;
-    use tracing::info;
-
-    #[test]
-    fn test_io_just_mul_enc_and_and_bit_width() {
-        init_tracing();
-        let start_time = std::time::Instant::now();
-        let params = DCRTPolyParams::new(4, 2, 17, 10);
-        let log_base_q = params.modulus_digits();
-        let switched_modulus = Arc::new(BigUint::from(1u32));
-        let mut public_circuit = PolyCircuit::new();
->>>>>>> 4fe01290
-
-        // let obf_params = ObfuscationParams {
-        //     params: params.clone(),
-        //     switched_modulus,
-        //     input_size: 4,
-        //     level_width: 2,
-        //     public_circuit: public_circuit.clone(),
-        //     d: 3,
-        //     encoding_sigma: 0.0,
-        //     hardcoded_key_sigma: 0.0,
-        //     p_sigma: 0.0,
-        // };
-
-<<<<<<< HEAD
-        // let sampler_uniform = DCRTPolyUniformSampler::new();
-        // let sampler_hash = DCRTPolyHashSampler::<Keccak256>::new([0; 32]);
-        // let sampler_trapdoor = DCRTPolyTrapdoorSampler::new(&params, SIGMA);
-        // let mut rng = rand::rng();
-        // let hardcoded_key = sampler_uniform.sample_poly(&params, &DistType::BitDist);
-        // let dir_path = "tests/io_dummy_param_width";
-
-        // obfuscate::<DCRTPolyMatrix, _, _, _, _, _>(
-        //     obf_params.clone(),
-        //     sampler_uniform,
-        //     sampler_hash,
-        //     sampler_trapdoor,
-        //     hardcoded_key.clone(),
-        //     &mut rng,
-        //     &dir_path,
-        // )
-        // .await;
-        // let obfuscation_time = start_time.elapsed();
-        // info!("Time to obfuscate: {:?}", obfuscation_time);
-
-        // let bool_in = rng.random::<bool>();
-        // let input = [bool_in, false, false, false];
-        // let sampler_hash = DCRTPolyHashSampler::<Keccak256>::new([0; 32]);
-        // let start_time = std::time::Instant::now();
-        // let obfuscation = Obfuscation::read_dir(&obf_params, dir_path);
-        // let load_time = start_time.elapsed();
-        // info!("Time to load obfuscation: {:?}", load_time);
-        // let start_time = std::time::Instant::now();
-        // let output =
-        //     obfuscation.eval::<_, DCRTPolyTrapdoorSampler>(&obf_params, sampler_hash, &input);
-        // let eval_time = start_time.elapsed();
-        // info!("Time for evaluation: {:?}", eval_time);
-        // info!("Total time: {:?}", obfuscation_time + load_time + eval_time);
-        // let n = output.len() / 2;
-        // let output_1st_gate = output[..n].to_vec();
-        // let output_2nd_gate = output[n..].to_vec();
-        // let input_poly = DCRTPoly::from_const(
-        //     &params,
-        //     &FinRingElem::constant(&params.modulus(), bool_in as u64),
-        // );
-        // assert_eq!(output_1st_gate, (hardcoded_key.clone() * input_poly.clone()).to_bool_vec());
-        // assert_eq!(output_2nd_gate, (hardcoded_key * input_poly).to_bool_vec());
-=======
-        let obf_params = ObfuscationParams {
-            params: params.clone(),
-            switched_modulus,
-            input_size: 4,
-            level_width: 2,
-            public_circuit: public_circuit.clone(),
-            d: 3,
-            encoding_sigma: 0.0,
-            hardcoded_key_sigma: 0.0,
-            p_sigma: 0.0,
-            trapdoor_sigma: 4.578,
-        };
-
-        let sampler_uniform = DCRTPolyUniformSampler::new();
-        let mut rng = rand::rng();
-        let hardcoded_key = sampler_uniform.sample_poly(&params, &DistType::BitDist);
-        let obfuscation = obfuscate::<
-            DCRTPolyMatrix,
-            DCRTPolyUniformSampler,
-            DCRTPolyHashSampler<Keccak256>,
-            DCRTPolyTrapdoorSampler,
-            _,
-        >(obf_params.clone(), hardcoded_key.clone(), &mut rng);
-        let obfuscation_time = start_time.elapsed();
-        info!("Time to obfuscate: {:?}", obfuscation_time);
-
-        let bool_in = rng.random::<bool>();
-        let input = [bool_in, false, false, false];
-        let output = obfuscation
-            .eval::<DCRTPolyHashSampler<Keccak256>, DCRTPolyTrapdoorSampler>(obf_params, &input);
-        let total_time = start_time.elapsed();
-        info!("Time for evaluation: {:?}", total_time - obfuscation_time);
-        info!("Total time: {:?}", total_time);
-        let n = output.len() / 2;
-        let output_1st_gate = output[..n].to_vec();
-        let output_2nd_gate = output[n..].to_vec();
-        let input_poly = DCRTPoly::from_const(
-            &params,
-            &FinRingElem::constant(&params.modulus(), bool_in as u64),
-        );
-        assert_eq!(output_1st_gate, (hardcoded_key.clone() * input_poly.clone()).to_bool_vec());
-        assert_eq!(output_2nd_gate, (hardcoded_key * input_poly).to_bool_vec());
->>>>>>> 4fe01290
     }
 }